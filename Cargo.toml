[workspace]
members = [
	"client/*",
	"container-chains/pallets/*",
	"container-chains/templates/simple/*",
	"node",
	"pallets/*",
	"pallets/collator-assignment/rpc/runtime-api",
	"pallets/registrar/rpc/runtime-api",
	"primitives/*",
	"runtime/test",
	"test-sproof-builder",
]
resolver = "2"

[workspace.dependencies]
# Members
pallet-author-noting = { path = "pallets/author-noting", default-features = false }
pallet-collator-assignment = { path = "pallets/collator-assignment", default-features = false }
pallet-collator-assignment-runtime-api = { path = "pallets/collator-assignment/rpc/runtime-api", default-features = false }
pallet-configuration = { path = "pallets/configuration", default-features = false }
pallet-initializer = { path = "pallets/initializer", default-features = false }
pallet-registrar = { path = "pallets/registrar", default-features = false }
pallet-registrar-runtime-api = { path = "pallets/registrar/rpc/runtime-api", default-features = false }

container-chain-template-runtime = { path = "container-chain-template/runtime", default-features = false }
pallet-cc-authorities-noting = { path = "container-chains/pallets/authorities-noting", default-features = false }

tc-orchestrator-chain-interface = { path = "client/orchestrator-chain-interface" }
test-relay-sproof-builder = { path = "test-sproof-builder" }
test-runtime = { path = "runtime/test", default-features = false }
tp-author-noting-inherent = { path = "primitives/author-noting-inherent", default-features = false }
tp-authorities-noting-inherent = { path = "primitives/authorities-noting-inherent", default-features = false }
tp-chain-state-snapshot = { path = "primitives/chain-state-snapshot", default-features = false }
tp-collator-assignment = { path = "primitives/collator-assignment", default-features = false }
tp-container-chain-genesis-data = { path = "primitives/container-chain-genesis-data", default-features = false }
tp-core = { path = "primitives/core", default-features = false }
tp-traits = { path = "primitives/traits", default-features = false }
tc-consensus = { path = "client/consensus" }

# Nimbus (wasm)
nimbus-primitives = { git = "https://github.com/Purestake/nimbus", branch = "girazoki-polkadot-v0.9.40", default-features = false }
nimbus-consensus = { git = "https://github.com/Purestake/nimbus", branch = "girazoki-polkadot-v0.9.40" }
pallet-author-inherent = { git = "https://github.com/Purestake/nimbus", branch = "girazoki-polkadot-v0.9.40", default-features = false  }

# Substrate (wasm)
frame-executive = { git = "https://github.com/paritytech/substrate", branch = "polkadot-v0.9.40", default-features = false }
frame-support = { git = "https://github.com/paritytech/substrate.git", branch = "polkadot-v0.9.40", version = "4.0.0-dev", default-features = false }
frame-system = { git = "https://github.com/paritytech/substrate.git", branch = "polkadot-v0.9.40", version = "4.0.0-dev", default-features = false }
frame-system-rpc-runtime-api = { git = "https://github.com/paritytech/substrate", branch = "polkadot-v0.9.40", default-features = false }
frame-try-runtime = { git = "https://github.com/paritytech/substrate", branch = "polkadot-v0.9.40", default-features = false }
pallet-aura = { git = "https://github.com/paritytech/substrate", branch = "polkadot-v0.9.40", default-features = false }
pallet-authorship = { git = "https://github.com/paritytech/substrate", branch = "polkadot-v0.9.40", default-features = false }
pallet-balances = { git = "https://github.com/paritytech/substrate", branch = "polkadot-v0.9.40", default-features = false }
pallet-root-testing = { git = "https://github.com/paritytech/substrate", branch = "polkadot-v0.9.40", default-features = false }
pallet-session = { git = "https://github.com/paritytech/substrate", branch = "polkadot-v0.9.40", default-features = false }
pallet-sudo = { git = "https://github.com/paritytech/substrate", branch = "polkadot-v0.9.40", default-features = false }
pallet-timestamp = { git = "https://github.com/paritytech/substrate", branch = "polkadot-v0.9.40", default-features = false }
parity-scale-codec = { version = "3.0.0", default-features = false, features = [ "derive", "max-encoded-len" ] }
scale-info = { version = "2.1.1", default-features = false }
sp-api = { git = "https://github.com/paritytech/substrate", branch = "polkadot-v0.9.40", default-features = false }
sp-application-crypto = { git = "https://github.com/paritytech/substrate", branch = "polkadot-v0.9.40", default-features = false }
sp-block-builder = { git = "https://github.com/paritytech/substrate", branch = "polkadot-v0.9.40", default-features = false }
sp-consensus = { git = "https://github.com/paritytech/substrate", branch = "polkadot-v0.9.40", default-features = false }
sp-consensus-aura = { git = "https://github.com/paritytech/substrate", branch = "polkadot-v0.9.40", default-features = false }
sp-consensus-slots = { git = "https://github.com/paritytech/substrate", branch = "polkadot-v0.9.40", default-features = false }
sp-core = { git = "https://github.com/paritytech/substrate.git", branch = "polkadot-v0.9.40", version = "7.0.0", default-features = false }
sp-inherents = { git = "https://github.com/paritytech/substrate", branch = "polkadot-v0.9.40", default-features = false }
sp-io = { git = "https://github.com/paritytech/substrate.git", branch = "polkadot-v0.9.40", version = "7.0.0", default-features = false }
sp-offchain = { git = "https://github.com/paritytech/substrate", branch = "polkadot-v0.9.40", default-features = false }
sp-runtime = { git = "https://github.com/paritytech/substrate.git", branch = "polkadot-v0.9.40", version = "7.0.0", default-features = false }
sp-session = { git = "https://github.com/paritytech/substrate", branch = "polkadot-v0.9.40", default-features = false }
sp-state-machine = { git = "https://github.com/paritytech/substrate", branch = "polkadot-v0.9.40", default-features = false }
sp-std = { git = "https://github.com/paritytech/substrate", branch = "polkadot-v0.9.40", default-features = false }
sp-transaction-pool = { git = "https://github.com/paritytech/substrate", branch = "polkadot-v0.9.40", default-features = false }
sp-trie = { git = "https://github.com/paritytech/substrate", branch = "polkadot-v0.9.40", default-features = false }
sp-version = { git = "https://github.com/paritytech/substrate", branch = "polkadot-v0.9.40", default-features = false }

# Substrate (client)
frame-benchmarking = { git = "https://github.com/paritytech/substrate", branch = "polkadot-v0.9.40" }
frame-benchmarking-cli = { git = "https://github.com/paritytech/substrate", branch = "polkadot-v0.9.40" }
sc-basic-authorship = { git = "https://github.com/paritytech/substrate", branch = "polkadot-v0.9.40" }
sc-chain-spec = { git = "https://github.com/paritytech/substrate", branch = "polkadot-v0.9.40" }
sc-cli = { git = "https://github.com/paritytech/substrate", branch = "polkadot-v0.9.40" }
sc-client-api = { git = "https://github.com/paritytech/substrate", branch = "polkadot-v0.9.40" }
sc-consensus = { git = "https://github.com/paritytech/substrate", branch = "polkadot-v0.9.40" }
sc-consensus-aura = { git = "https://github.com/paritytech/substrate", branch = "polkadot-v0.9.40" }
sc-consensus-manual-seal = { git = "https://github.com/paritytech/substrate", branch = "polkadot-v0.9.40" }
sc-consensus-slots = { git = "https://github.com/paritytech/substrate", branch = "polkadot-v0.9.40" }
sc-executor = { git = "https://github.com/paritytech/substrate", branch = "polkadot-v0.9.40" }
sc-network = { git = "https://github.com/paritytech/substrate", branch = "polkadot-v0.9.40" }
sc-network-common = { git = "https://github.com/paritytech/substrate", branch = "polkadot-v0.9.40" }
sc-network-sync = { git = "https://github.com/paritytech/substrate", branch = "polkadot-v0.9.40" }
sc-rpc = { git = "https://github.com/paritytech/substrate", branch = "polkadot-v0.9.40" }
sc-service = { git = "https://github.com/paritytech/substrate", branch = "polkadot-v0.9.40" }
sc-sysinfo = { git = "https://github.com/paritytech/substrate", branch = "polkadot-v0.9.40" }
sc-telemetry = { git = "https://github.com/paritytech/substrate", branch = "polkadot-v0.9.40" }
sc-tracing = { git = "https://github.com/paritytech/substrate", branch = "polkadot-v0.9.40" }
sc-transaction-pool = { git = "https://github.com/paritytech/substrate", branch = "polkadot-v0.9.40" }
sc-transaction-pool-api = { git = "https://github.com/paritytech/substrate", branch = "polkadot-v0.9.40" }
sp-blockchain = { git = "https://github.com/paritytech/substrate", branch = "polkadot-v0.9.40" }
sp-externalities = { git = "https://github.com/paritytech/substrate", branch = "polkadot-v0.9.40" }
sp-keystore = { git = "https://github.com/paritytech/substrate", branch = "polkadot-v0.9.40" }
sp-storage = { git = "https://github.com/paritytech/substrate", branch = "polkadot-v0.9.40" }
sp-timestamp = { git = "https://github.com/paritytech/substrate", branch = "polkadot-v0.9.40" }
substrate-build-script-utils = { git = "https://github.com/paritytech/substrate", branch = "polkadot-v0.9.40" }
substrate-frame-rpc-system = { git = "https://github.com/paritytech/substrate", branch = "polkadot-v0.9.40" }
substrate-prometheus-endpoint = { git = "https://github.com/paritytech/substrate", branch = "polkadot-v0.9.40" }
substrate-wasm-builder = { git = "https://github.com/paritytech/substrate", branch = "polkadot-v0.9.40" }
try-runtime-cli = { git = "https://github.com/paritytech/substrate", branch = "polkadot-v0.9.40" }

# Polkadot (wasm)
polkadot-parachain = { git = "https://github.com/paritytech/polkadot", branch = "release-v0.9.40", default-features = false }
polkadot-runtime-common = { git = "https://github.com/paritytech/polkadot", branch = "release-v0.9.40", default-features = false }

# Polkadot (client)
polkadot-cli = { git = "https://github.com/paritytech/polkadot", branch = "release-v0.9.40" }
polkadot-overseer = { git = "https://github.com/paritytech/polkadot", branch = "release-v0.9.40" }
polkadot-primitives = { git = "https://github.com/paritytech/polkadot", branch = "release-v0.9.40" }
polkadot-service = { git = "https://github.com/paritytech/polkadot", branch = "release-v0.9.40" }

# Cumulus (wasm)
cumulus-pallet-aura-ext = { git = "https://github.com/paritytech/cumulus", branch = "polkadot-v0.9.40", default-features = false }
cumulus-pallet-parachain-system = { git = "https://github.com/paritytech/cumulus", branch = "polkadot-v0.9.40", default-features = false }
cumulus-pallet-session-benchmarking = { git = "https://github.com/paritytech/cumulus", branch = "polkadot-v0.9.40", default-features = false }
cumulus-primitives-core = { git = "https://github.com/paritytech/cumulus", branch = "polkadot-v0.9.40", default-features = false }
cumulus-primitives-timestamp = { git = "https://github.com/paritytech/cumulus", branch = "polkadot-v0.9.40", default-features = false }
cumulus-primitives-utility = { git = "https://github.com/paritytech/cumulus", branch = "polkadot-v0.9.40", default-features = false }
pallet-collator-selection = { git = "https://github.com/paritytech/cumulus", branch = "polkadot-v0.9.40", default-features = false }
parachain-info = { git = "https://github.com/paritytech/cumulus", branch = "polkadot-v0.9.40", default-features = false }

# Cumulus (client)
cumulus-client-cli = { git = "https://github.com/paritytech/cumulus", branch = "polkadot-v0.9.40", default-features = false }
cumulus-client-consensus-aura = { git = "https://github.com/paritytech/cumulus", branch = "polkadot-v0.9.40", default-features = false }
cumulus-client-consensus-common = { git = "https://github.com/paritytech/cumulus", branch = "polkadot-v0.9.40", default-features = false }
cumulus-client-network = { git = "https://github.com/paritytech/cumulus", branch = "polkadot-v0.9.40", default-features = false }
cumulus-client-service = { git = "https://github.com/paritytech/cumulus", branch = "polkadot-v0.9.40", default-features = false }
cumulus-primitives-parachain-inherent = { git = "https://github.com/paritytech/cumulus", branch = "polkadot-v0.9.40", default-features = false }
cumulus-relay-chain-interface = { git = "https://github.com/paritytech/cumulus", branch = "polkadot-v0.9.40", default-features = false }

# General (wasm)
hex-literal = { version = "0.3.4" }
log = { version = "0.4.17", default-features = false }
serde = { version = "1.0.152", default-features = false }
smallvec = "1.10.0"

# General (client)
async-io = "1.3"
async-trait = "0.1"
clap = { version = "4.1.6", features = [ "derive" ] }
futures = { version = "0.3.1" }
hex = { version = "0.4.3" }
jsonrpsee = { version = "0.16.2", features = [ "server" ] }
thiserror = { version = "1.0.40" }
serde_json = { version = "1.0.96", default-features = false }
tracing = { version = "0.1.37" }
<<<<<<< HEAD
parking_lot = "0.12"
=======
tokio = { version = "1.26.0", default-features = false }
>>>>>>> 8dbefe92

[profile.production]
codegen-units = 1
inherits = "release"
lto = true


[profile.release]
opt-level = 3
panic = "unwind"<|MERGE_RESOLUTION|>--- conflicted
+++ resolved
@@ -154,11 +154,8 @@
 thiserror = { version = "1.0.40" }
 serde_json = { version = "1.0.96", default-features = false }
 tracing = { version = "0.1.37" }
-<<<<<<< HEAD
 parking_lot = "0.12"
-=======
 tokio = { version = "1.26.0", default-features = false }
->>>>>>> 8dbefe92
 
 [profile.production]
 codegen-units = 1
