[workspace]
members = [
	"client/*",
	"container-chains/pallets/*",
	"container-chains/primitives/*",
	"container-chains/templates/frontier/*",
	"container-chains/templates/simple/*",
	"node",
	"pallets/*",
	"pallets/collator-assignment/rpc/runtime-api",
	"pallets/registrar/rpc/runtime-api",
	"primitives/*",
	"runtime/dancebox",
	"test-sproof-builder",
]
resolver = "2"

[workspace.package]
authors = [ "Moondance Labs" ]
repository = "https://github.com/moondance-labs/tanssi"

[workspace.dependencies]

# Members
pallet-author-noting = { path = "pallets/author-noting", default-features = false }
pallet-author-noting-runtime-api = { path = "pallets/author-noting/rpc/runtime-api", default-features = false }
pallet-authority-assignment = { path = "pallets/authority-assignment", default-features = false }
pallet-authority-mapping = { path = "pallets/authority-mapping", default-features = false }
pallet-collator-assignment = { path = "pallets/collator-assignment", default-features = false }
pallet-collator-assignment-runtime-api = { path = "pallets/collator-assignment/rpc/runtime-api", default-features = false }
pallet-configuration = { path = "pallets/configuration", default-features = false }
pallet-inflation-rewards = { path = "pallets/inflation-rewards", default-features = false }
pallet-initializer = { path = "pallets/initializer", default-features = false }
pallet-invulnerables = { path = "pallets/invulnerables", default-features = false }
pallet-pooled-staking = { path = "pallets/pooled-staking", default-features = false }
pallet-registrar = { path = "pallets/registrar", default-features = false }
pallet-registrar-runtime-api = { path = "pallets/registrar/rpc/runtime-api", default-features = false }
pallet-services-payment = { path = "pallets/services-payment", default-features = false }

ccp-authorities-noting-inherent = { path = "container-chains/primitives/authorities-noting-inherent", default-features = false }
ccp-xcm = { path = "container-chains/primitives/xcm", default-features = false }

container-chain-template-frontier-runtime = { path = "container-chains/templates/frontier/runtime", default-features = false }
container-chain-template-simple-runtime = { path = "container-chains/templates/simple/runtime", default-features = false }
pallet-cc-authorities-noting = { path = "container-chains/pallets/authorities-noting", default-features = false }

dancebox-runtime = { path = "runtime/dancebox", default-features = false }
manual-xcm-rpc = { path = "client/manual-xcm" }
tc-consensus = { path = "client/consensus" }
tc-orchestrator-chain-interface = { path = "client/orchestrator-chain-interface" }
test-relay-sproof-builder = { path = "test-sproof-builder", default-features = false }
tp-author-noting-inherent = { path = "primitives/author-noting-inherent", default-features = false }
tp-chain-state-snapshot = { path = "primitives/chain-state-snapshot", default-features = false }
tp-collator-assignment = { path = "primitives/collator-assignment", default-features = false }
tp-consensus = { path = "primitives/consensus", default-features = false }
tp-container-chain-genesis-data = { path = "primitives/container-chain-genesis-data", default-features = false }
tp-core = { path = "primitives/core", default-features = false }
tp-maths = { path = "primitives/maths", default-features = false }
tp-traits = { path = "primitives/traits", default-features = false }

# Moonkit (wasm)
nimbus-consensus = { git = "https://github.com/moondance-labs/moonkit", branch = "tanssi-polkadot-v1.1.0-precompiles" }
nimbus-primitives = { git = "https://github.com/moondance-labs/moonkit", branch = "tanssi-polkadot-v1.1.0-precompiles", default-features = false }
pallet-author-inherent = { git = "https://github.com/moondance-labs/moonkit", branch = "tanssi-polkadot-v1.1.0-precompiles", default-features = false }
pallet-maintenance-mode = { git = "https://github.com/moondance-labs/moonkit", branch = "tanssi-polkadot-v1.1.0-precompiles", default-features = false }
pallet-migrations = { git = "https://github.com/moondance-labs/moonkit", branch = "tanssi-polkadot-v1.1.0-precompiles", default-features = false }
xcm-primitives = { git = "https://github.com/moondance-labs/moonkit", branch = "tanssi-polkadot-v1.1.0-precompiles", default-features = false }
pallet-evm-precompile-balances-erc20 = { git = "https://github.com/moondance-labs/moonkit", branch = "tanssi-polkadot-v1.1.0-precompiles", default-features = false }
pallet-evm-precompile-batch = { git = "https://github.com/moondance-labs/moonkit", branch = "tanssi-polkadot-v1.1.0-precompiles", default-features = false }
pallet-evm-precompile-call-permit = { git = "https://github.com/moondance-labs/moonkit", branch = "tanssi-polkadot-v1.1.0-precompiles", default-features = false }
pallet-evm-precompile-xcm-utils = { git = "https://github.com/moondance-labs/moonkit", branch = "tanssi-polkadot-v1.1.0-precompiles", default-features = false }

# Substrate (wasm)
sp-consensus-beefy = { git = "https://github.com/moondance-labs/polkadot-sdk", branch = "tanssi-polkadot-v1.1.0", default-features = false }
frame-benchmarking = { git = "https://github.com/moondance-labs/polkadot-sdk", branch = "tanssi-polkadot-v1.1.0", default-features = false }
frame-executive = { git = "https://github.com/moondance-labs/polkadot-sdk", branch = "tanssi-polkadot-v1.1.0", default-features = false }
frame-support = { git = "https://github.com/moondance-labs/polkadot-sdk.git", branch = "tanssi-polkadot-v1.1.0", version = "4.0.0-dev", default-features = false }
frame-system = { git = "https://github.com/moondance-labs/polkadot-sdk.git", branch = "tanssi-polkadot-v1.1.0", version = "4.0.0-dev", default-features = false }
frame-system-benchmarking = { git = "https://github.com/moondance-labs/polkadot-sdk", branch = "tanssi-polkadot-v1.1.0", default-features = false }
frame-system-rpc-runtime-api = { git = "https://github.com/moondance-labs/polkadot-sdk", branch = "tanssi-polkadot-v1.1.0", default-features = false }
frame-try-runtime = { git = "https://github.com/moondance-labs/polkadot-sdk", branch = "tanssi-polkadot-v1.1.0", default-features = false }
pallet-balances = { git = "https://github.com/moondance-labs/polkadot-sdk", branch = "tanssi-polkadot-v1.1.0", default-features = false }
pallet-im-online = { git = "https://github.com/moondance-labs/polkadot-sdk", branch = "tanssi-polkadot-v1.1.0", default-features = false }
pallet-message-queue = { git = "https://github.com/moondance-labs/polkadot-sdk", branch = "tanssi-polkadot-v1.1.0", default-features = false }
pallet-proxy = { git = "https://github.com/moondance-labs/polkadot-sdk", branch = "tanssi-polkadot-v1.1.0", default-features = false }
pallet-root-testing = { git = "https://github.com/moondance-labs/polkadot-sdk", branch = "tanssi-polkadot-v1.1.0", default-features = false }
pallet-session = { git = "https://github.com/moondance-labs/polkadot-sdk", branch = "tanssi-polkadot-v1.1.0", default-features = false }
pallet-staking = { git = "https://github.com/moondance-labs/polkadot-sdk", branch = "tanssi-polkadot-v1.1.0", default-features = false }
pallet-sudo = { git = "https://github.com/moondance-labs/polkadot-sdk", branch = "tanssi-polkadot-v1.1.0", default-features = false }
pallet-timestamp = { git = "https://github.com/moondance-labs/polkadot-sdk", branch = "tanssi-polkadot-v1.1.0", default-features = false }
pallet-transaction-payment = { git = "https://github.com/moondance-labs/polkadot-sdk", branch = "tanssi-polkadot-v1.1.0", default-features = false }
pallet-utility = { git = "https://github.com/moondance-labs/polkadot-sdk", branch = "tanssi-polkadot-v1.1.0", default-features = false }
parity-scale-codec = { version = "3.0.0", default-features = false, features = [ "derive", "max-encoded-len" ] }
scale-info = { version = "2.1.1", default-features = false }
sp-api = { git = "https://github.com/moondance-labs/polkadot-sdk", branch = "tanssi-polkadot-v1.1.0", default-features = false }
sp-application-crypto = { git = "https://github.com/moondance-labs/polkadot-sdk", branch = "tanssi-polkadot-v1.1.0", default-features = false }
sp-block-builder = { git = "https://github.com/moondance-labs/polkadot-sdk", branch = "tanssi-polkadot-v1.1.0", default-features = false }
sp-consensus = { git = "https://github.com/moondance-labs/polkadot-sdk", branch = "tanssi-polkadot-v1.1.0", default-features = false }
sp-consensus-aura = { git = "https://github.com/moondance-labs/polkadot-sdk", branch = "tanssi-polkadot-v1.1.0", default-features = false }
sp-consensus-babe = { git = "https://github.com/moondance-labs/polkadot-sdk", branch = "tanssi-polkadot-v1.1.0", default-features = false }
sp-consensus-slots = { git = "https://github.com/moondance-labs/polkadot-sdk", branch = "tanssi-polkadot-v1.1.0", default-features = false }
sp-core = { git = "https://github.com/moondance-labs/polkadot-sdk.git", branch = "tanssi-polkadot-v1.1.0", version = "21.0.0", default-features = false }
sp-debug-derive = { git = "https://github.com/moondance-labs/polkadot-sdk.git", branch = "tanssi-polkadot-v1.1.0", default-features = false }
sp-inherents = { git = "https://github.com/moondance-labs/polkadot-sdk", branch = "tanssi-polkadot-v1.1.0", default-features = false }
sp-io = { git = "https://github.com/moondance-labs/polkadot-sdk.git", branch = "tanssi-polkadot-v1.1.0", version = "23.0.0", default-features = false }
sp-keyring = { git = "https://github.com/moondance-labs/polkadot-sdk.git", branch = "tanssi-polkadot-v1.1.0", version = "24.0.0", default-features = false }
sp-offchain = { git = "https://github.com/moondance-labs/polkadot-sdk", branch = "tanssi-polkadot-v1.1.0", default-features = false }
sp-runtime = { git = "https://github.com/moondance-labs/polkadot-sdk.git", branch = "tanssi-polkadot-v1.1.0", version = "24.0.0", default-features = false }
sp-session = { git = "https://github.com/moondance-labs/polkadot-sdk", branch = "tanssi-polkadot-v1.1.0", default-features = false }
sp-state-machine = { git = "https://github.com/moondance-labs/polkadot-sdk", branch = "tanssi-polkadot-v1.1.0", default-features = false }
sp-std = { git = "https://github.com/moondance-labs/polkadot-sdk", branch = "tanssi-polkadot-v1.1.0", default-features = false }
sp-transaction-pool = { git = "https://github.com/moondance-labs/polkadot-sdk", branch = "tanssi-polkadot-v1.1.0", default-features = false }
sp-trie = { git = "https://github.com/moondance-labs/polkadot-sdk", branch = "tanssi-polkadot-v1.1.0", default-features = false }
sp-version = { git = "https://github.com/moondance-labs/polkadot-sdk", branch = "tanssi-polkadot-v1.1.0", default-features = false }

# Substrate (client)
frame-benchmarking-cli = { git = "https://github.com/moondance-labs/polkadot-sdk", branch = "tanssi-polkadot-v1.1.0" }
pallet-transaction-payment-rpc = { git = "https://github.com/moondance-labs/polkadot-sdk", branch = "tanssi-polkadot-v1.1.0", default-features = false }
pallet-transaction-payment-rpc-runtime-api = { git = "https://github.com/moondance-labs/polkadot-sdk", branch = "tanssi-polkadot-v1.1.0", default-features = false }
sc-basic-authorship = { git = "https://github.com/moondance-labs/polkadot-sdk", branch = "tanssi-polkadot-v1.1.0" }
sc-block-builder = { git = "https://github.com/moondance-labs/polkadot-sdk", branch = "tanssi-polkadot-v1.1.0" }
sc-chain-spec = { git = "https://github.com/moondance-labs/polkadot-sdk", branch = "tanssi-polkadot-v1.1.0" }
sc-cli = { git = "https://github.com/moondance-labs/polkadot-sdk", branch = "tanssi-polkadot-v1.1.0" }
sc-client-api = { git = "https://github.com/moondance-labs/polkadot-sdk", branch = "tanssi-polkadot-v1.1.0" }
sc-consensus = { git = "https://github.com/moondance-labs/polkadot-sdk", branch = "tanssi-polkadot-v1.1.0" }
sc-consensus-aura = { git = "https://github.com/moondance-labs/polkadot-sdk", branch = "tanssi-polkadot-v1.1.0" }
sc-consensus-grandpa = { git = "https://github.com/moondance-labs/polkadot-sdk", branch = "tanssi-polkadot-v1.1.0" }
sc-consensus-manual-seal = { git = "https://github.com/moondance-labs/polkadot-sdk", branch = "tanssi-polkadot-v1.1.0" }
sc-consensus-slots = { git = "https://github.com/moondance-labs/polkadot-sdk", branch = "tanssi-polkadot-v1.1.0" }
sc-executor = { git = "https://github.com/moondance-labs/polkadot-sdk", branch = "tanssi-polkadot-v1.1.0" }
sc-keystore = { git = "https://github.com/moondance-labs/polkadot-sdk", branch = "tanssi-polkadot-v1.1.0" }
sc-network = { git = "https://github.com/moondance-labs/polkadot-sdk", branch = "tanssi-polkadot-v1.1.0" }
sc-network-common = { git = "https://github.com/moondance-labs/polkadot-sdk", branch = "tanssi-polkadot-v1.1.0" }
sc-network-sync = { git = "https://github.com/moondance-labs/polkadot-sdk", branch = "tanssi-polkadot-v1.1.0" }
sc-network-test = { git = "https://github.com/moondance-labs/polkadot-sdk", branch = "tanssi-polkadot-v1.1.0" }
sc-offchain = { git = "https://github.com/moondance-labs/polkadot-sdk", branch = "tanssi-polkadot-v1.1.0" }
sc-rpc = { git = "https://github.com/moondance-labs/polkadot-sdk", branch = "tanssi-polkadot-v1.1.0" }
sc-service = { git = "https://github.com/moondance-labs/polkadot-sdk", branch = "tanssi-polkadot-v1.1.0" }
sc-sysinfo = { git = "https://github.com/moondance-labs/polkadot-sdk", branch = "tanssi-polkadot-v1.1.0" }
sc-telemetry = { git = "https://github.com/moondance-labs/polkadot-sdk", branch = "tanssi-polkadot-v1.1.0" }
sc-tracing = { git = "https://github.com/moondance-labs/polkadot-sdk", branch = "tanssi-polkadot-v1.1.0" }
sc-transaction-pool = { git = "https://github.com/moondance-labs/polkadot-sdk", branch = "tanssi-polkadot-v1.1.0" }
sc-transaction-pool-api = { git = "https://github.com/moondance-labs/polkadot-sdk", branch = "tanssi-polkadot-v1.1.0" }
sp-blockchain = { git = "https://github.com/moondance-labs/polkadot-sdk", branch = "tanssi-polkadot-v1.1.0" }
sp-externalities = { git = "https://github.com/moondance-labs/polkadot-sdk", branch = "tanssi-polkadot-v1.1.0", default-features = false }
sp-keystore = { git = "https://github.com/moondance-labs/polkadot-sdk", branch = "tanssi-polkadot-v1.1.0", default-features = false }
sp-staking = { git = "https://github.com/moondance-labs/polkadot-sdk", branch = "tanssi-polkadot-v1.1.0", default-features = false }
sp-storage = { git = "https://github.com/moondance-labs/polkadot-sdk", branch = "tanssi-polkadot-v1.1.0", default-features = false }
sp-timestamp = { git = "https://github.com/moondance-labs/polkadot-sdk", branch = "tanssi-polkadot-v1.1.0", default-features = false }
substrate-build-script-utils = { git = "https://github.com/moondance-labs/polkadot-sdk", branch = "tanssi-polkadot-v1.1.0" }
substrate-frame-rpc-system = { git = "https://github.com/moondance-labs/polkadot-sdk", branch = "tanssi-polkadot-v1.1.0" }
substrate-prometheus-endpoint = { git = "https://github.com/moondance-labs/polkadot-sdk", branch = "tanssi-polkadot-v1.1.0" }
substrate-test-runtime = { git = "https://github.com/moondance-labs/polkadot-sdk", branch = "tanssi-polkadot-v1.1.0" }
substrate-test-runtime-client = { git = "https://github.com/moondance-labs/polkadot-sdk", branch = "tanssi-polkadot-v1.1.0" }
substrate-wasm-builder = { git = "https://github.com/moondance-labs/polkadot-sdk", branch = "tanssi-polkadot-v1.1.0" }
try-runtime-cli = { git = "https://github.com/moondance-labs/polkadot-sdk", branch = "tanssi-polkadot-v1.1.0" }

# Polkadot (wasm)
pallet-xcm = { git = "https://github.com/moondance-labs/polkadot-sdk", branch = "tanssi-polkadot-v1.1.0", default-features = false }
pallet-xcm-benchmarks = { git = "https://github.com/moondance-labs/polkadot-sdk", branch = "tanssi-polkadot-v1.1.0", default-features = false }
polkadot-parachain-primitives = { git = "https://github.com/moondance-labs/polkadot-sdk", branch = "tanssi-polkadot-v1.1.0", default-features = false }
polkadot-runtime-common = { git = "https://github.com/moondance-labs/polkadot-sdk", branch = "tanssi-polkadot-v1.1.0", default-features = false }
polkadot-runtime-parachains = { git = "https://github.com/moondance-labs/polkadot-sdk", branch = "tanssi-polkadot-v1.1.0", default-features = false }
westend-runtime = { git = "https://github.com/moondance-labs/polkadot-sdk", branch = "tanssi-polkadot-v1.1.0", default-features = false }
westend-runtime-constants = { git = "https://github.com/moondance-labs/polkadot-sdk", branch = "tanssi-polkadot-v1.1.0", default-features = false }
staging-xcm = { git = "https://github.com/moondance-labs/polkadot-sdk", branch = "tanssi-polkadot-v1.1.0", default-features = false }
staging-xcm-builder = { git = "https://github.com/moondance-labs/polkadot-sdk", branch = "tanssi-polkadot-v1.1.0", default-features = false }
staging-xcm-executor = { git = "https://github.com/moondance-labs/polkadot-sdk", branch = "tanssi-polkadot-v1.1.0", default-features = false }

# Polkadot (client)
polkadot-cli = { git = "https://github.com/moondance-labs/polkadot-sdk", branch = "tanssi-polkadot-v1.1.0" }
polkadot-overseer = { git = "https://github.com/moondance-labs/polkadot-sdk", branch = "tanssi-polkadot-v1.1.0" }
polkadot-primitives = { git = "https://github.com/moondance-labs/polkadot-sdk", branch = "tanssi-polkadot-v1.1.0", default-features = false }
polkadot-service = { git = "https://github.com/moondance-labs/polkadot-sdk", branch = "tanssi-polkadot-v1.1.0" }

# Cumulus (wasm)
cumulus-pallet-dmp-queue = { git = "https://github.com/moondance-labs/polkadot-sdk", branch = "tanssi-polkadot-v1.1.0", default-features = false }
cumulus-pallet-parachain-system = { git = "https://github.com/moondance-labs/polkadot-sdk", branch = "tanssi-polkadot-v1.1.0", default-features = false }
cumulus-pallet-session-benchmarking = { git = "https://github.com/moondance-labs/polkadot-sdk", branch = "tanssi-polkadot-v1.1.0", default-features = false }
cumulus-pallet-xcm = { git = "https://github.com/moondance-labs/polkadot-sdk", branch = "tanssi-polkadot-v1.1.0", default-features = false }
cumulus-pallet-xcmp-queue = { git = "https://github.com/moondance-labs/polkadot-sdk", branch = "tanssi-polkadot-v1.1.0", default-features = false }
cumulus-primitives-core = { git = "https://github.com/moondance-labs/polkadot-sdk", branch = "tanssi-polkadot-v1.1.0", default-features = false }
cumulus-primitives-timestamp = { git = "https://github.com/moondance-labs/polkadot-sdk", branch = "tanssi-polkadot-v1.1.0", default-features = false }
cumulus-primitives-utility = { git = "https://github.com/moondance-labs/polkadot-sdk", branch = "tanssi-polkadot-v1.1.0", default-features = false }
parachain-info = { git = "https://github.com/moondance-labs/polkadot-sdk", branch = "tanssi-polkadot-v1.1.0", default-features = false }

# Cumulus (client)
cumulus-client-cli = { git = "https://github.com/moondance-labs/polkadot-sdk", branch = "tanssi-polkadot-v1.1.0", default-features = false }
cumulus-client-collator = { git = "https://github.com/moondance-labs/polkadot-sdk", branch = "tanssi-polkadot-v1.1.0", default-features = false }
cumulus-client-consensus-aura = { git = "https://github.com/moondance-labs/polkadot-sdk", branch = "tanssi-polkadot-v1.1.0", default-features = false }
cumulus-client-consensus-common = { git = "https://github.com/moondance-labs/polkadot-sdk", branch = "tanssi-polkadot-v1.1.0", default-features = false }
cumulus-client-network = { git = "https://github.com/moondance-labs/polkadot-sdk", branch = "tanssi-polkadot-v1.1.0", default-features = false }
cumulus-client-pov-recovery = { git = "https://github.com/moondance-labs/polkadot-sdk", branch = "tanssi-polkadot-v1.1.0", default-features = false }
cumulus-client-service = { git = "https://github.com/moondance-labs/polkadot-sdk", branch = "tanssi-polkadot-v1.1.0", default-features = false }
cumulus-primitives-parachain-inherent = { git = "https://github.com/moondance-labs/polkadot-sdk", branch = "tanssi-polkadot-v1.1.0", default-features = false }
cumulus-relay-chain-interface = { git = "https://github.com/moondance-labs/polkadot-sdk", branch = "tanssi-polkadot-v1.1.0", default-features = false }
cumulus-test-relay-sproof-builder = { git = "https://github.com/moondance-labs/polkadot-sdk", branch = "tanssi-polkadot-v1.1.0", default-features = false }
xcm-emulator = { git = "https://github.com/moondance-labs/polkadot-sdk", branch = "tanssi-polkadot-v1.1.0", default-features = false }

# Frontier (wasm)
fp-account = { git = "https://github.com/moondance-labs/frontier", branch = "tanssi-polkadot-v1.1.0-xcm-util", default-features = false }
fp-evm = { git = "https://github.com/moondance-labs/frontier", branch = "tanssi-polkadot-v1.1.0-xcm-util", default-features = false }
fp-rpc = { git = "https://github.com/moondance-labs/frontier", branch = "tanssi-polkadot-v1.1.0-xcm-util", default-features = false }
fp-self-contained = { git = "https://github.com/moondance-labs/frontier", branch = "tanssi-polkadot-v1.1.0-xcm-util", default-features = false }
pallet-base-fee = { git = "https://github.com/moondance-labs/frontier", branch = "tanssi-polkadot-v1.1.0-xcm-util", default-features = false }
pallet-dynamic-fee = { git = "https://github.com/moondance-labs/frontier", branch = "tanssi-polkadot-v1.1.0-xcm-util", default-features = false }
pallet-ethereum = { git = "https://github.com/moondance-labs/frontier", branch = "tanssi-polkadot-v1.1.0-xcm-util", default-features = false }
pallet-evm = { git = "https://github.com/moondance-labs/frontier", branch = "tanssi-polkadot-v1.1.0-xcm-util", default-features = false }
pallet-evm-chain-id = { git = "https://github.com/moondance-labs/frontier", branch = "tanssi-polkadot-v1.1.0-xcm-util", default-features = false }
pallet-evm-precompile-modexp = { git = "https://github.com/moondance-labs/frontier", branch = "tanssi-polkadot-v1.1.0-xcm-util", default-features = false }
pallet-evm-precompile-sha3fips = { git = "https://github.com/moondance-labs/frontier", branch = "tanssi-polkadot-v1.1.0-xcm-util", default-features = false }
pallet-evm-precompile-simple = { git = "https://github.com/moondance-labs/frontier", branch = "tanssi-polkadot-v1.1.0-xcm-util", default-features = false }
pallet-hotfix-sufficients = { git = "https://github.com/moondance-labs/frontier", branch = "tanssi-polkadot-v1.1.0-xcm-util", default-features = false }
precompile-utils = { git = "https://github.com/moondance-labs/frontier", branch = "tanssi-polkadot-v1.1.0-xcm-util", default-features = false }

# Frontier (client)
fc-api = { git = "https://github.com/moondance-labs/frontier", branch = "tanssi-polkadot-v1.1.0-xcm-util", default-features = false }
fc-cli = { git = "https://github.com/moondance-labs/frontier", branch = "tanssi-polkadot-v1.1.0-xcm-util", default-features = false }
fc-consensus = { git = "https://github.com/moondance-labs/frontier", branch = "tanssi-polkadot-v1.1.0-xcm-util", default-features = false }
fc-db = { git = "https://github.com/moondance-labs/frontier", branch = "tanssi-polkadot-v1.1.0-xcm-util", default-features = false }
fc-mapping-sync = { git = "https://github.com/moondance-labs/frontier", branch = "tanssi-polkadot-v1.1.0-xcm-util", default-features = false }
fc-rpc = { git = "https://github.com/moondance-labs/frontier", branch = "tanssi-polkadot-v1.1.0-xcm-util", features = [
	"rpc-binary-search-estimate",
] }
fc-rpc-core = { git = "https://github.com/moondance-labs/frontier", branch = "tanssi-polkadot-v1.1.0-xcm-util", default-features = false }
fc-storage = { git = "https://github.com/moondance-labs/frontier", branch = "tanssi-polkadot-v1.1.0-xcm-util", default-features = false }

# General (wasm)
bounded-collections = { version = "0.1.8", default-features = false }
hex-literal = { version = "0.3.4" }
log = { version = "0.4.17", default-features = false }
serde = { version = "1.0.152", default-features = false }
smallvec = "1.10.0"
rand_chacha = { version = "0.3.1", default-features = false }
<<<<<<< HEAD
num_enum = { version = "0.7.1", default-features = false }
=======
impl-trait-for-tuples = "0.2.2"
>>>>>>> b69f3507

# General (client)
async-io = "1.3"
async-trait = "0.1"
clap = { version = "4.1.6", default-features = false, features = [ "derive" ] }
exit-future = { version = "0.2.0" }
flume = "0.10.9"
futures = { version = "0.3.1" }
futures-timer = "3.0.1"
hex = { version = "0.4.3", default-features = false }
jsonrpsee = { version = "0.16.2", features = [ "server" ] }
num-traits = "0.2.8"
parking_lot = "0.12.1"
rand = { version = "0.8.5", default-features = false, features = [ "std_rng" ] }
serde_json = { version = "1.0.96", default-features = false }
similar-asserts = "1.1.0"
tempfile = "3.1.0"
thiserror = { version = "1.0.40" }
tokio = { version = "1.32.0", default-features = false }
tracing = { version = "0.1.37", default-features = false }
url = "2.2.2"

[profile.production]
codegen-units = 1
inherits = "release"
lto = true


[profile.release]
opt-level = 3
panic = "unwind"

[patch.crates-io]
jsonrpsee = { git = "https://github.com/moondance-labs/jsonrpsee", branch = "tanssi-polkadot-v1.1.0" }
jsonrpsee-client-transport = { git = "https://github.com/moondance-labs/jsonrpsee", branch = "tanssi-polkadot-v1.1.0" }
jsonrpsee-core = { git = "https://github.com/moondance-labs/jsonrpsee", branch = "tanssi-polkadot-v1.1.0" }
jsonrpsee-types = { git = "https://github.com/moondance-labs/jsonrpsee", branch = "tanssi-polkadot-v1.1.0" }
jsonrpsee-http-client = { git = "https://github.com/moondance-labs/jsonrpsee", branch = "tanssi-polkadot-v1.1.0" }
jsonrpsee-proc-macros = { git = "https://github.com/moondance-labs/jsonrpsee", branch = "tanssi-polkadot-v1.1.0" }
jsonrpsee-server = { git = "https://github.com/moondance-labs/jsonrpsee", branch = "tanssi-polkadot-v1.1.0" }
jsonrpsee-ws-client = { git = "https://github.com/moondance-labs/jsonrpsee", branch = "tanssi-polkadot-v1.1.0" }<|MERGE_RESOLUTION|>--- conflicted
+++ resolved
@@ -232,11 +232,8 @@
 serde = { version = "1.0.152", default-features = false }
 smallvec = "1.10.0"
 rand_chacha = { version = "0.3.1", default-features = false }
-<<<<<<< HEAD
 num_enum = { version = "0.7.1", default-features = false }
-=======
 impl-trait-for-tuples = "0.2.2"
->>>>>>> b69f3507
 
 # General (client)
 async-io = "1.3"
