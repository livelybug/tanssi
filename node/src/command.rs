--- conflicted
+++ resolved
@@ -208,11 +208,7 @@
                     }
                 }
                 BenchmarkCmd::Block(cmd) => runner.sync_run(|config| {
-<<<<<<< HEAD
                     let partials = new_partial(&config, false)?;
-=======
-                    let partials = new_partial(&config)?;
->>>>>>> a7aa218c
                     cmd.run(partials.client)
                 }),
                 #[cfg(not(feature = "runtime-benchmarks"))]
@@ -226,11 +222,7 @@
                 }
                 #[cfg(feature = "runtime-benchmarks")]
                 BenchmarkCmd::Storage(cmd) => runner.sync_run(|config| {
-<<<<<<< HEAD
                     let partials = new_partial(&config, false)?;
-=======
-                    let partials = new_partial(&config)?;
->>>>>>> a7aa218c
                     let db = partials.backend.expose_db();
                     let storage = partials.backend.expose_storage();
                     cmd.run(config, partials.client.clone(), db, storage)
@@ -436,10 +428,6 @@
     }
 
     fn chain_id(&self, is_dev: bool) -> Result<String> {
-<<<<<<< HEAD
-        info!("chain id is {:?}", is_dev);
-=======
->>>>>>> a7aa218c
         let chain_id = self.base.base.chain_id(is_dev)?;
 
         Ok(if chain_id.is_empty() {
