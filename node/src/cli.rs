--- conflicted
+++ resolved
@@ -231,13 +231,8 @@
     }
 }
 
-<<<<<<< HEAD
-/// The `run` command used to run a node.
+/// The `run` command used to run a container chain node.
 #[derive(Debug, clap::Parser, Clone)]
-=======
-/// The `run` command used to run a container chain node.
-#[derive(Debug, clap::Parser)]
->>>>>>> 442d3b1d
 #[group(skip)]
 pub struct ContainerChainRunCmd {
     /// The cumulus RunCmd inherits from sc_cli's
@@ -260,14 +255,7 @@
     /// The actual container chain cli object.
     pub base: ContainerChainRunCmd,
 
-<<<<<<< HEAD
-    /// The base path that should be used by Tanssi.
-=======
-    /// Optional chain id that should be passed to the container chain.
-    pub chain_id: Option<String>,
-
     /// The base path that should be used by the container chain.
->>>>>>> 442d3b1d
     pub base_path: Option<PathBuf>,
 
     /// The ChainSpecs that this struct can initialize. This starts empty and gets filled
@@ -287,13 +275,8 @@
             .map(|x| x.path().join("polkadot"));
         Self {
             base_path,
-<<<<<<< HEAD
-            base: clap::Parser::parse_from(tanssi_args),
+            base: clap::Parser::parse_from(container_chain_args),
             preloaded_chain_spec: None,
-=======
-            chain_id,
-            base: clap::Parser::parse_from(container_chain_args),
->>>>>>> 442d3b1d
         }
     }
 
