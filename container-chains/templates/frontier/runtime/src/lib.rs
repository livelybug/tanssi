--- conflicted
+++ resolved
@@ -633,20 +633,13 @@
 pub struct MaintenanceFilter;
 impl Contains<RuntimeCall> for MaintenanceFilter {
     fn contains(c: &RuntimeCall) -> bool {
-<<<<<<< HEAD
         !matches!(
             c,
-            RuntimeCall::Balances(_) | RuntimeCall::Ethereum(_) | RuntimeCall::EVM(_)
+            RuntimeCall::Balances(_)
+                | RuntimeCall::Ethereum(_)
+                | RuntimeCall::EVM(_)
+                | RuntimeCall::PolkadotXcm(_)
         )
-=======
-        match c {
-            RuntimeCall::Balances(_) => false,
-            RuntimeCall::Ethereum(_) => false,
-            RuntimeCall::EVM(_) => false,
-            RuntimeCall::PolkadotXcm(_) => false,
-            _ => true,
-        }
->>>>>>> c7804e47
     }
 }
 
