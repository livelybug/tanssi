--- conflicted
+++ resolved
@@ -6,17 +6,10 @@
 devDependencies:
   '@moonwall/cli':
     specifier: ^0.5.12
-<<<<<<< HEAD
-    version: 0.5.12(@moonbeam-network/api-augment@0.2301.0)(@moonwall/util@0.5.10)(@polkadot/api-augment@10.6.1)(@polkadot/api-derive@10.6.1)(@polkadot/api@10.6.1)(@polkadot/keyring@12.1.2)(@polkadot/types-codec@10.6.1)(@polkadot/types@10.6.1)(@polkadot/util@12.1.2)(ethers@6.3.0)(typescript@5.0.4)(web3-providers-ws@1.9.0)(web3@1.9.0)
-  '@moonwall/util':
-    specifier: ^0.5.10
-    version: 0.5.10(@moonbeam-network/api-augment@0.2301.0)(@polkadot/api-augment@10.6.1)(@polkadot/api-derive@10.6.1)(@polkadot/api@10.6.1)(@polkadot/keyring@12.1.2)(@polkadot/rpc-provider@10.6.1)(@polkadot/types-codec@10.6.1)(@polkadot/types@10.6.1)(@polkadot/util@12.1.2)(ethers@6.3.0)(typescript@5.0.4)(web3@1.9.0)
-=======
     version: 0.5.12(@moonbeam-network/api-augment@0.2301.0)(@moonwall/util@0.5.10)(@polkadot/api-augment@10.6.1)(@polkadot/api-derive@10.6.1)(@polkadot/api@10.6.1)(@polkadot/keyring@12.1.2)(@polkadot/types-codec@10.6.1)(@polkadot/types@10.6.1)(@polkadot/util@12.1.2)(ethers@6.3.0)(typescript@5.0.4)(web3-providers-ws@4.0.1-rc.0)(web3@4.0.1-rc.0)
   '@moonwall/util':
     specifier: ^0.5.10
     version: 0.5.10(@moonbeam-network/api-augment@0.2301.0)(@polkadot/api-augment@10.6.1)(@polkadot/api-derive@10.6.1)(@polkadot/api@10.6.1)(@polkadot/keyring@12.1.2)(@polkadot/rpc-provider@10.6.1)(@polkadot/types-codec@10.6.1)(@polkadot/types@10.6.1)(@polkadot/util@12.1.2)(ethers@6.3.0)(typescript@5.0.4)(web3@4.0.1-rc.0)
->>>>>>> 330f5eed
   '@polkadot/api':
     specifier: ^10.6.1
     version: 10.6.1
@@ -338,25 +331,10 @@
     dev: true
     optional: true
 
-<<<<<<< HEAD
-  /@ethereumjs/common@2.5.0:
-    resolution: {integrity: sha512-DEHjW6e38o+JmB/NO3GZBpW4lpaiBpkFgXF6jLcJ6gETBYpEyaA5nTimsWBUJR3Vmtm/didUEbNjajskugZORg==}
-    dependencies:
-      crc-32: 1.2.2
-      ethereumjs-util: 7.1.5
-    dev: true
-
-  /@ethereumjs/tx@3.3.2:
-    resolution: {integrity: sha512-6AaJhwg4ucmwTvw/1qLaZUX5miWrwZ4nLOUsKyb/HtzS3BMw/CasKhdi1ims9mBKeK9sOJCH4qGKOBGyJCeeog==}
-    dependencies:
-      '@ethereumjs/common': 2.5.0
-      ethereumjs-util: 7.1.5
-=======
   /@ethereumjs/rlp@4.0.1:
     resolution: {integrity: sha512-tqsQiBQDQdmPWE1xkkBq4rlSW5QZpLOUJ5RJh2/9fug+q9tnUhuZoVLk7s0scUIKTOzEtR72DFBXI4WiZcMpvw==}
     engines: {node: '>=14'}
     hasBin: true
->>>>>>> 330f5eed
     dev: true
 
   /@ethersproject/abi@5.7.0:
@@ -592,11 +570,7 @@
     engines: {node: '>=14.0.0'}
     dev: true
 
-<<<<<<< HEAD
-  /@moonwall/cli@0.5.12(@moonbeam-network/api-augment@0.2301.0)(@moonwall/util@0.5.10)(@polkadot/api-augment@10.6.1)(@polkadot/api-derive@10.6.1)(@polkadot/api@10.6.1)(@polkadot/keyring@12.1.2)(@polkadot/types-codec@10.6.1)(@polkadot/types@10.6.1)(@polkadot/util@12.1.2)(ethers@6.3.0)(typescript@5.0.4)(web3-providers-ws@1.9.0)(web3@1.9.0):
-=======
   /@moonwall/cli@0.5.12(@moonbeam-network/api-augment@0.2301.0)(@moonwall/util@0.5.10)(@polkadot/api-augment@10.6.1)(@polkadot/api-derive@10.6.1)(@polkadot/api@10.6.1)(@polkadot/keyring@12.1.2)(@polkadot/types-codec@10.6.1)(@polkadot/types@10.6.1)(@polkadot/util@12.1.2)(ethers@6.3.0)(typescript@5.0.4)(web3-providers-ws@4.0.1-rc.0)(web3@4.0.1-rc.0):
->>>>>>> 330f5eed
     resolution: {integrity: sha512-SZmAMGEbPEU4UYh5OnI9J96vrBZqbEt9ia/YxuBuOhqav0G676e1+iXn5PHMnsdpVMPJeFsiVDYVgXPjvJfubQ==}
     engines: {node: '>=14.16.0', pnpm: '>=7'}
     hasBin: true
@@ -616,11 +590,7 @@
     dependencies:
       '@acala-network/chopsticks': 0.6.4(debug@4.3.4)(ts-node@10.9.1)
       '@moonbeam-network/api-augment': 0.2301.0
-<<<<<<< HEAD
-      '@moonwall/util': 0.5.10(@moonbeam-network/api-augment@0.2301.0)(@polkadot/api-augment@10.6.1)(@polkadot/api-derive@10.6.1)(@polkadot/api@10.6.1)(@polkadot/keyring@12.1.2)(@polkadot/rpc-provider@10.6.1)(@polkadot/types-codec@10.6.1)(@polkadot/types@10.6.1)(@polkadot/util@12.1.2)(ethers@6.3.0)(typescript@5.0.4)(web3@1.9.0)
-=======
       '@moonwall/util': 0.5.10(@moonbeam-network/api-augment@0.2301.0)(@polkadot/api-augment@10.6.1)(@polkadot/api-derive@10.6.1)(@polkadot/api@10.6.1)(@polkadot/keyring@12.1.2)(@polkadot/rpc-provider@10.6.1)(@polkadot/types-codec@10.6.1)(@polkadot/types@10.6.1)(@polkadot/util@12.1.2)(ethers@6.3.0)(typescript@5.0.4)(web3@4.0.1-rc.0)
->>>>>>> 330f5eed
       '@polkadot/api': 10.6.1
       '@polkadot/api-augment': 10.6.1
       '@polkadot/api-derive': 10.6.1
@@ -651,8 +621,8 @@
       ts-node: 10.9.1(@types/node@18.16.6)(typescript@5.0.4)
       tsup: 6.7.0(ts-node@10.9.1)(typescript@5.0.4)
       vitest: 0.31.0
-      web3: 1.9.0
-      web3-providers-ws: 1.9.0
+      web3: 4.0.1-rc.0
+      web3-providers-ws: 4.0.1-rc.0
       ws: 8.13.0
       yaml: 2.2.2
       yargs: 17.7.2
@@ -698,11 +668,7 @@
       - webdriverio
     dev: true
 
-<<<<<<< HEAD
-  /@moonwall/util@0.5.10(@moonbeam-network/api-augment@0.2301.0)(@polkadot/api-augment@10.6.1)(@polkadot/api-derive@10.6.1)(@polkadot/api@10.6.1)(@polkadot/keyring@12.1.2)(@polkadot/rpc-provider@10.6.1)(@polkadot/types-codec@10.6.1)(@polkadot/types@10.6.1)(@polkadot/util@12.1.2)(ethers@6.3.0)(typescript@5.0.4)(web3@1.9.0):
-=======
   /@moonwall/util@0.5.10(@moonbeam-network/api-augment@0.2301.0)(@polkadot/api-augment@10.6.1)(@polkadot/api-derive@10.6.1)(@polkadot/api@10.6.1)(@polkadot/keyring@12.1.2)(@polkadot/rpc-provider@10.6.1)(@polkadot/types-codec@10.6.1)(@polkadot/types@10.6.1)(@polkadot/util@12.1.2)(ethers@6.3.0)(typescript@5.0.4)(web3@4.0.1-rc.0):
->>>>>>> 330f5eed
     resolution: {integrity: sha512-q+Exv/BZ2gy/hdHJqn9CXio6TCqI7NjI98JY5Q58LsGyaxP9uAAX8RXB7V6DjSHUfAEnXJhedhkr/bhZ7h/NzQ==}
     engines: {node: '>=14.16.0', pnpm: '>=7'}
     peerDependencies:
@@ -747,7 +713,7 @@
       ts-node: 10.9.1(@types/node@18.16.6)(typescript@5.0.4)
       vite: 4.3.5(@types/node@18.16.6)
       vitest: 0.31.0
-      web3: 1.9.0
+      web3: 4.0.1-rc.0
       ws: 8.13.0
       yaml: 2.2.2
       yargs: 17.7.2
@@ -1631,11 +1597,6 @@
     resolution: {integrity: sha512-ZxOhsSyxYwLJj3pLZCefNitxsj093tb2vq90mp2txoYeBqbcjDjqFhyM8eUjq/uFm6zJ+mUuqxlS2FkuSY1MTA==}
     dev: true
 
-<<<<<<< HEAD
-  /@sindresorhus/is@4.6.0:
-    resolution: {integrity: sha512-t09vSN3MdfsyCHoFcTRCH/iUtG7OJ0CsjzB8cjAmKc/va/kIgeDI/TxsigdncE/4be734m0cvIYwNaV4i2XqAw==}
-    engines: {node: '>=10'}
-=======
   /@scure/bip32@1.1.5:
     resolution: {integrity: sha512-XyNh1rB0SkEqd3tXcXMi+Xe1fvg+kUIcoRIEujP1Jgv7DqW2r9lg3Ah0NkFaCs9sTkQAQA8kw7xiRXzENi9Rtw==}
     dependencies:
@@ -1649,7 +1610,6 @@
     dependencies:
       '@noble/hashes': 1.2.0
       '@scure/base': 1.1.1
->>>>>>> 330f5eed
     dev: true
 
   /@sqltools/formatter@1.2.5:
@@ -1733,18 +1693,6 @@
     resolution: {integrity: sha512-qNrYbZqMx0uJAfKnKclPh+dTwK33KfLHYqtyODwd5HnXOjnkhc4qgn3BrK6RWyGZm5+sIFE7Q7Vz6QQtJB7w7g==}
     dependencies:
       '@types/node': 20.1.1
-<<<<<<< HEAD
-    dev: true
-
-  /@types/cacheable-request@6.0.3:
-    resolution: {integrity: sha512-IQ3EbTzGxIigb1I3qPZc1rWJnH0BmSKv5QYTalEwweFvyBDLSAe24zP0le/hyi7ecGfZVlIVAg4BZqb8WBwKqw==}
-    dependencies:
-      '@types/http-cache-semantics': 4.0.1
-      '@types/keyv': 3.1.4
-      '@types/node': 20.1.1
-      '@types/responselike': 1.0.0
-=======
->>>>>>> 330f5eed
     dev: true
 
   /@types/chai-subset@1.3.3:
@@ -1769,19 +1717,6 @@
       '@types/ms': 0.7.31
     dev: true
 
-<<<<<<< HEAD
-  /@types/http-cache-semantics@4.0.1:
-    resolution: {integrity: sha512-SZs7ekbP8CN0txVG2xVRH6EgKmEm31BOxA07vkFaETzZz1xh+cbt8BcI0slpymvwhx5dlFnQG2rTlPVQn+iRPQ==}
-    dev: true
-
-  /@types/keyv@3.1.4:
-    resolution: {integrity: sha512-BQ5aZNSCpj7D6K2ksrRCTmKRLEpnPvWDiLPfoGyhZ++8YtiK9d/3DBKPJgry359X/P1PfruyYwvnvwFjuEiEIg==}
-    dependencies:
-      '@types/node': 20.1.1
-    dev: true
-
-=======
->>>>>>> 330f5eed
   /@types/long@4.0.2:
     resolution: {integrity: sha512-MqTGEo5bj5t157U6fA/BiDynNkn0YknVdh48CMPkTSpFTVmvao5UQmm7uEF6xBEo7qIMAlY/JSleYaE6VOdpaA==}
     dev: true
@@ -1801,35 +1736,8 @@
     resolution: {integrity: sha512-N7KINmeB8IN3vRR8dhgHEp+YpWvGFcpDoh5XZ8jB5a00AdFKCKEyyGTOPTddUf4JqU1ZKTVxkOxakDvchNVI2Q==}
     dev: true
 
-<<<<<<< HEAD
-  /@types/node@18.16.6:
-    resolution: {integrity: sha512-N7KINmeB8IN3vRR8dhgHEp+YpWvGFcpDoh5XZ8jB5a00AdFKCKEyyGTOPTddUf4JqU1ZKTVxkOxakDvchNVI2Q==}
-    dev: true
-
   /@types/node@20.1.1:
     resolution: {integrity: sha512-uKBEevTNb+l6/aCQaKVnUModfEMjAl98lw2Si9P5y4hLu9tm6AlX2ZIoXZX6Wh9lJueYPrGPKk5WMCNHg/u6/A==}
-    dev: true
-
-  /@types/pbkdf2@3.1.0:
-    resolution: {integrity: sha512-Cf63Rv7jCQ0LaL8tNXmEyqTHuIJxRdlS5vMh1mj5voN4+QFhVZnlZruezqpWYDiJ8UTzhP0VmeLXCmBk66YrMQ==}
-    dependencies:
-      '@types/node': 20.1.1
-    dev: true
-
-  /@types/responselike@1.0.0:
-    resolution: {integrity: sha512-85Y2BjiufFzaMIlvJDvTTB8Fxl2xfLo4HgmHzVBz08w4wDePCTjYw66PdrolO0kzli3yam/YCgRufyo1DdQVTA==}
-    dependencies:
-      '@types/node': 20.1.1
-    dev: true
-
-  /@types/secp256k1@4.0.3:
-    resolution: {integrity: sha512-Da66lEIFeIz9ltsdMZcpQvmrmmoqrfju8pm1BH8WbYjZSwUgCwXLb9C+9XYogwBITnbsSaMdVPb2ekf7TV+03w==}
-    dependencies:
-      '@types/node': 20.1.1
-=======
-  /@types/node@20.1.1:
-    resolution: {integrity: sha512-uKBEevTNb+l6/aCQaKVnUModfEMjAl98lw2Si9P5y4hLu9tm6AlX2ZIoXZX6Wh9lJueYPrGPKk5WMCNHg/u6/A==}
->>>>>>> 330f5eed
     dev: true
 
   /@types/websocket@1.0.5:
@@ -2011,21 +1919,12 @@
     dev: true
     optional: true
 
-<<<<<<< HEAD
-  /ajv@6.12.6:
-    resolution: {integrity: sha512-j3fVLgvTo527anyYyJOGTYJbG+vnnQYvE0m5mmkc1TK+nxAppkCLMIL0aZ4dblVCNoGShhm+kzE4ZUykBoMg4g==}
-    dependencies:
-      fast-deep-equal: 3.1.3
-      fast-json-stable-stringify: 2.1.0
-      json-schema-traverse: 0.4.1
-=======
   /ajv@8.12.0:
     resolution: {integrity: sha512-sRu1kpcO9yLtYxBKvqfTeh9KzZEwO3STyX1HT+4CaDzC6HpTGYhIhPIzj9XuKU7KYDwnaeh5hcOwjy1QuJzBPA==}
     dependencies:
       fast-deep-equal: 3.1.3
       json-schema-traverse: 1.0.0
       require-from-string: 2.0.2
->>>>>>> 330f5eed
       uri-js: 4.4.1
     dev: true
 
@@ -2895,78 +2794,6 @@
     engines: {node: '>=0.10.0'}
     dev: true
 
-<<<<<<< HEAD
-  /etag@1.8.1:
-    resolution: {integrity: sha512-aIL5Fx7mawVa300al2BnEE4iNvo1qETxLrPI/o05L7z6go7fCw1J6EQmbK4FmJ2AS7kgVF/KEZWufBfdClMcPg==}
-    engines: {node: '>= 0.6'}
-    dev: true
-
-  /eth-ens-namehash@2.0.8:
-    resolution: {integrity: sha512-VWEI1+KJfz4Km//dadyvBBoBeSQ0MHTXPvr8UIXiLW6IanxvAV+DmlZAijZwAyggqGUfwQBeHf7tc9wzc1piSw==}
-    dependencies:
-      idna-uts46-hx: 2.3.1
-      js-sha3: 0.5.7
-    dev: true
-
-  /eth-lib@0.1.29:
-    resolution: {integrity: sha512-bfttrr3/7gG4E02HoWTDUcDDslN003OlOoBxk9virpAZQ1ja/jDgwkWB8QfJF7ojuEowrqy+lzp9VcJG7/k5bQ==}
-    dependencies:
-      bn.js: 4.12.0
-      elliptic: 6.5.4
-      nano-json-stream-parser: 0.1.2
-      servify: 0.1.12
-      ws: 3.3.3
-      xhr-request-promise: 0.1.3
-    transitivePeerDependencies:
-      - bufferutil
-      - supports-color
-      - utf-8-validate
-    dev: true
-
-  /eth-lib@0.2.8:
-    resolution: {integrity: sha512-ArJ7x1WcWOlSpzdoTBX8vkwlkSQ85CjjifSZtV4co64vWxSV8geWfPI9x4SVYu3DSxnX4yWFVTtGL+j9DUFLNw==}
-    dependencies:
-      bn.js: 4.12.0
-      elliptic: 6.5.4
-      xhr-request-promise: 0.1.3
-    dev: true
-
-  /ethereum-bloom-filters@1.0.10:
-    resolution: {integrity: sha512-rxJ5OFN3RwjQxDcFP2Z5+Q9ho4eIdEmSc2ht0fCu8Se9nbXjZ7/031uXoUYJ87KHCOdVeiUuwSnoS7hmYAGVHA==}
-    dependencies:
-      js-sha3: 0.8.0
-    dev: true
-
-  /ethereum-cryptography@0.1.3:
-    resolution: {integrity: sha512-w8/4x1SGGzc+tO97TASLja6SLd3fRIK2tLVcV2Gx4IB21hE19atll5Cq9o3d0ZmAYC/8aw0ipieTSiekAea4SQ==}
-    dependencies:
-      '@types/pbkdf2': 3.1.0
-      '@types/secp256k1': 4.0.3
-      blakejs: 1.2.1
-      browserify-aes: 1.2.0
-      bs58check: 2.1.2
-      create-hash: 1.2.0
-      create-hmac: 1.1.7
-      hash.js: 1.1.7
-      keccak: 3.0.3
-      pbkdf2: 3.1.2
-      randombytes: 2.1.0
-      safe-buffer: 5.2.1
-      scrypt-js: 3.0.1
-      secp256k1: 4.0.3
-      setimmediate: 1.0.5
-    dev: true
-
-  /ethereumjs-util@7.1.5:
-    resolution: {integrity: sha512-SDl5kKrQAudFBUe5OJM9Ac6WmMyYmXX/6sTmLZ3ffG2eY6ZIGBes3pEDxNN6V72WyOw4CPD5RomKdsa8DAAwLg==}
-    engines: {node: '>=10.0.0'}
-    dependencies:
-      '@types/bn.js': 5.1.1
-      bn.js: 5.2.1
-      create-hash: 1.2.0
-      ethereum-cryptography: 0.1.3
-      rlp: 2.2.7
-=======
   /ethereum-cryptography@1.2.0:
     resolution: {integrity: sha512-6yFQC9b5ug6/17CQpCyE3k9eKBMdhyVjzUy1WkiuY/E4vj/SXDBbCw8QEIaXqf0Mf2SnY6RmpDcwlUmBSS0EJw==}
     dependencies:
@@ -2974,7 +2801,6 @@
       '@noble/secp256k1': 1.7.1
       '@scure/bip32': 1.1.5
       '@scure/bip39': 1.1.1
->>>>>>> 330f5eed
     dev: true
 
   /ethers@6.3.0:
@@ -3754,17 +3580,12 @@
       readable-stream: 3.6.2
     dev: true
 
-<<<<<<< HEAD
-  /isstream@0.1.2:
-    resolution: {integrity: sha512-Yljz7ffyPbrLpLngrMtZ7NduUgVvi6wG9RJ9IUcyCd59YQ911PBJphODUcbOVbqYfxe1wuYf/LJ8PauMRwsM/g==}
-=======
   /isomorphic-ws@5.0.0(ws@8.13.0):
     resolution: {integrity: sha512-muId7Zzn9ywDsyXgTIafTry2sV3nySZeUDe6YedVd1Hvuuep5AsIlqK+XefWpYTyJG5e503F2xIuT2lcU6rCSw==}
     peerDependencies:
       ws: '*'
     dependencies:
       ws: 8.13.0
->>>>>>> 330f5eed
     dev: true
 
   /joycon@3.1.1:
@@ -3832,21 +3653,8 @@
       bignumber.js: 9.1.1
     dev: true
 
-<<<<<<< HEAD
-  /json-buffer@3.0.1:
-    resolution: {integrity: sha512-4bV5BfR2mqfQTJm+V5tPPdf+ZpuhiIvTuAB5g8kcrXOZpTT/QwwVRWBywX1ozr6lEuPdbHxwaJlm9G6mI2sfSQ==}
-    dev: true
-
-  /json-schema-traverse@0.4.1:
-    resolution: {integrity: sha512-xbbCH5dCYU5T8LcEhhuh7HJ88HXuW3qsI3Y0zOZFKfZEHcpWiHU/Jxzk629Brsab/mMiHQti9wMP+845RPe3Vg==}
-    dev: true
-
-  /json-schema@0.4.0:
-    resolution: {integrity: sha512-es94M3nTIfsEPisRafak+HDLfHXnKBhV3vU5eqPcS3flIWqcxJWgXHXiey3YrpaNsanY5ei1VoYEbOzijuq9BA==}
-=======
   /json-schema-traverse@1.0.0:
     resolution: {integrity: sha512-NM8/P9n3XjXhIZn1lLhkFaACTOURQXjWhV4BA/RnOv8xvgqtqpAX9IO4mRQxSx1Rlo4tqzeqb0sOlruaOy3dug==}
->>>>>>> 330f5eed
     dev: true
 
   /json-stringify-safe@5.0.1:
@@ -4915,6 +4723,11 @@
     engines: {node: '>=0.10.0'}
     dev: true
 
+  /require-from-string@2.0.2:
+    resolution: {integrity: sha512-Xf0nWe6RseziFMu+Ap9biiUbmplq6S9/p+7w7YXP/JBHhrUDDUhwa+vANyubuqfZWTveU//DYVGsDG7RKL/vEw==}
+    engines: {node: '>=0.10.0'}
+    dev: true
+
   /requires-port@1.0.0:
     resolution: {integrity: sha512-KigOCHcocU3XODJxsu8i/j8T9tzT4adHiecwORRQ0ZZFcp7ahwXuRU1m+yuO90C5ZUyGeGfocHDI14M3L3yDAQ==}
     dev: true
@@ -4958,23 +4771,6 @@
       glob: 7.2.3
     dev: true
 
-<<<<<<< HEAD
-  /ripemd160@2.0.2:
-    resolution: {integrity: sha512-ii4iagi25WusVoiC4B4lq7pbXfAp3D9v5CwfkY33vffw2+pkDjY1D8GaN7spsxvCSx8dkPqOZCEZyfxcmJG2IA==}
-    dependencies:
-      hash-base: 3.1.0
-      inherits: 2.0.4
-    dev: true
-
-  /rlp@2.2.7:
-    resolution: {integrity: sha512-d5gdPmgQ0Z+AklL2NVXr/IoSjNZFfTVvQWzL/AM2AOcSzYP2xjlb0AC8YyCLc41MSNf6P6QVtjgPdmVtzb+4lQ==}
-    hasBin: true
-    dependencies:
-      bn.js: 5.2.1
-    dev: true
-
-=======
->>>>>>> 330f5eed
   /rollup@3.21.5:
     resolution: {integrity: sha512-a4NTKS4u9PusbUJcfF4IMxuqjFzjm6ifj76P54a7cKnvVzJaG12BLVR+hgU2YDGHzyMMQNxLAZWuALsn8q2oQg==}
     engines: {node: '>=14.18.0', npm: '>=8.0.0'}
@@ -5689,27 +5485,6 @@
     resolution: {integrity: sha512-wa7YjyUGfNZngI/vtK0UHAN+lgDCxBPCylVXGp0zu59Fz5aiGtNXaq3DhIov063MorB+VfufLh3JlF2KdTK3xg==}
     dev: true
 
-<<<<<<< HEAD
-  /varint@5.0.2:
-    resolution: {integrity: sha512-lKxKYG6H03yCZUpAGOPOsMcGxd1RHCu1iKvEHYDPmTyq2HueGhD73ssNBqqQWfvYs04G9iUFRvmAVLW20Jw6ow==}
-    dev: true
-
-  /vary@1.1.2:
-    resolution: {integrity: sha512-BNGbWLfd0eUPabhkXUVm0j8uuvREyTh5ovRa/dyow/BqAbZJyC+5fU+IzQOzmAKzYqYRAISoRhdQr3eIZ/PXqg==}
-    engines: {node: '>= 0.8'}
-    dev: true
-
-  /verror@1.10.0:
-    resolution: {integrity: sha512-ZZKSmDAEFOijERBLkmYfJ+vmk3w+7hOLYDNkRCuRuMJGEmqYNCNLyBBFwWKVMhfwaEF3WOd0Zlw86U/WC/+nYw==}
-    engines: {'0': node >=0.6.0}
-    dependencies:
-      assert-plus: 1.0.0
-      core-util-is: 1.0.2
-      extsprintf: 1.3.0
-    dev: true
-
-=======
->>>>>>> 330f5eed
   /vite-node@0.31.0(@types/node@20.1.1):
     resolution: {integrity: sha512-8x1x1LNuPvE2vIvkSB7c1mApX5oqlgsxzHQesYF7l5n1gKrEmrClIiZuOFbFDQcjLsmcWSwwmrWrcGWm9Fxc/g==}
     engines: {node: '>=v14.18.0'}
@@ -5733,7 +5508,6 @@
 
   /vite@4.3.5(@types/node@18.16.6):
     resolution: {integrity: sha512-0gEnL9wiRFxgz40o/i/eTBwm+NEbpUeTWhzKrZDSdKm6nplj+z4lKz8ANDgildxHm47Vg8EUia0aicKbawUVVA==}
-<<<<<<< HEAD
     engines: {node: ^14.18.0 || >=16.0.0}
     hasBin: true
     peerDependencies:
@@ -5757,47 +5531,6 @@
       terser:
         optional: true
     dependencies:
-      '@types/node': 18.16.6
-      esbuild: 0.17.18
-      postcss: 8.4.23
-      rollup: 3.21.5
-    optionalDependencies:
-      fsevents: 2.3.2
-    dev: true
-
-  /vite@4.3.5(@types/node@20.1.1):
-    resolution: {integrity: sha512-0gEnL9wiRFxgz40o/i/eTBwm+NEbpUeTWhzKrZDSdKm6nplj+z4lKz8ANDgildxHm47Vg8EUia0aicKbawUVVA==}
-=======
->>>>>>> 330f5eed
-    engines: {node: ^14.18.0 || >=16.0.0}
-    hasBin: true
-    peerDependencies:
-      '@types/node': '>= 14'
-      less: '*'
-      sass: '*'
-      stylus: '*'
-      sugarss: '*'
-      terser: ^5.4.0
-    peerDependenciesMeta:
-      '@types/node':
-        optional: true
-      less:
-        optional: true
-      sass:
-        optional: true
-      stylus:
-        optional: true
-      sugarss:
-        optional: true
-      terser:
-        optional: true
-    dependencies:
-<<<<<<< HEAD
-      '@types/node': 20.1.1
-      esbuild: 0.17.18
-      postcss: 8.4.23
-      rollup: 3.21.5
-=======
       '@types/node': 18.16.6
       esbuild: 0.17.18
       postcss: 8.4.23
@@ -5835,7 +5568,6 @@
       esbuild: 0.17.18
       postcss: 8.4.23
       rollup: 3.21.5
->>>>>>> 330f5eed
     optionalDependencies:
       fsevents: 2.3.2
     dev: true
@@ -5923,277 +5655,6 @@
     engines: {node: '>= 8'}
     dev: true
 
-<<<<<<< HEAD
-  /web3-bzz@1.9.0:
-    resolution: {integrity: sha512-9Zli9dikX8GdHwBb5/WPzpSVuy3EWMKY3P4EokCQra31fD7DLizqAAaTUsFwnK7xYkw5ogpHgelw9uKHHzNajg==}
-    engines: {node: '>=8.0.0'}
-    requiresBuild: true
-    dependencies:
-      '@types/node': 12.20.55
-      got: 12.1.0
-      swarm-js: 0.1.42
-    transitivePeerDependencies:
-      - bufferutil
-      - supports-color
-      - utf-8-validate
-    dev: true
-
-  /web3-core-helpers@1.9.0:
-    resolution: {integrity: sha512-NeJzylAp9Yj9xAt2uTT+kyug3X0DLnfBdnAcGZuY6HhoNPDIfQRA9CkJjLngVRlGTLZGjNp9x9eR+RyZQgUlXg==}
-    engines: {node: '>=8.0.0'}
-    dependencies:
-      web3-eth-iban: 1.9.0
-      web3-utils: 1.9.0
-    dev: true
-
-  /web3-core-method@1.9.0:
-    resolution: {integrity: sha512-sswbNsY2xRBBhGeaLt9c/eDc+0yDDhi6keUBAkgIRa9ueSx/VKzUY9HMqiV6bXDcGT2fJyejq74FfEB4lc/+/w==}
-    engines: {node: '>=8.0.0'}
-    dependencies:
-      '@ethersproject/transactions': 5.7.0
-      web3-core-helpers: 1.9.0
-      web3-core-promievent: 1.9.0
-      web3-core-subscriptions: 1.9.0
-      web3-utils: 1.9.0
-    dev: true
-
-  /web3-core-promievent@1.9.0:
-    resolution: {integrity: sha512-PHG1Mn23IGwMZhnPDN8dETKypqsFbHfiyRqP+XsVMPmTHkVfzDQTCBU/c2r6hUktBDoGKut5xZQpGfhFk71KbQ==}
-    engines: {node: '>=8.0.0'}
-    dependencies:
-      eventemitter3: 4.0.4
-    dev: true
-
-  /web3-core-requestmanager@1.9.0:
-    resolution: {integrity: sha512-hcJ5PCtTIJpj+8qWxoseqlCovDo94JJjTX7dZOLXgwp8ah7E3WRYozhGyZocerx+KebKyg1mCQIhkDpMwjfo9Q==}
-    engines: {node: '>=8.0.0'}
-    dependencies:
-      util: 0.12.5
-      web3-core-helpers: 1.9.0
-      web3-providers-http: 1.9.0
-      web3-providers-ipc: 1.9.0
-      web3-providers-ws: 1.9.0
-    transitivePeerDependencies:
-      - encoding
-      - supports-color
-    dev: true
-
-  /web3-core-subscriptions@1.9.0:
-    resolution: {integrity: sha512-MaIo29yz7hTV8X8bioclPDbHFOVuHmnbMv+D3PDH12ceJFJAXGyW8GL5KU1DYyWIj4TD1HM4WknyVA/YWBiiLA==}
-    engines: {node: '>=8.0.0'}
-    dependencies:
-      eventemitter3: 4.0.4
-      web3-core-helpers: 1.9.0
-    dev: true
-
-  /web3-core@1.9.0:
-    resolution: {integrity: sha512-DZ+TPmq/ZLlx4LSVzFgrHCP/QFpKDbGWO4HoquZSdu24cjk5SZ+FEU1SZB2OaK3/bgBh+25mRbmv8y56ysUu1w==}
-    engines: {node: '>=8.0.0'}
-    dependencies:
-      '@types/bn.js': 5.1.1
-      '@types/node': 12.20.55
-      bignumber.js: 9.1.1
-      web3-core-helpers: 1.9.0
-      web3-core-method: 1.9.0
-      web3-core-requestmanager: 1.9.0
-      web3-utils: 1.9.0
-    transitivePeerDependencies:
-      - encoding
-      - supports-color
-    dev: true
-
-  /web3-eth-abi@1.9.0:
-    resolution: {integrity: sha512-0BLQ3FKMrzJkA930jOX3fMaybAyubk06HChclLpiR0NWmgWXm1tmBrJdkyRy2ZTZpmfuZc9xTFRfl0yZID1voA==}
-    engines: {node: '>=8.0.0'}
-    dependencies:
-      '@ethersproject/abi': 5.7.0
-      web3-utils: 1.9.0
-    dev: true
-
-  /web3-eth-accounts@1.9.0:
-    resolution: {integrity: sha512-VeIZVevmnSll0AC1k5F/y398ZE89d1SRuYk8IewLUhL/tVAsFEsjl2SGgm0+aDcHmgPrkW+qsCJ+C7rWg/N4ZA==}
-    engines: {node: '>=8.0.0'}
-    dependencies:
-      '@ethereumjs/common': 2.5.0
-      '@ethereumjs/tx': 3.3.2
-      eth-lib: 0.2.8
-      ethereumjs-util: 7.1.5
-      scrypt-js: 3.0.1
-      uuid: 9.0.0
-      web3-core: 1.9.0
-      web3-core-helpers: 1.9.0
-      web3-core-method: 1.9.0
-      web3-utils: 1.9.0
-    transitivePeerDependencies:
-      - encoding
-      - supports-color
-    dev: true
-
-  /web3-eth-contract@1.9.0:
-    resolution: {integrity: sha512-+j26hpSaEtAdUed0TN5rnc+YZOcjPxMjFX4ZBKatvFkImdbVv/tzTvcHlltubSpgb2ZLyZ89lSL6phKYwd2zNQ==}
-    engines: {node: '>=8.0.0'}
-    dependencies:
-      '@types/bn.js': 5.1.1
-      web3-core: 1.9.0
-      web3-core-helpers: 1.9.0
-      web3-core-method: 1.9.0
-      web3-core-promievent: 1.9.0
-      web3-core-subscriptions: 1.9.0
-      web3-eth-abi: 1.9.0
-      web3-utils: 1.9.0
-    transitivePeerDependencies:
-      - encoding
-      - supports-color
-    dev: true
-
-  /web3-eth-ens@1.9.0:
-    resolution: {integrity: sha512-LOJZeN+AGe9arhuExnrPPFYQr4WSxXEkpvYIlst/joOEUNLDwfndHnJIK6PI5mXaYSROBtTx6erv+HupzGo7vA==}
-    engines: {node: '>=8.0.0'}
-    dependencies:
-      content-hash: 2.5.2
-      eth-ens-namehash: 2.0.8
-      web3-core: 1.9.0
-      web3-core-helpers: 1.9.0
-      web3-core-promievent: 1.9.0
-      web3-eth-abi: 1.9.0
-      web3-eth-contract: 1.9.0
-      web3-utils: 1.9.0
-    transitivePeerDependencies:
-      - encoding
-      - supports-color
-    dev: true
-
-  /web3-eth-iban@1.9.0:
-    resolution: {integrity: sha512-jPAm77PuEs1kE/UrrBFJdPD2PN42pwfXA0gFuuw35bZezhskYML9W4QCxcqnUtceyEA4FUn7K2qTMuCk+23fog==}
-    engines: {node: '>=8.0.0'}
-    dependencies:
-      bn.js: 5.2.1
-      web3-utils: 1.9.0
-    dev: true
-
-  /web3-eth-personal@1.9.0:
-    resolution: {integrity: sha512-r9Ldo/luBqJlv1vCUEQnUS+C3a3ZdbYxVHyfDkj6RWMyCqqo8JE41HWE+pfa0RmB1xnGL2g8TbYcHcqItck/qg==}
-    engines: {node: '>=8.0.0'}
-    dependencies:
-      '@types/node': 12.20.55
-      web3-core: 1.9.0
-      web3-core-helpers: 1.9.0
-      web3-core-method: 1.9.0
-      web3-net: 1.9.0
-      web3-utils: 1.9.0
-    transitivePeerDependencies:
-      - encoding
-      - supports-color
-    dev: true
-
-  /web3-eth@1.9.0:
-    resolution: {integrity: sha512-c5gSWk9bLNr6VPATHmZ1n7LTIefIZQnJMzfnvkoBcIFGKJbGmsuRhv6lEXsKdAO/FlqYnSbaw3fOq1fVFiIOFQ==}
-    engines: {node: '>=8.0.0'}
-    dependencies:
-      web3-core: 1.9.0
-      web3-core-helpers: 1.9.0
-      web3-core-method: 1.9.0
-      web3-core-subscriptions: 1.9.0
-      web3-eth-abi: 1.9.0
-      web3-eth-accounts: 1.9.0
-      web3-eth-contract: 1.9.0
-      web3-eth-ens: 1.9.0
-      web3-eth-iban: 1.9.0
-      web3-eth-personal: 1.9.0
-      web3-net: 1.9.0
-      web3-utils: 1.9.0
-    transitivePeerDependencies:
-      - encoding
-      - supports-color
-    dev: true
-
-  /web3-net@1.9.0:
-    resolution: {integrity: sha512-L+fDZFgrLM5Y15aonl2q6L+RvfaImAngmC0Jv45hV2FJ5IfRT0/2ob9etxZmvEBWvOpbqSvghfOhJIT3XZ37Pg==}
-    engines: {node: '>=8.0.0'}
-    dependencies:
-      web3-core: 1.9.0
-      web3-core-method: 1.9.0
-      web3-utils: 1.9.0
-    transitivePeerDependencies:
-      - encoding
-      - supports-color
-    dev: true
-
-  /web3-providers-http@1.9.0:
-    resolution: {integrity: sha512-5+dMNDAE0rRFz6SJpfnBqlVi2J5bB/Ivr2SanMt2YUrkxW5t8betZbzVwRkTbwtUvkqgj3xeUQzqpOttiv+IqQ==}
-    engines: {node: '>=8.0.0'}
-    dependencies:
-      abortcontroller-polyfill: 1.7.5
-      cross-fetch: 3.1.5
-      es6-promise: 4.2.8
-      web3-core-helpers: 1.9.0
-    transitivePeerDependencies:
-      - encoding
-    dev: true
-
-  /web3-providers-ipc@1.9.0:
-    resolution: {integrity: sha512-cPXU93Du40HCylvjaa5x62DbnGqH+86HpK/+kMcFIzF6sDUBhKpag2tSbYhGbj7GMpfkmDTUiiMLdWnFV6+uBA==}
-    engines: {node: '>=8.0.0'}
-    dependencies:
-      oboe: 2.1.5
-      web3-core-helpers: 1.9.0
-    dev: true
-
-  /web3-providers-ws@1.9.0:
-    resolution: {integrity: sha512-JRVsnQZ7j2k1a2yzBNHe39xqk1ijOv01dfIBFw52VeEkSRzvrOcsPIM/ttSyBuJqt70ntMxXY0ekCrqfleKH/w==}
-    engines: {node: '>=8.0.0'}
-    dependencies:
-      eventemitter3: 4.0.4
-      web3-core-helpers: 1.9.0
-      websocket: 1.0.34
-    transitivePeerDependencies:
-      - supports-color
-    dev: true
-
-  /web3-shh@1.9.0:
-    resolution: {integrity: sha512-bIBZlralgz4ICCrwkefB2nPPJWfx28NuHIpjB7d9ADKynElubQuqudYhKtSEkKXACuME/BJm0pIFJcJs/gDnMg==}
-    engines: {node: '>=8.0.0'}
-    requiresBuild: true
-    dependencies:
-      web3-core: 1.9.0
-      web3-core-method: 1.9.0
-      web3-core-subscriptions: 1.9.0
-      web3-net: 1.9.0
-    transitivePeerDependencies:
-      - encoding
-      - supports-color
-    dev: true
-
-  /web3-utils@1.9.0:
-    resolution: {integrity: sha512-p++69rCNNfu2jM9n5+VD/g26l+qkEOQ1m6cfRQCbH8ZRrtquTmrirJMgTmyOoax5a5XRYOuws14aypCOs51pdQ==}
-    engines: {node: '>=8.0.0'}
-    dependencies:
-      bn.js: 5.2.1
-      ethereum-bloom-filters: 1.0.10
-      ethereumjs-util: 7.1.5
-      ethjs-unit: 0.1.6
-      number-to-bn: 1.7.0
-      randombytes: 2.1.0
-      utf8: 3.0.0
-    dev: true
-
-  /web3@1.9.0:
-    resolution: {integrity: sha512-E9IvVy/d2ozfQQsCiV+zh/LmlZGv9fQxI0UedDVjm87yOKf4AYbBNEn1iWtHveiGzAk2CEMZMUzAZzaQNSSYog==}
-    engines: {node: '>=8.0.0'}
-    requiresBuild: true
-    dependencies:
-      web3-bzz: 1.9.0
-      web3-core: 1.9.0
-      web3-eth: 1.9.0
-      web3-eth-personal: 1.9.0
-      web3-net: 1.9.0
-      web3-shh: 1.9.0
-      web3-utils: 1.9.0
-    transitivePeerDependencies:
-      - bufferutil
-      - encoding
-      - supports-color
-=======
   /web3-core@4.0.1-rc.1:
     resolution: {integrity: sha512-Sf9lKbkOPsTVN9HwWEmirX1X3tcjThQFyNxEIOKnxTwnUg/eza1j8m+c//xRCe7EBP0EWmqrjsXLkeMdPnV9VA==}
     engines: {node: '>=14', npm: '>=6.12.0'}
@@ -6452,7 +5913,6 @@
     transitivePeerDependencies:
       - bufferutil
       - encoding
->>>>>>> 330f5eed
       - utf-8-validate
     dev: true
 
