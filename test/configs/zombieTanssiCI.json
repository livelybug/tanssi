{
    "settings": {
      "timeout": 1000,
      "provider": "native"
    },
    "relaychain": {
      "chain": "rococo-local",
      "default_command": "tmp/polkadot",
      "default_args": [
        "--no-hardware-benchmarks",
        "-lparachain=debug",
        "--database=paritydb"
      ],
      "nodes": [
        {
          "name": "alice",
          "ws_port": "9947",
          "validator": true
        },
        {
          "name": "bob",
          "validator": true
        },
        {
          "name": "charlie",
          "validator": true
        },
        {
          "name": "dave",
          "validator": true
        }
      ]
    },
    "parachains": [
      {
        "id": 1000,
        "chain_spec_path": "specs/tanssi-1000.json",
        "collators":  [
          {
            "name": "Collator1000-01",
            "ws_port": "9948",
            "command": "tmp/tanssi-node"
          },
          {
            "name": "Collator1000-02",
            "command": "tmp/tanssi-node"
          },
          {
            "name": "Collator2000-01",
            "command": "tmp/tanssi-node"
          },
          {
            "name": "Collator2000-02",
            "command": "tmp/tanssi-node"
          },
          {
            "name": "Collator2001-01",
            "command": "tmp/tanssi-node"
          },
          {
            "name": "Collator2001-02",
            "command": "tmp/tanssi-node"
          },
          {
            "name": "Collator2002-01",
            "command": "tmp/tanssi-node",
            "args": ["-- --tmp --para-id 2002"]
          },
          {
            "name": "Collator2002-02",
            "command": "tmp/tanssi-node",
            "args": ["-- --tmp --para-id 2002"]
          }
        ]
      },
      {
        "id": 2000,
        "chain_spec_path": "specs/template-container-2000.json",
        "collators":  [
          {
            "name": "DummyCollator-2000",
            "validator": false,
<<<<<<< HEAD
            "command": "tmp/container-chain-template-simple-node"
=======
            "command": "tmp/container-chain-template-simple-node",
            "ws_port": 9949
>>>>>>> 7540883f
          }
        ]
      },
      {
        "id": 2001,
        "chain_spec_path": "specs/template-container-2001.json",
        "collators":  [
          {
            "name": "DummyCollator-2001",
            "validator": false,
            "command": "tmp/container-chain-template-frontier-node",
            "ws_port": 9950
          }
        ]
      },
      {
        "id": 2002,
        "chain_spec_path": "specs/template-container-2002.json",
        "collators":  [
          {
            "name": "DummyCollator-2002",
            "validator": false,
<<<<<<< HEAD
            "command": "tmp/container-chain-template-simple-node"
=======
            "command": "tmp/container-chain-template-simple-node",
            "ws_port": 9951
>>>>>>> 7540883f
          }
        ]
      }
    ],
    "types": {
      "Header": {
        "number": "u64",
        "parent_hash": "Hash",
        "post_state": "Hash"
      }
    }
  }<|MERGE_RESOLUTION|>--- conflicted
+++ resolved
@@ -80,12 +80,8 @@
           {
             "name": "DummyCollator-2000",
             "validator": false,
-<<<<<<< HEAD
-            "command": "tmp/container-chain-template-simple-node"
-=======
             "command": "tmp/container-chain-template-simple-node",
             "ws_port": 9949
->>>>>>> 7540883f
           }
         ]
       },
@@ -108,12 +104,8 @@
           {
             "name": "DummyCollator-2002",
             "validator": false,
-<<<<<<< HEAD
-            "command": "tmp/container-chain-template-simple-node"
-=======
             "command": "tmp/container-chain-template-simple-node",
             "ws_port": 9951
->>>>>>> 7540883f
           }
         ]
       }
