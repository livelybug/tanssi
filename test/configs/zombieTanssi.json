--- conflicted
+++ resolved
@@ -47,53 +47,33 @@
           },
           {
             "name": "Collator2000-01",
-<<<<<<< HEAD
-            "command": "../target/release/test-node",
+            "command": "../target/release/tanssi-node",
             "args": ["-- --tmp --prometheus-external --rpc-cors all --unsafe-rpc-external --rpc-methods unsafe --unsafe-ws-external --ws-port 9949 --para-id 2000"]
           },
           {
             "name": "Collator2000-02",
-            "command": "../target/release/test-node",
+            "command": "../target/release/tanssi-node",
             "args": ["-- --tmp --prometheus-external --rpc-cors all --unsafe-rpc-external --rpc-methods unsafe --unsafe-ws-external --para-id 2000"]
           },
           {
             "name": "Collator2001-01",
-            "command": "../target/release/test-node",
+            "command": "../target/release/tanssi-node",
             "args": ["-- --tmp --prometheus-external --rpc-cors all --unsafe-rpc-external --rpc-methods unsafe --unsafe-ws-external --ws-port 9950 --para-id 2001"]
           },
           {
             "name": "Collator2001-02",
-            "command": "../target/release/test-node",
+            "command": "../target/release/tanssi-node",
             "args": ["-- --tmp --prometheus-external --rpc-cors all --unsafe-rpc-external --rpc-methods unsafe --unsafe-ws-external --para-id 2001"]
           },
           {
             "name": "Collator2002-01",
-            "command": "../target/release/test-node",
+            "command": "../target/release/tanssi-node",
             "args": ["-- --tmp --prometheus-external --rpc-cors all --unsafe-rpc-external --rpc-methods unsafe --unsafe-ws-external --ws-port 9951 --para-id 2002"]
           },
           {
             "name": "Collator2002-02",
-            "command": "../target/release/test-node",
+            "command": "../target/release/tanssi-node",
             "args": ["-- --tmp --prometheus-external --rpc-cors all --unsafe-rpc-external --rpc-methods unsafe --unsafe-ws-external --para-id 2002"]
-=======
-            "command": "../target/release/tanssi-node",
-            "args": ["-- --tmp --ws-port 9949 --para-id 2000"]
-          },
-          {
-            "name": "Collator2000-02",
-            "command": "../target/release/tanssi-node",
-            "args": ["-- --tmp --para-id 2000"]
-          },
-          {
-            "name": "Collator2001-01",
-            "command": "../target/release/tanssi-node",
-            "args": ["-- --tmp --ws-port 9950 --para-id 2001"]
-          },
-          {
-            "name": "Collator2001-02",
-            "command": "../target/release/tanssi-node",
-            "args": ["-- --tmp --para-id 2001"]
->>>>>>> 89c7f99a
           }
         ]
       },
