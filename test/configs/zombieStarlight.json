--- conflicted
+++ resolved
@@ -57,7 +57,6 @@
                 {
                     "name": "Collator1000-02",
                     "command": "../target/release/tanssi-node",
-<<<<<<< HEAD
                     "args": ["--solo-chain", "--no-hardware-benchmarks", "--database=paritydb", "--wasmtime-precompiled=wasm"]
                 },
                 {
@@ -107,9 +106,6 @@
                     "args": ["--no-hardware-benchmarks", "--database=paritydb", "--wasmtime-precompiled=wasm"],
                     "ws_port": 9950,
                     "p2p_port": 33051
-=======
-                    "args": ["--no-hardware-benchmarks", "--database=paritydb", "--wasmtime-precompiled=wasm"]
->>>>>>> 0153f6cd
                 }
             ]
         }
