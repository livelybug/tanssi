--- conflicted
+++ resolved
@@ -2,16 +2,13 @@
 import { ApiPromise, Keyring, WsProvider } from "@polkadot/api";
 const fs = require('fs/promises');
 import { getHeaderFromRelay } from "../../util/relayInterface";
-<<<<<<< HEAD
 import { getAuthorFromDigest, getAuthorFromDigestRange } from "../../util/author";
 import { signAndSendAndInclude, waitSessions } from "../../util/block";
-=======
 import { getAuthorFromDigest } from "../../util/author";
 import { Signer, ethers } from "ethers";
 import { createTransfer, waitUntilEthTxIncluded } from "../../util/ethereum";
 import { alith, BALTATHAR_ADDRESS, customWeb3Request } from "@moonwall/util";
 import { MIN_GAS_PRICE, generateKeyringPair } from "@moonwall/util";
->>>>>>> 897b24db
 import { getKeyringNimbusIdHex } from "../../util/keys";
 
 describeSuite({
@@ -23,13 +20,10 @@
     let relayApi: ApiPromise;
     let container2000Api: ApiPromise;
     let container2001Api: ApiPromise;
-<<<<<<< HEAD
     let container2002Api: ApiPromise;
     let blockNumber2002Start;
     let blockNumber2002End;
-=======
     let ethersSigner: Signer;
->>>>>>> 897b24db
 
     beforeAll(async () => {
       
@@ -228,7 +222,7 @@
     });
 
     it({
-      id: "T11",
+      id: "T12",
       title: "Test live registration of container chain 2002",
       timeout: 300000,
       test: async function () {
@@ -324,7 +318,7 @@
     });
 
     it({
-      id: "T12",
+      id: "T13",
       title: "Blocks are being produced on container 2002",
       timeout: 60000,
       test: async function () {
@@ -345,7 +339,7 @@
     });
 
     it({
-      id: "T13",
+      id: "T14",
       title: "Test container chain 2002 assignation is correct",
       test: async function () {
         const assignment = (await paraApi.query.collatorAssignment.collatorContainerChain());
@@ -360,7 +354,7 @@
     });
 
     it({
-      id: "T14",
+      id: "T15",
       title: "Deregister container chain 2002, collators should move to tanssi",
       timeout: 300000,
       test: async function () {
@@ -383,11 +377,11 @@
     });
 
     it({
-      id: "T15",
+      id: "T16",
       title: "Count number of tanssi collators before, during, and after 2002 chain",
       timeout: 150000,
       test: async function () {
-        // This test depends on T11 and T14 to set blockNumber2002Start and blockNumber2002End
+        // This test depends on T12 and T15 to set blockNumber2002Start and blockNumber2002End
         // TODO: don't hardcode the period here
         let sessionPeriod = 5;
         // The block range must start and end on session boundaries
