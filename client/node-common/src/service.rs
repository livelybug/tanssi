// Copyright (C) Moondance Labs Ltd.
// This file is part of Tanssi.

// Tanssi is free software: you can redistribute it and/or modify
// it under the terms of the GNU General Public License as published by
// the Free Software Foundation, either version 3 of the License, or
// (at your option) any later version.

// Tanssi is distributed in the hope that it will be useful,
// but WITHOUT ANY WARRANTY; without even the implied warranty of
// MERCHANTABILITY or FITNESS FOR A PARTICULAR PURPOSE.  See the
// GNU General Public License for more details.

// You should have received a copy of the GNU General Public License
// along with Tanssi.  If not, see <http://www.gnu.org/licenses/>.

use {
    async_io::Timer,
    core::time::Duration,
    core_extensions::TypeIdentity,
    cumulus_client_cli::CollatorOptions,
    cumulus_client_consensus_common::ParachainConsensus,
    cumulus_client_service::{
        build_relay_chain_interface, CollatorSybilResistance, ParachainHostFunctions,
        StartFullNodeParams,
    },
    cumulus_primitives_core::ParaId,
    cumulus_relay_chain_interface::RelayChainInterface,
    frame_benchmarking_cli::SUBSTRATE_REFERENCE_HARDWARE,
    futures::{channel::mpsc, FutureExt, Stream, StreamExt},
    jsonrpsee::RpcModule,
    polkadot_primitives::CollatorPair,
    sc_client_api::Backend,
    sc_consensus::{import_queue::ImportQueueService, BlockImport, ImportQueue},
    sc_consensus_manual_seal::{
        run_manual_seal, ConsensusDataProvider, EngineCommand, ManualSealParams,
    },
    sc_executor::{
        sp_wasm_interface::{ExtendedHostFunctions, HostFunctions},
        HeapAllocStrategy, NativeExecutionDispatch, RuntimeVersionOf, WasmExecutor,
        DEFAULT_HEAP_ALLOC_STRATEGY,
    },
    sc_network::{config::FullNetworkConfiguration, NetworkBlock},
    sc_network_sync::SyncingService,
    sc_network_transactions::TransactionsHandlerController,
    sc_rpc::{DenyUnsafe, SubscriptionTaskExecutor},
    sc_service::{
        Configuration, KeystoreContainer, NetworkStarter, SpawnTaskHandle, TFullBackend,
        TFullClient, TaskManager,
    },
    sc_telemetry::{Telemetry, TelemetryWorker, TelemetryWorkerHandle},
    sc_transaction_pool_api::OffchainTransactionPoolFactory,
    sc_utils::mpsc::TracingUnboundedSender,
    sp_api::ConstructRuntimeApi,
    sp_block_builder::BlockBuilder,
    sp_consensus::SelectChain,
    sp_core::traits::CodeExecutor,
    sp_inherents::CreateInherentDataProviders,
    sp_offchain::OffchainWorkerApi,
    sp_runtime::Percent,
    sp_transaction_pool::runtime_api::TaggedTransactionQueue,
    std::{str::FromStr, sync::Arc},
};

<<<<<<< HEAD
type FullBasicPool<T> = sc_transaction_pool::BasicPool<
    sc_transaction_pool::FullChainApi<ClientOf<T>, BlockOf<T>>,
    BlockOf<T>,
>;
=======
#[allow(deprecated)]
use sc_executor::NativeElseWasmExecutor;
>>>>>>> 36de5a28

/// Trait to configure the main types the builder rely on, bundled in a single
/// type to reduce verbosity and the amount of type parameters.
pub trait NodeBuilderConfig {
    type Block;
    type RuntimeApi;
    type ParachainExecutor;

    /// Create a new `NodeBuilder` using the types of this `Config`, along
    /// with the parachain `Configuration` and an optional `HwBench`.
    fn new_builder(
        parachain_config: &Configuration,
        hwbench: Option<sc_sysinfo::HwBench>,
    ) -> Result<NodeBuilder<Self>, sc_service::Error>
    where
        Self: Sized,
        BlockOf<Self>: cumulus_primitives_core::BlockT,
        ExecutorOf<Self>:
            Clone + CodeExecutor + RuntimeVersionOf + TanssiExecutorExt + Sync + Send + 'static,
        RuntimeApiOf<Self>:
            ConstructRuntimeApi<BlockOf<Self>, ClientOf<Self>> + Sync + Send + 'static,
        ConstructedRuntimeApiOf<Self>:
            TaggedTransactionQueue<BlockOf<Self>> + BlockBuilder<BlockOf<Self>>,
        BlockHashOf<Self>: Unpin,
    {
        NodeBuilder::<Self>::new(parachain_config, hwbench)
    }
}

pub type BlockOf<T> = <T as NodeBuilderConfig>::Block;
pub type BlockHashOf<T> = <BlockOf<T> as cumulus_primitives_core::BlockT>::Hash;
pub type BlockHeaderOf<T> = <BlockOf<T> as cumulus_primitives_core::BlockT>::Header;
pub type RuntimeApiOf<T> = <T as NodeBuilderConfig>::RuntimeApi;
pub type ExecutorOf<T> = <T as NodeBuilderConfig>::ParachainExecutor;
pub type ClientOf<T> = TFullClient<BlockOf<T>, RuntimeApiOf<T>, ExecutorOf<T>>;
pub type BackendOf<T> = TFullBackend<BlockOf<T>>;
pub type ConstructedRuntimeApiOf<T> =
    <RuntimeApiOf<T> as ConstructRuntimeApi<BlockOf<T>, ClientOf<T>>>::RuntimeApi;
pub type ImportQueueServiceOf<T> = Box<dyn ImportQueueService<BlockOf<T>>>;
pub type ParachainConsensusOf<T> = Box<dyn ParachainConsensus<BlockOf<T>>>;

// `Cumulus` and `TxHandler` are types that will change during the life of
// a `NodeBuilder` because they are generated and consumed when calling
// certain functions, with absence of data represented with `()`. Some
// function are implemented only for a given concrete type, which ensure it
// can only be called if the required data is available (generated and not yet
// consumed).
//
// While this could be implemented with multiple impl blocks with concrete types,
// we use here `core_extensions::TypeIdentity` which allow to express type
// identity/equality as a trait bound on each function as it removes the
// boilerplate of many impl block with duplicated trait bounds. 2 impl blocks
// are still required since Rust can't infer the types in the `new` function
// that doesn't take `self`.
pub struct NodeBuilder<
    T: NodeBuilderConfig,
    // `(cumulus_client_service/sc_service)::build_network` returns many important systems,
    // but can only be called with an `import_queue` which can be different in
    // each node. For that reason it is a `()` when calling `new`, then the
    // caller create the `import_queue` using systems contained in `NodeBuilder`,
    // then call `build_cumulus_network` with it to generate the cumulus systems.
    SNetwork = (),
    // The `TxHandler` is constructed in `build_X_network`
    // and is then consumed when calling `spawn_common_tasks`.
    STxHandler = (),
    // The import queue service is obtained from the import queue in
    // `build_cumulus_network` or `build_substrate_network`, which also
    // consumes the import queue. Neither of them are clonable, so we need to
    // to store the service here to be able to consume it later in
    // `start_full_node`.
    SImportQueueService = (),
> where
    BlockOf<T>: cumulus_primitives_core::BlockT,
    ExecutorOf<T>: Clone + CodeExecutor + RuntimeVersionOf + Sync + Send + 'static,
    RuntimeApiOf<T>: ConstructRuntimeApi<BlockOf<T>, ClientOf<T>> + Sync + Send + 'static,
    ConstructedRuntimeApiOf<T>: TaggedTransactionQueue<BlockOf<T>> + BlockBuilder<BlockOf<T>>,
{
    pub client: Arc<ClientOf<T>>,
    pub backend: Arc<BackendOf<T>>,
    pub task_manager: TaskManager,
    pub keystore_container: KeystoreContainer,
    pub transaction_pool: Arc<sc_transaction_pool::TransactionPoolImpl<BlockOf<T>, ClientOf<T>>>,
    pub telemetry: Option<Telemetry>,
    pub telemetry_worker_handle: Option<TelemetryWorkerHandle>,

    pub hwbench: Option<sc_sysinfo::HwBench>,
    pub prometheus_registry: Option<substrate_prometheus_endpoint::Registry>,

    pub network: SNetwork,
    pub tx_handler_controller: STxHandler,
    pub import_queue_service: SImportQueueService,
}

pub struct Network<Block: cumulus_primitives_core::BlockT> {
    pub network: Arc<dyn sc_network::service::traits::NetworkService>,
    pub system_rpc_tx: TracingUnboundedSender<sc_rpc::system::Request<Block>>,
    pub start_network: NetworkStarter,
    pub sync_service: Arc<SyncingService<Block>>,
}

/// Allows to create a parachain-defined executor from a `WasmExecutor`
pub trait TanssiExecutorExt {
    type HostFun: HostFunctions;
    fn new_with_wasm_executor(wasm_executor: WasmExecutor<Self::HostFun>) -> Self;
}

impl TanssiExecutorExt for WasmExecutor<ParachainHostFunctions> {
    type HostFun = ParachainHostFunctions;

    fn new_with_wasm_executor(wasm_executor: WasmExecutor<Self::HostFun>) -> Self {
        wasm_executor
    }
}

#[allow(deprecated)]
impl<D> TanssiExecutorExt for NativeElseWasmExecutor<D>
where
    D: NativeExecutionDispatch,
{
    type HostFun = ExtendedHostFunctions<sp_io::SubstrateHostFunctions, D::ExtendHostFunctions>;

    fn new_with_wasm_executor(wasm_executor: WasmExecutor<Self::HostFun>) -> Self {
        #[allow(deprecated)]
        NativeElseWasmExecutor::new_with_wasm_executor(wasm_executor)
    }
}

// `new` function doesn't take self, and the Rust compiler cannot infer that
// only one type T implements `TypeIdentity`. With thus need a separate impl
// block with concrete types `()`.
impl<T: NodeBuilderConfig> NodeBuilder<T>
where
    BlockOf<T>: cumulus_primitives_core::BlockT,
    ExecutorOf<T>:
        Clone + CodeExecutor + RuntimeVersionOf + TanssiExecutorExt + Sync + Send + 'static,
    RuntimeApiOf<T>: ConstructRuntimeApi<BlockOf<T>, ClientOf<T>> + Sync + Send + 'static,
    ConstructedRuntimeApiOf<T>: TaggedTransactionQueue<BlockOf<T>> + BlockBuilder<BlockOf<T>>,
    BlockHashOf<T>: Unpin,
{
    /// Create a new `NodeBuilder` which prepare objects required to launch a
    /// node. However it only starts telemetry, and doesn't provide any
    /// network-dependent objects (as it requires an import queue, which usually
    /// is different for each node).
    fn new(
        parachain_config: &Configuration,
        hwbench: Option<sc_sysinfo::HwBench>,
    ) -> Result<Self, sc_service::Error> {
        // Refactor: old new_partial

        let telemetry = parachain_config
            .telemetry_endpoints
            .clone()
            .filter(|x| !x.is_empty())
            .map(|endpoints| -> Result<_, sc_telemetry::Error> {
                let worker = TelemetryWorker::new(16)?;
                let telemetry = worker.handle().new_telemetry(endpoints);
                Ok((worker, telemetry))
            })
            .transpose()?;

        let heap_pages =
            parachain_config
                .default_heap_pages
                .map_or(DEFAULT_HEAP_ALLOC_STRATEGY, |h| HeapAllocStrategy::Static {
                    extra_pages: h as u32,
                });

        // Default runtime_cache_size is 2
        // For now we can work with this, but it will likely need
        // to change once we start having runtime_cache_sizes, or
        // run nodes with the maximum for this value
        let mut wasm_builder = WasmExecutor::builder()
            .with_execution_method(parachain_config.wasm_method)
            .with_onchain_heap_alloc_strategy(heap_pages)
            .with_offchain_heap_alloc_strategy(heap_pages)
            .with_max_runtime_instances(parachain_config.max_runtime_instances)
            .with_runtime_cache_size(parachain_config.runtime_cache_size);
        if let Some(ref wasmtime_precompiled_path) = parachain_config.wasmtime_precompiled {
            wasm_builder = wasm_builder.with_wasmtime_precompiled_path(wasmtime_precompiled_path);
        }

        let executor = ExecutorOf::<T>::new_with_wasm_executor(wasm_builder.build());

        let (client, backend, keystore_container, task_manager) =
            sc_service::new_full_parts_record_import::<BlockOf<T>, RuntimeApiOf<T>, _>(
                parachain_config,
                telemetry.as_ref().map(|(_, telemetry)| telemetry.handle()),
                executor,
                true,
            )?;
        let client = Arc::new(client);

        let telemetry_worker_handle = telemetry.as_ref().map(|(worker, _)| worker.handle());

        let telemetry = telemetry.map(|(worker, telemetry)| {
            task_manager
                .spawn_handle()
                .spawn("telemetry", None, worker.run());
            telemetry
        });

        let transaction_pool = sc_transaction_pool::Builder::new()
            .with_options(parachain_config.transaction_pool.clone())
            .build(
                parachain_config.role.is_authority().into(),
                parachain_config.prometheus_registry(),
                task_manager.spawn_essential_handle(),
                client.clone(),
            );

        Ok(Self {
            client,
            backend,
            transaction_pool,
            telemetry,
            telemetry_worker_handle,
            task_manager,
            keystore_container,
            hwbench,
            prometheus_registry: parachain_config.prometheus_registry().cloned(),
            network: TypeIdentity::from_type(()),
            tx_handler_controller: TypeIdentity::from_type(()),
            import_queue_service: TypeIdentity::from_type(()),
        })
    }
}

impl<T: NodeBuilderConfig, SNetwork, STxHandler, SImportQueueService>
    NodeBuilder<T, SNetwork, STxHandler, SImportQueueService>
where
    BlockOf<T>: cumulus_primitives_core::BlockT,
    ExecutorOf<T>: Clone + CodeExecutor + RuntimeVersionOf + Sync + Send + 'static,
    RuntimeApiOf<T>: ConstructRuntimeApi<BlockOf<T>, ClientOf<T>> + Sync + Send + 'static,
    ConstructedRuntimeApiOf<T>: TaggedTransactionQueue<BlockOf<T>>
        + BlockBuilder<BlockOf<T>>
        + cumulus_primitives_core::CollectCollationInfo<BlockOf<T>>,
{
    pub async fn build_relay_chain_interface(
        &mut self,
        parachain_config: &Configuration,
        polkadot_config: Configuration,
        collator_options: CollatorOptions,
    ) -> sc_service::error::Result<(
        Arc<(dyn RelayChainInterface + 'static)>,
        Option<CollatorPair>,
    )> {
        build_relay_chain_interface(
            polkadot_config,
            parachain_config,
            self.telemetry_worker_handle.clone(),
            &mut self.task_manager,
            collator_options.clone(),
            self.hwbench.clone(),
        )
        .await
        .map_err(|e| sc_service::Error::Application(Box::new(e) as Box<_>))
    }

    /// Given an import queue, calls `cumulus_client_service::build_network` and
    /// stores the returned objects in `self.network` and `self.tx_handler_controller`.
    ///
    /// Can only be called once on a `NodeBuilder` that doesn't have yet network
    /// data.
    pub async fn build_cumulus_network<RCInterface, Net>(
        self,
        parachain_config: &Configuration,
        para_id: ParaId,
        import_queue: impl ImportQueue<BlockOf<T>> + 'static,
        relay_chain_interface: RCInterface,
    ) -> sc_service::error::Result<
        NodeBuilder<
            T,
            Network<BlockOf<T>>,
            TransactionsHandlerController<BlockHashOf<T>>,
            ImportQueueServiceOf<T>,
        >,
    >
    where
        SNetwork: TypeIdentity<Type = ()>,
        STxHandler: TypeIdentity<Type = ()>,
        SImportQueueService: TypeIdentity<Type = ()>,
        RCInterface: RelayChainInterface + Clone + 'static,
        Net: sc_network::service::traits::NetworkBackend<BlockOf<T>, BlockHashOf<T>>,
        BlockHashOf<T>: Unpin,
    {
        let Self {
            client,
            backend,
            transaction_pool,
            telemetry,
            telemetry_worker_handle,
            task_manager,
            keystore_container,
            hwbench,
            prometheus_registry,
            network: _,
            tx_handler_controller: _,
            import_queue_service: _,
        } = self;

        let net_config = FullNetworkConfiguration::<_, _, Net>::new(&parachain_config.network);

        let import_queue_service = import_queue.service();
        let spawn_handle = task_manager.spawn_handle();

        let (network, system_rpc_tx, tx_handler_controller, start_network, sync_service) =
            cumulus_client_service::build_network(cumulus_client_service::BuildNetworkParams {
                parachain_config,
                client: client.clone(),
                transaction_pool: transaction_pool.clone(),
                spawn_handle,
                import_queue,
                para_id,
                relay_chain_interface,
                net_config,
                sybil_resistance_level: CollatorSybilResistance::Resistant,
            })
            .await?;

        Ok(NodeBuilder {
            client,
            backend,
            transaction_pool,
            telemetry,
            telemetry_worker_handle,
            task_manager,
            keystore_container,
            hwbench,
            prometheus_registry,
            network: Network {
                network,
                system_rpc_tx,
                start_network,
                sync_service,
            },
            tx_handler_controller,
            import_queue_service,
        })
    }

    /// Given an import queue, calls `sc_service::build_network` and
    /// stores the returned objects in `self.network` and `self.tx_handler_controller`.
    ///
    /// Can only be called once on a `NodeBuilder` that doesn't have yet network
    /// data.
    pub fn build_substrate_network<Net>(
        self,
        parachain_config: &Configuration,
        import_queue: impl ImportQueue<BlockOf<T>> + 'static,
    ) -> sc_service::error::Result<
        NodeBuilder<
            T,
            Network<BlockOf<T>>,
            TransactionsHandlerController<BlockHashOf<T>>,
            ImportQueueServiceOf<T>,
        >,
    >
    where
        SNetwork: TypeIdentity<Type = ()>,
        STxHandler: TypeIdentity<Type = ()>,
        SImportQueueService: TypeIdentity<Type = ()>,
        Net: sc_network::service::traits::NetworkBackend<BlockOf<T>, BlockHashOf<T>>,
    {
        let Self {
            client,
            backend,
            transaction_pool,
            telemetry,
            telemetry_worker_handle,
            task_manager,
            keystore_container,
            hwbench,
            prometheus_registry,
            network: _,
            tx_handler_controller: _,
            import_queue_service: _,
        } = self;

        let net_config = FullNetworkConfiguration::<_, _, Net>::new(&parachain_config.network);

        let metrics = Net::register_notification_metrics(
            parachain_config
                .prometheus_config
                .as_ref()
                .map(|cfg| &cfg.registry),
        );

        let import_queue_service = import_queue.service();

        let (network, system_rpc_tx, tx_handler_controller, start_network, sync_service) =
            sc_service::build_network(sc_service::BuildNetworkParams {
                config: parachain_config,
                client: client.clone(),
                transaction_pool: transaction_pool.clone(),
                spawn_handle: task_manager.spawn_handle(),
                import_queue,
                warp_sync_params: None,
                block_announce_validator_builder: None,
                net_config,
                block_relay: None,
                metrics,
            })?;

        Ok(NodeBuilder {
            client,
            backend,
            transaction_pool,
            telemetry,
            telemetry_worker_handle,
            task_manager,
            keystore_container,
            hwbench,
            prometheus_registry,
            network: Network {
                network,
                system_rpc_tx,
                start_network,
                sync_service,
            },
            tx_handler_controller,
            import_queue_service,
        })
    }

    /// Given an `rpc_builder`, spawns the common tasks of a Substrate
    /// node. It consumes `self.tx_handler_controller` in the process, which means
    /// it can only be called once, and any other code that would need this
    /// controller should interact with it before calling this function.
    pub fn spawn_common_tasks<TRpc>(
        self,
        parachain_config: Configuration,
        rpc_builder: Box<
            dyn Fn(
                DenyUnsafe,
                SubscriptionTaskExecutor,
            ) -> Result<RpcModule<TRpc>, sc_service::Error>,
        >,
    ) -> sc_service::error::Result<NodeBuilder<T, Network<BlockOf<T>>, (), SImportQueueService>>
    where
        SNetwork: TypeIdentity<Type = Network<BlockOf<T>>>,
        STxHandler: TypeIdentity<Type = TransactionsHandlerController<BlockHashOf<T>>>,
        BlockHashOf<T>: Unpin,
        BlockHeaderOf<T>: Unpin,
        ConstructedRuntimeApiOf<T>: TaggedTransactionQueue<BlockOf<T>>
            + BlockBuilder<BlockOf<T>>
            + OffchainWorkerApi<BlockOf<T>>
            + sp_api::Metadata<BlockOf<T>>
            + sp_session::SessionKeys<BlockOf<T>>,
    {
        let NodeBuilder {
            client,
            backend,
            transaction_pool,
            mut telemetry,
            telemetry_worker_handle,
            mut task_manager,
            keystore_container,
            hwbench,
            prometheus_registry,
            network,
            tx_handler_controller,
            import_queue_service,
        } = self;

        let network = TypeIdentity::into_type(network);
        let tx_handler_controller = TypeIdentity::into_type(tx_handler_controller);

        let collator = parachain_config.role.is_authority();

        if parachain_config.offchain_worker.enabled {
            task_manager.spawn_handle().spawn(
                "offchain-workers-runner",
                "offchain-work",
                sc_offchain::OffchainWorkers::new(sc_offchain::OffchainWorkerOptions {
                    runtime_api_provider: client.clone(),
                    keystore: Some(keystore_container.keystore()),
                    offchain_db: backend.offchain_storage(),
                    transaction_pool: Some(OffchainTransactionPoolFactory::new(
                        transaction_pool.clone(),
                    )),
                    network_provider: Arc::new(network.network.clone()),
                    is_validator: parachain_config.role.is_authority(),
                    enable_http_requests: false,
                    custom_extensions: move |_| vec![],
                })
                .run(client.clone(), task_manager.spawn_handle())
                .boxed(),
            );
        }

        let _rpc_handlers = sc_service::spawn_tasks(sc_service::SpawnTasksParams {
            rpc_builder,
            client: client.clone(),
            transaction_pool: transaction_pool.clone(),
            task_manager: &mut task_manager,
            config: parachain_config,
            keystore: keystore_container.keystore(),
            backend: backend.clone(),
            network: network.network.clone(),
            system_rpc_tx: network.system_rpc_tx.clone(),
            tx_handler_controller,
            telemetry: telemetry.as_mut(),
            sync_service: network.sync_service.clone(),
        })?;

        if let Some(hwbench) = &hwbench {
            sc_sysinfo::print_hwbench(hwbench);
            // Here you can check whether the hardware meets your chains' requirements. Putting a link
            // in there and swapping out the requirements for your own are probably a good idea. The
            // requirements for a para-chain are dictated by its relay-chain.
            if collator {
                if let Err(err) = SUBSTRATE_REFERENCE_HARDWARE.check_hardware(hwbench) {
                    log::warn!(
                        "⚠️  The hardware does not meet the minimal requirements {} for role 'Authority'.",
                        err
                    );
                }
            }

            if let Some(ref mut telemetry) = telemetry {
                let telemetry_handle = telemetry.handle();
                task_manager.spawn_handle().spawn(
                    "telemetry_hwbench",
                    None,
                    sc_sysinfo::initialize_hwbench_telemetry(telemetry_handle, hwbench.clone()),
                );
            }
        }

        Ok(NodeBuilder {
            client,
            backend,
            transaction_pool,
            telemetry,
            telemetry_worker_handle,
            task_manager,
            keystore_container,
            hwbench,
            prometheus_registry,
            network: TypeIdentity::from_type(network),
            tx_handler_controller: TypeIdentity::from_type(()),
            import_queue_service,
        })
    }

    pub fn install_manual_seal<BI, SC, CIDP>(
        &mut self,
        manual_seal_config: ManualSealConfiguration<BlockOf<T>, BI, SC, CIDP>,
    ) -> sc_service::error::Result<Option<mpsc::Sender<EngineCommand<BlockHashOf<T>>>>>
    where
        BI: BlockImport<BlockOf<T>, Error = sp_consensus::Error> + Send + Sync + 'static,
        SC: SelectChain<BlockOf<T>> + 'static,
        CIDP: CreateInherentDataProviders<BlockOf<T>, ()> + 'static,
    {
        let ManualSealConfiguration {
            sealing,
            soft_deadline,
            block_import,
            select_chain,
            consensus_data_provider,
            create_inherent_data_providers,
        } = manual_seal_config;

        let prometheus_registry = self.prometheus_registry.clone();

        let mut env = sc_basic_authorship::ProposerFactory::new(
            self.task_manager.spawn_handle(),
            self.client.clone(),
            self.transaction_pool.clone(),
            prometheus_registry.as_ref(),
            self.telemetry.as_ref().map(|x| x.handle()),
        );

        let mut command_sink = None;

        if let Some(deadline) = soft_deadline {
            env.set_soft_deadline(deadline);
        }
        let basic_pool = self
            .transaction_pool
            .as_any()
            .downcast_ref::<FullBasicPool<T>>()
            .unwrap();

        let commands_stream: Box<
            dyn Stream<Item = EngineCommand<BlockHashOf<T>>> + Send + Sync + Unpin,
        > = match sealing {
            Sealing::Instant => {
                Box::new(
                    // This bit cribbed from the implementation of instant seal.
                    basic_pool
                        .pool()
                        .validated_pool()
                        .import_notification_stream()
                        .map(|_| EngineCommand::SealNewBlock {
                            create_empty: false,
                            finalize: false,
                            parent_hash: None,
                            sender: None,
                        }),
                )
            }
            Sealing::Manual => {
                let (sink, stream) = futures::channel::mpsc::channel(1000);
                // Keep a reference to the other end of the channel. It goes to the RPC.
                command_sink = Some(sink);
                Box::new(stream)
            }
            Sealing::Interval(millis) => Box::new(futures::StreamExt::map(
                Timer::interval(Duration::from_millis(millis)),
                |_| EngineCommand::SealNewBlock {
                    create_empty: true,
                    finalize: true,
                    parent_hash: None,
                    sender: None,
                },
            )),
        };

        self.task_manager.spawn_essential_handle().spawn_blocking(
            "authorship_task",
            Some("block-authoring"),
            run_manual_seal(ManualSealParams {
                block_import,
                env,
                client: self.client.clone(),
                pool: self.transaction_pool.clone(),
                commands_stream,
                select_chain,
                consensus_data_provider,
                create_inherent_data_providers,
            }),
        );

        Ok(command_sink)
    }

    pub fn start_full_node<RCInterface>(
        self,
        para_id: ParaId,
        relay_chain_interface: RCInterface,
        relay_chain_slot_duration: Duration,
    ) -> sc_service::error::Result<NodeBuilder<T, SNetwork, STxHandler, ()>>
    where
        SNetwork: TypeIdentity<Type = Network<BlockOf<T>>>,
        SImportQueueService: TypeIdentity<Type = ImportQueueServiceOf<T>>,
        RCInterface: RelayChainInterface + Clone + 'static,
    {
        let NodeBuilder {
            client,
            backend,
            transaction_pool,
            telemetry,
            telemetry_worker_handle,
            mut task_manager,
            keystore_container,
            hwbench,
            prometheus_registry,
            network,
            tx_handler_controller,
            import_queue_service,
        } = self;

        let network = TypeIdentity::into_type(network);
        let import_queue_service = TypeIdentity::into_type(import_queue_service);

        let announce_block = {
            let sync_service = network.sync_service.clone();
            Arc::new(move |hash, data| sync_service.announce_block(hash, data))
        };

        let overseer_handle = relay_chain_interface
            .overseer_handle()
            .map_err(|e| sc_service::Error::Application(Box::new(e)))?;

        let params = StartFullNodeParams {
            client: client.clone(),
            announce_block,
            task_manager: &mut task_manager,
            para_id,
            relay_chain_interface,
            relay_chain_slot_duration,
            import_queue: import_queue_service,
            recovery_handle: Box::new(overseer_handle),
            sync_service: network.sync_service.clone(),
        };

        // TODO: change for async backing
        #[allow(deprecated)]
        cumulus_client_service::start_full_node(params)?;

        Ok(NodeBuilder {
            client,
            backend,
            transaction_pool,
            telemetry,
            telemetry_worker_handle,
            task_manager,
            keystore_container,
            hwbench,
            prometheus_registry,
            network: TypeIdentity::from_type(network),
            tx_handler_controller,
            import_queue_service: (),
        })
    }

    pub async fn start_collator<RCInterface>(
        self,
        para_id: ParaId,
        relay_chain_interface: RCInterface,
        relay_chain_slot_duration: Duration,
        parachain_consensus: ParachainConsensusOf<T>,
        collator_key: CollatorPair,
    ) -> sc_service::error::Result<NodeBuilder<T, SNetwork, STxHandler, ()>>
    where
        SNetwork: TypeIdentity<Type = Network<BlockOf<T>>>,
        SImportQueueService: TypeIdentity<Type = ImportQueueServiceOf<T>>,
        RCInterface: RelayChainInterface + Clone + 'static,
    {
        let NodeBuilder {
            client,
            backend,
            transaction_pool,
            telemetry,
            telemetry_worker_handle,
            mut task_manager,
            keystore_container,
            hwbench,
            prometheus_registry,
            network,
            tx_handler_controller,
            import_queue_service,
        } = self;

        let network = TypeIdentity::into_type(network);
        let import_queue_service = TypeIdentity::into_type(import_queue_service);

        let spawner = task_manager.spawn_handle();
        let announce_block = {
            let sync_service = network.sync_service.clone();
            Arc::new(move |hash, data| sync_service.announce_block(hash, data))
        };
        let overseer_handle = relay_chain_interface
            .overseer_handle()
            .map_err(|e| sc_service::Error::Application(Box::new(e)))?;

        let params = cumulus_client_service::StartCollatorParams {
            para_id,
            block_status: client.clone(),
            announce_block: announce_block.clone(),
            client: client.clone(),
            task_manager: &mut task_manager,
            relay_chain_interface: relay_chain_interface.clone(),
            spawner: spawner.clone(),
            parachain_consensus,
            import_queue: import_queue_service,
            collator_key,
            relay_chain_slot_duration,
            recovery_handle: Box::new(overseer_handle.clone()),
            sync_service: network.sync_service.clone(),
        };

        // TODO: change for async backing
        #[allow(deprecated)]
        cumulus_client_service::start_collator(params).await?;

        Ok(NodeBuilder {
            client,
            backend,
            transaction_pool,
            telemetry,
            telemetry_worker_handle,
            task_manager,
            keystore_container,
            hwbench,
            prometheus_registry,
            network: TypeIdentity::from_type(network),
            tx_handler_controller,
            import_queue_service: (),
        })
    }

    pub fn extract_import_queue_service(
        self,
    ) -> (
        NodeBuilder<T, SNetwork, STxHandler, ()>,
        SImportQueueService,
    )
    where
        SNetwork: TypeIdentity<Type = Network<BlockOf<T>>>,
    {
        let NodeBuilder {
            client,
            backend,
            transaction_pool,
            telemetry,
            telemetry_worker_handle,
            task_manager,
            keystore_container,
            hwbench,
            prometheus_registry,
            network,
            tx_handler_controller,
            import_queue_service,
        } = self;

        (
            NodeBuilder {
                client,
                backend,
                transaction_pool,
                telemetry,
                telemetry_worker_handle,
                task_manager,
                keystore_container,
                hwbench,
                prometheus_registry,
                network,
                tx_handler_controller,
                import_queue_service: (),
            },
            import_queue_service,
        )
    }

    pub fn cumulus_client_collator_params_generator(
        &self,
        para_id: ParaId,
        overseer_handle: cumulus_relay_chain_interface::OverseerHandle,
        collator_key: CollatorPair,
        parachain_consensus: ParachainConsensusOf<T>,
    ) -> impl Fn() -> cumulus_client_collator::StartCollatorParams<
        BlockOf<T>,
        ClientOf<T>,
        ClientOf<T>,
        SpawnTaskHandle,
    > + Send
           + Clone
           + 'static
    where
        SNetwork: TypeIdentity<Type = Network<BlockOf<T>>>,
    {
        let network = TypeIdentity::as_type(&self.network);

        let client = self.client.clone();
        let announce_block = {
            let sync_service = network.sync_service.clone();
            Arc::new(move |hash, data| sync_service.announce_block(hash, data))
        };
        let spawner = self.task_manager.spawn_handle();

        move || cumulus_client_collator::StartCollatorParams {
            runtime_api: client.clone(),
            block_status: client.clone(),
            announce_block: announce_block.clone(),
            overseer_handle: overseer_handle.clone(),
            spawner: spawner.clone(),
            para_id,
            key: collator_key.clone(),
            parachain_consensus: parachain_consensus.clone(),
        }
    }
}

/// Block authoring scheme to be used by the dev service.
#[derive(Debug, Copy, Clone)]
pub enum Sealing {
    /// Author a block immediately upon receiving a transaction into the transaction pool
    Instant,
    /// Author a block upon receiving an RPC command
    Manual,
    /// Author blocks at a regular interval specified in milliseconds
    Interval(u64),
}

impl FromStr for Sealing {
    type Err = String;

    fn from_str(s: &str) -> Result<Self, Self::Err> {
        Ok(match s {
            "instant" => Self::Instant,
            "manual" => Self::Manual,
            s => {
                let millis = s
                    .parse::<u64>()
                    .map_err(|_| "couldn't decode sealing param")?;
                Self::Interval(millis)
            }
        })
    }
}

pub struct ManualSealConfiguration<B, BI, SC, CIDP> {
    pub sealing: Sealing,
    pub block_import: BI,
    pub soft_deadline: Option<Percent>,
    pub select_chain: SC,
    pub consensus_data_provider: Option<Box<dyn ConsensusDataProvider<B, Proof = ()>>>,
    pub create_inherent_data_providers: CIDP,
}<|MERGE_RESOLUTION|>--- conflicted
+++ resolved
@@ -62,15 +62,13 @@
     std::{str::FromStr, sync::Arc},
 };
 
-<<<<<<< HEAD
 type FullBasicPool<T> = sc_transaction_pool::BasicPool<
     sc_transaction_pool::FullChainApi<ClientOf<T>, BlockOf<T>>,
     BlockOf<T>,
 >;
-=======
+
 #[allow(deprecated)]
 use sc_executor::NativeElseWasmExecutor;
->>>>>>> 36de5a28
 
 /// Trait to configure the main types the builder rely on, bundled in a single
 /// type to reduce verbosity and the amount of type parameters.
