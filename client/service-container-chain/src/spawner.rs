--- conflicted
+++ resolved
@@ -114,14 +114,9 @@
 #[derive(Clone)]
 pub struct CollationParams {
     pub collator_key: CollatorPair,
-<<<<<<< HEAD
     pub orchestrator_tx_pool:
-        Arc<sc_transaction_pool::TransactionPoolImpl<OpaqueBlock, ParachainClient>>,
-    pub orchestrator_client: Arc<ParachainClient>,
-=======
-    pub orchestrator_tx_pool: Option<Arc<FullPool<OpaqueBlock, ParachainClient>>>,
+        Option<Arc<sc_transaction_pool::TransactionPoolImpl<OpaqueBlock, ParachainClient>>>,
     pub orchestrator_client: Option<Arc<ParachainClient>>,
->>>>>>> 98e467c6
     pub orchestrator_para_id: ParaId,
     /// If this is `false`, then `orchestrator_tx_pool` and `orchestrator_client` must be `Some`.
     pub solochain: bool,
