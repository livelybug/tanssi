--- conflicted
+++ resolved
@@ -27,26 +27,19 @@
 cumulus-pallet-parachain-system = { workspace = true }
 cumulus-primitives-core = { workspace = true }
 tp-author-noting-inherent = { workspace = true }
-<<<<<<< HEAD
 tp-core = { workspace = true }
 tp-chain-state-snapshot = { workspace = true }
-=======
 tp-traits = { workspace = true }
->>>>>>> 6cc22e47
 
 [dev-dependencies]
 hex-literal = { workspace = true }
 polkadot-parachain = { workspace = true }
 polkadot-primitives = { workspace = true }
-<<<<<<< HEAD
-hex-literal = { workspace = true }
 test-relay-sproof-builder = { workspace = true }
-=======
 sp-externalities = { workspace = true }
 sp-io = { workspace = true }
 sp-state-machine = { workspace = true }
 sp-version = { workspace = true }
->>>>>>> 6cc22e47
 
 [features]
 default = [ "std" ]
@@ -57,7 +50,6 @@
 	"frame-system/std",
 	"parity-scale-codec/std",
 	"scale-info/std",
-<<<<<<< HEAD
     "serde",
     "sp-consensus-aura/std",
     "cumulus-primitives-core/std",
@@ -66,14 +58,7 @@
     "sp-state-machine/std",
     "sp-trie/std",
     "tp-core/std",
-    "tp-chain-state-snapshot/std"
-=======
-	"serde",
-	"sp-consensus-aura/std",
-	"sp-state-machine/std",
-	"sp-trie/std",
-	"tp-author-noting-inherent/std",
+    "tp-chain-state-snapshot/std",
 	"tp-traits/std",
->>>>>>> 6cc22e47
 ]
 try-runtime = [ "frame-support/try-runtime" ]