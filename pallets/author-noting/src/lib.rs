//! # Author Noting Pallet
//!
//! This pallet notes the author of the different containerChains that have registered:
//!
//! The set of container chains is retrieved thanks to the GetContainerChains trait
//! For each containerChain, we inspect the Header stored in the relayChain as
//! a generic header. This is the first requirement for containerChains.
//!
//! The second requirement is that an Aura digest with the slot number for the containerChains
//! needs to exist
//!  
//! Using those two requirements we can select who the author was based on the collators assigned
//! to that containerChain, by simply assigning the slot position.
//!
#![cfg_attr(not(feature = "std"), no_std)]
use cumulus_pallet_parachain_system::RelaychainStateProvider;
use cumulus_primitives_core::relay_chain::BlakeTwo256;
use cumulus_primitives_core::relay_chain::BlockNumber;
use cumulus_primitives_core::relay_chain::HeadData;
use cumulus_primitives_core::ParaId;
use frame_support::Hashable;
use parity_scale_codec::Decode;
use parity_scale_codec::Encode;
use sp_consensus_aura::inherents::InherentType;
use sp_consensus_aura::AURA_ENGINE_ID;
use sp_inherents::{InherentIdentifier, IsFatalError};
use sp_runtime::traits::Header;
use sp_runtime::DispatchResult;
use sp_runtime::RuntimeString;
use sp_std::prelude::*;
use tp_author_noting_inherent::INHERENT_IDENTIFIER;
use tp_core::well_known_keys::PARAS_HEADS_INDEX;
<<<<<<< HEAD
=======
use tp_traits::{GetContainerChainAuthor, GetCurrentContainerChains};
>>>>>>> d1b25ba4

pub use tp_chain_state_snapshot::*;

#[cfg(test)]
mod mock;

#[cfg(test)]
mod test;

pub use pallet::*;

#[frame_support::pallet]
pub mod pallet {
    use super::{DispatchResult, *};
    use frame_support::dispatch::PostDispatchInfo;
    use frame_support::pallet_prelude::*;
    use frame_system::pallet_prelude::*;

    #[pallet::config]
    pub trait Config: frame_system::Config {
        /// The overarching event type.
        type RuntimeEvent: From<Event<Self>> + IsType<<Self as frame_system::Config>::RuntimeEvent>;

        type ContainerChains: GetCurrentContainerChains;

        type SelfParaId: Get<ParaId>;

        type ContainerChainAuthor: GetContainerChainAuthor<Self::AccountId>;

        type RelayChainStateProvider: cumulus_pallet_parachain_system::RelaychainStateProvider;
    }

    #[pallet::error]
    pub enum Error<T> {
        /// The new value for a configuration parameter is invalid.
        FailedReading,
        FailedDecodingHeader,
        AuraDigestFirstItem,
        AsPreRuntimeError,
        NonDecodableSlot,
        AuthorNotFound,
        NonAuraDigest,
    }

    #[pallet::pallet]
    pub struct Pallet<T>(PhantomData<T>);

    #[pallet::call]
    impl<T: Config> Pallet<T> {
        #[pallet::call_index(0)]
        #[pallet::weight((0, DispatchClass::Mandatory))]
        // TODO: This weight should be corrected.
        pub fn set_latest_author_data(
            origin: OriginFor<T>,
            data: tp_author_noting_inherent::OwnParachainInherentData,
        ) -> DispatchResultWithPostInfo {
            let total_weight = Weight::zero();
            ensure_none(origin)?;

            let tp_author_noting_inherent::OwnParachainInherentData {
                relay_storage_proof,
            } = data;

<<<<<<< HEAD
            let para_ids = T::ContainerChains::container_chains();
            let relay_state_proof = RelayChainHeaderStateProof::new(
                vfp.relay_parent_storage_root,
                relay_chain_state.clone(),
            )
            .expect("Invalid relay chain state proof");
=======
            let relay_storage_root =
                T::RelayChainStateProvider::current_relay_chain_state().state_root;
            let relay_storage_rooted_proof =
                RelayChainHeaderStateProof::new(relay_storage_root, relay_storage_proof)
                    .expect("Invalid relay chain state proof");
>>>>>>> d1b25ba4

            for para_id in T::ContainerChains::current_container_chains() {
                match Self::fetch_author_slot_from_proof(&relay_storage_rooted_proof, para_id) {
                    Ok(author) => LatestAuthor::<T>::insert(para_id, author),
                    Err(e) => log::warn!(
                        "Author-noting error {:?} found in para {:?}",
                        e,
                        u32::from(para_id)
                    ),
                }
            }

            Ok(PostDispatchInfo {
                actual_weight: Some(total_weight),
                pays_fee: Pays::No,
            })
        }

        #[pallet::call_index(1)]
        #[pallet::weight(0)]
        pub fn set_author(
            origin: OriginFor<T>,
            para_id: ParaId,
            new: T::AccountId,
        ) -> DispatchResult {
            ensure_root(origin)?;
            LatestAuthor::<T>::insert(para_id, &new);
            Self::deposit_event(Event::LatestAuthorChanged {
                para_id,
                new_author: new,
            });
            Ok(())
        }
    }

    #[pallet::event]
    #[pallet::generate_deposit(pub(super) fn deposit_event)]
    pub enum Event<T: Config> {
        /// Latest author changed
        LatestAuthorChanged {
            para_id: ParaId,
            new_author: T::AccountId,
        },
    }

    #[pallet::storage]
    #[pallet::getter(fn latest_author)]
    pub(super) type LatestAuthor<T: Config> =
        StorageMap<_, Blake2_128Concat, ParaId, T::AccountId, OptionQuery>;

    #[pallet::inherent]
    impl<T: Config> ProvideInherent for Pallet<T> {
        type Call = Call<T>;
        type Error = InherentError;
        // TODO, what should we put here
        const INHERENT_IDENTIFIER: InherentIdentifier =
            tp_author_noting_inherent::INHERENT_IDENTIFIER;

        fn is_inherent_required(_: &InherentData) -> Result<Option<Self::Error>, Self::Error> {
            // Return Ok(Some(_)) unconditionally because this inherent is required in every block
            // If it is not found, throw an AuthorInherentRequired error.
            Ok(Some(InherentError::Other(
                sp_runtime::RuntimeString::Borrowed(
                    "Inherent required to manually initiate author validation",
                ),
            )))
        }

        fn create_inherent(data: &InherentData) -> Option<Self::Call> {
            let data: tp_author_noting_inherent::OwnParachainInherentData = data
                .get_data(&INHERENT_IDENTIFIER)
                .ok()
                .flatten()
                .expect("there is not data to be posted; qed");

            Some(Call::set_latest_author_data { data })
        }

        fn is_inherent(call: &Self::Call) -> bool {
            matches!(call, Call::set_latest_author_data { .. })
        }
    }
}

impl<T: Config> Pallet<T> {
    /// Fetch author slot from a proof of header
    fn fetch_author_slot_from_proof(
        relay_state_proof: &RelayChainHeaderStateProof,
        para_id: ParaId,
    ) -> Result<T::AccountId, Error<T>> {
        let bytes = para_id.twox_64_concat();
        // CONCAT
        let key = [PARAS_HEADS_INDEX, bytes.as_slice()].concat();
        // We might encounter empty vecs
        // We only note if we can decode
        // In this process several errors can occur, but we will only log if such errors happen
        // We first take the HeadData
        // If the readError was that the key was not provided (identified by the Proof error),
        // then panic
        let head_data = relay_state_proof
            .read_entry::<HeadData>(key.as_slice(), None)
            .map_err(|e| match e {
                ReadEntryErr::Proof => panic!("Invalid proof provided for para head key"),
                _ => Error::<T>::FailedReading,
            })?;

        // We later take the Header decoded
        let mut author_header = sp_runtime::generic::Header::<BlockNumber, BlakeTwo256>::decode(
            &mut head_data.0.as_slice(),
        )
        .map_err(|_| Error::<T>::FailedDecodingHeader)?
        .clone();

        // We take the aura digest as the first item
        // TODO: improve in the future as iteration
        let aura_digest = author_header
            .digest_mut()
            .logs()
            .first()
            .ok_or(Error::<T>::AuraDigestFirstItem)?;

        // We decode the digest as pre-runtime digest
        let (id, mut data) = aura_digest
            .as_pre_runtime()
            .ok_or(Error::<T>::AsPreRuntimeError)?;

        // Match against the Aura digest
        if id == AURA_ENGINE_ID {
            // DecodeSlot
            let slot = InherentType::decode(&mut data).map_err(|_| Error::<T>::NonDecodableSlot)?;

            // Fetch Author
            let author = T::ContainerChainAuthor::author_for_slot(slot, para_id)
                .ok_or(Error::<T>::AuthorNotFound)?;

            Ok(author)
        } else {
            Err(Error::<T>::NonAuraDigest)
        }
    }
}

#[derive(Encode)]
#[cfg_attr(feature = "std", derive(Debug, Decode))]
pub enum InherentError {
    Other(RuntimeString),
}

impl IsFatalError for InherentError {
    fn is_fatal_error(&self) -> bool {
        match *self {
            InherentError::Other(_) => true,
        }
    }
}

impl InherentError {
    /// Try to create an instance ouf of the given identifier and data.
    #[cfg(feature = "std")]
    pub fn try_from(id: &InherentIdentifier, data: &[u8]) -> Option<Self> {
        if id == &INHERENT_IDENTIFIER {
            <InherentError as parity_scale_codec::Decode>::decode(&mut &data[..]).ok()
        } else {
            None
        }
    }
}<|MERGE_RESOLUTION|>--- conflicted
+++ resolved
@@ -30,10 +30,7 @@
 use sp_std::prelude::*;
 use tp_author_noting_inherent::INHERENT_IDENTIFIER;
 use tp_core::well_known_keys::PARAS_HEADS_INDEX;
-<<<<<<< HEAD
-=======
 use tp_traits::{GetContainerChainAuthor, GetCurrentContainerChains};
->>>>>>> d1b25ba4
 
 pub use tp_chain_state_snapshot::*;
 
@@ -97,20 +94,11 @@
                 relay_storage_proof,
             } = data;
 
-<<<<<<< HEAD
-            let para_ids = T::ContainerChains::container_chains();
-            let relay_state_proof = RelayChainHeaderStateProof::new(
-                vfp.relay_parent_storage_root,
-                relay_chain_state.clone(),
-            )
-            .expect("Invalid relay chain state proof");
-=======
             let relay_storage_root =
                 T::RelayChainStateProvider::current_relay_chain_state().state_root;
             let relay_storage_rooted_proof =
                 RelayChainHeaderStateProof::new(relay_storage_root, relay_storage_proof)
                     .expect("Invalid relay chain state proof");
->>>>>>> d1b25ba4
 
             for para_id in T::ContainerChains::current_container_chains() {
                 match Self::fetch_author_slot_from_proof(&relay_storage_rooted_proof, para_id) {
