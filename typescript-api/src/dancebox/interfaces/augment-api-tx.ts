// Auto-generated via `yarn polkadot-types-from-chain`, do not edit
/* eslint-disable */

// import type lookup before we augment - in some environments
// this is required to allow for ambient/previous definitions
import "@polkadot/api-base/types/submittable";

import type {
    ApiTypes,
    AugmentedSubmittable,
    SubmittableExtrinsic,
    SubmittableExtrinsicFunction,
} from "@polkadot/api-base/types";
import type { Data } from "@polkadot/types";
import type { Bytes, Compact, Null, Option, U8aFixed, Vec, bool, u128, u16, u32, u64, u8 } from "@polkadot/types-codec";
import type { AnyNumber, IMethod, ITuple } from "@polkadot/types-codec/types";
import type { AccountId32, Call, H256, MultiAddress, Perbill } from "@polkadot/types/interfaces/runtime";
import type {
    CumulusPrimitivesCoreAggregateMessageOrigin,
    CumulusPrimitivesParachainInherentParachainInherentData,
    DanceboxRuntimeOriginCaller,
    DanceboxRuntimeProxyType,
    DanceboxRuntimeSessionKeys,
    DanceboxRuntimeStreamPaymentAssetId,
    DanceboxRuntimeXcmConfigRelayChain,
    PalletBalancesAdjustmentDirection,
    PalletDataPreserversProfile,
    PalletIdentityJudgement,
    PalletIdentityLegacyIdentityInfo,
    PalletMultisigTimepoint,
    PalletPooledStakingAllTargetPool,
    PalletPooledStakingPendingOperationQuery,
    PalletPooledStakingSharesOrStake,
    PalletPooledStakingTargetPool,
    PalletStreamPaymentChangeKind,
    PalletStreamPaymentDepositChange,
    PalletStreamPaymentStreamConfig,
    PalletXcmCoreBuyerRelayXcmWeightConfigInner,
    SpRuntimeMultiSignature,
    SpWeightsWeightV2Weight,
    StagingXcmExecutorAssetTransferTransferType,
    StagingXcmV4Location,
    StagingXcmV4Response,
    TpAuthorNotingInherentOwnParachainInherentData,
    TpContainerChainGenesisDataContainerChainGenesisData,
    TpTraitsSlotFrequency,
<<<<<<< HEAD
=======
    TpXcmCoreBuyerBuyCoreCollatorProof,
    XcmV3Response,
>>>>>>> 302abde9
    XcmV3WeightLimit,
    XcmVersionedAssetId,
    XcmVersionedAssets,
    XcmVersionedLocation,
    XcmVersionedXcm,
} from "@polkadot/types/lookup";

export type __AugmentedSubmittable = AugmentedSubmittable<() => unknown>;
export type __SubmittableExtrinsic<ApiType extends ApiTypes> = SubmittableExtrinsic<ApiType>;
export type __SubmittableExtrinsicFunction<ApiType extends ApiTypes> = SubmittableExtrinsicFunction<ApiType>;

declare module "@polkadot/api-base/types/submittable" {
    interface AugmentedSubmittables<ApiType extends ApiTypes> {
        assetRate: {
            /**
             * Initialize a conversion rate to native balance for the given asset.
             *
             * ## Complexity
             *
             * - O(1)
             */
            create: AugmentedSubmittable<
                (
                    assetKind: u16 | AnyNumber | Uint8Array,
                    rate: u128 | AnyNumber | Uint8Array
                ) => SubmittableExtrinsic<ApiType>,
                [u16, u128]
            >;
            /**
             * Remove an existing conversion rate to native balance for the given asset.
             *
             * ## Complexity
             *
             * - O(1)
             */
            remove: AugmentedSubmittable<
                (assetKind: u16 | AnyNumber | Uint8Array) => SubmittableExtrinsic<ApiType>,
                [u16]
            >;
            /**
             * Update the conversion rate to native balance for the given asset.
             *
             * ## Complexity
             *
             * - O(1)
             */
            update: AugmentedSubmittable<
                (
                    assetKind: u16 | AnyNumber | Uint8Array,
                    rate: u128 | AnyNumber | Uint8Array
                ) => SubmittableExtrinsic<ApiType>,
                [u16, u128]
            >;
            /** Generic tx */
            [key: string]: SubmittableExtrinsicFunction<ApiType>;
        };
        authorInherent: {
            /** This inherent is a workaround to run code after the "real" inherents have executed, but before transactions are executed. */
            kickOffAuthorshipValidation: AugmentedSubmittable<() => SubmittableExtrinsic<ApiType>, []>;
            /** Generic tx */
            [key: string]: SubmittableExtrinsicFunction<ApiType>;
        };
        authorityAssignment: {
            /** Generic tx */
            [key: string]: SubmittableExtrinsicFunction<ApiType>;
        };
        authorNoting: {
            killAuthorData: AugmentedSubmittable<
                (paraId: u32 | AnyNumber | Uint8Array) => SubmittableExtrinsic<ApiType>,
                [u32]
            >;
            setAuthor: AugmentedSubmittable<
                (
                    paraId: u32 | AnyNumber | Uint8Array,
                    blockNumber: u32 | AnyNumber | Uint8Array,
                    author: AccountId32 | string | Uint8Array,
                    latestSlotNumber: u64 | AnyNumber | Uint8Array
                ) => SubmittableExtrinsic<ApiType>,
                [u32, u32, AccountId32, u64]
            >;
            setLatestAuthorData: AugmentedSubmittable<
                (
                    data:
                        | TpAuthorNotingInherentOwnParachainInherentData
                        | { relayStorageProof?: any }
                        | string
                        | Uint8Array
                ) => SubmittableExtrinsic<ApiType>,
                [TpAuthorNotingInherentOwnParachainInherentData]
            >;
            /** Generic tx */
            [key: string]: SubmittableExtrinsicFunction<ApiType>;
        };
        balances: {
            /**
             * Adjust the total issuance in a saturating way.
             *
             * Can only be called by root and always needs a positive `delta`.
             *
             * # Example
             */
            forceAdjustTotalIssuance: AugmentedSubmittable<
                (
                    direction: PalletBalancesAdjustmentDirection | "Increase" | "Decrease" | number | Uint8Array,
                    delta: Compact<u128> | AnyNumber | Uint8Array
                ) => SubmittableExtrinsic<ApiType>,
                [PalletBalancesAdjustmentDirection, Compact<u128>]
            >;
            /**
             * Set the regular balance of a given account.
             *
             * The dispatch origin for this call is `root`.
             */
            forceSetBalance: AugmentedSubmittable<
                (
                    who:
                        | MultiAddress
                        | { Id: any }
                        | { Index: any }
                        | { Raw: any }
                        | { Address32: any }
                        | { Address20: any }
                        | string
                        | Uint8Array,
                    newFree: Compact<u128> | AnyNumber | Uint8Array
                ) => SubmittableExtrinsic<ApiType>,
                [MultiAddress, Compact<u128>]
            >;
            /** Exactly as `transfer_allow_death`, except the origin must be root and the source account may be specified. */
            forceTransfer: AugmentedSubmittable<
                (
                    source:
                        | MultiAddress
                        | { Id: any }
                        | { Index: any }
                        | { Raw: any }
                        | { Address32: any }
                        | { Address20: any }
                        | string
                        | Uint8Array,
                    dest:
                        | MultiAddress
                        | { Id: any }
                        | { Index: any }
                        | { Raw: any }
                        | { Address32: any }
                        | { Address20: any }
                        | string
                        | Uint8Array,
                    value: Compact<u128> | AnyNumber | Uint8Array
                ) => SubmittableExtrinsic<ApiType>,
                [MultiAddress, MultiAddress, Compact<u128>]
            >;
            /**
             * Unreserve some balance from a user by force.
             *
             * Can only be called by ROOT.
             */
            forceUnreserve: AugmentedSubmittable<
                (
                    who:
                        | MultiAddress
                        | { Id: any }
                        | { Index: any }
                        | { Raw: any }
                        | { Address32: any }
                        | { Address20: any }
                        | string
                        | Uint8Array,
                    amount: u128 | AnyNumber | Uint8Array
                ) => SubmittableExtrinsic<ApiType>,
                [MultiAddress, u128]
            >;
            /**
             * Transfer the entire transferable balance from the caller account.
             *
             * NOTE: This function only attempts to transfer _transferable_ balances. This means that any locked, reserved, or
             * existential deposits (when `keep_alive` is `true`), will not be transferred by this function. To ensure that
             * this function results in a killed account, you might need to prepare the account by removing any reference
             * counters, storage deposits, etc...
             *
             * The dispatch origin of this call must be Signed.
             *
             * - `dest`: The recipient of the transfer.
             * - `keep_alive`: A boolean to determine if the `transfer_all` operation should send all of the funds the account
             *   has, causing the sender account to be killed (false), or transfer everything except at least the existential
             *   deposit, which will guarantee to keep the sender account alive (true).
             */
            transferAll: AugmentedSubmittable<
                (
                    dest:
                        | MultiAddress
                        | { Id: any }
                        | { Index: any }
                        | { Raw: any }
                        | { Address32: any }
                        | { Address20: any }
                        | string
                        | Uint8Array,
                    keepAlive: bool | boolean | Uint8Array
                ) => SubmittableExtrinsic<ApiType>,
                [MultiAddress, bool]
            >;
            /**
             * Transfer some liquid free balance to another account.
             *
             * `transfer_allow_death` will set the `FreeBalance` of the sender and receiver. If the sender's account is below
             * the existential deposit as a result of the transfer, the account will be reaped.
             *
             * The dispatch origin for this call must be `Signed` by the transactor.
             */
            transferAllowDeath: AugmentedSubmittable<
                (
                    dest:
                        | MultiAddress
                        | { Id: any }
                        | { Index: any }
                        | { Raw: any }
                        | { Address32: any }
                        | { Address20: any }
                        | string
                        | Uint8Array,
                    value: Compact<u128> | AnyNumber | Uint8Array
                ) => SubmittableExtrinsic<ApiType>,
                [MultiAddress, Compact<u128>]
            >;
            /**
             * Same as the [`transfer_allow_death`][`transfer_allow_death`] call, but with a check that the transfer will not
             * kill the origin account.
             *
             * 99% of the time you want [`transfer_allow_death`][`transfer_allow_death`] instead.
             *
             * [`transfer_allow_death`]: struct.Pallet.html#method.transfer
             */
            transferKeepAlive: AugmentedSubmittable<
                (
                    dest:
                        | MultiAddress
                        | { Id: any }
                        | { Index: any }
                        | { Raw: any }
                        | { Address32: any }
                        | { Address20: any }
                        | string
                        | Uint8Array,
                    value: Compact<u128> | AnyNumber | Uint8Array
                ) => SubmittableExtrinsic<ApiType>,
                [MultiAddress, Compact<u128>]
            >;
            /**
             * Upgrade a specified account.
             *
             * - `origin`: Must be `Signed`.
             * - `who`: The account to be upgraded.
             *
             * This will waive the transaction fee if at least all but 10% of the accounts needed to be upgraded. (We let some
             * not have to be upgraded just in order to allow for the possibility of churn).
             */
            upgradeAccounts: AugmentedSubmittable<
                (who: Vec<AccountId32> | (AccountId32 | string | Uint8Array)[]) => SubmittableExtrinsic<ApiType>,
                [Vec<AccountId32>]
            >;
            /** Generic tx */
            [key: string]: SubmittableExtrinsicFunction<ApiType>;
        };
        collatorAssignment: {
            /** Generic tx */
            [key: string]: SubmittableExtrinsicFunction<ApiType>;
        };
        configuration: {
            /** Setting this to true will disable consistency checks for the configuration setters. Use with caution. */
            setBypassConsistencyCheck: AugmentedSubmittable<
                (updated: bool | boolean | Uint8Array) => SubmittableExtrinsic<ApiType>,
                [bool]
            >;
            setCollatorsPerContainer: AugmentedSubmittable<
                (updated: u32 | AnyNumber | Uint8Array) => SubmittableExtrinsic<ApiType>,
                [u32]
            >;
            setCollatorsPerParathread: AugmentedSubmittable<
                (updated: u32 | AnyNumber | Uint8Array) => SubmittableExtrinsic<ApiType>,
                [u32]
            >;
            setFullRotationPeriod: AugmentedSubmittable<
                (updated: u32 | AnyNumber | Uint8Array) => SubmittableExtrinsic<ApiType>,
                [u32]
            >;
            setMaxCollators: AugmentedSubmittable<
                (updated: u32 | AnyNumber | Uint8Array) => SubmittableExtrinsic<ApiType>,
                [u32]
            >;
            setMaxOrchestratorCollators: AugmentedSubmittable<
                (updated: u32 | AnyNumber | Uint8Array) => SubmittableExtrinsic<ApiType>,
                [u32]
            >;
            setMinOrchestratorCollators: AugmentedSubmittable<
                (updated: u32 | AnyNumber | Uint8Array) => SubmittableExtrinsic<ApiType>,
                [u32]
            >;
            setParathreadsPerCollator: AugmentedSubmittable<
                (updated: u32 | AnyNumber | Uint8Array) => SubmittableExtrinsic<ApiType>,
                [u32]
            >;
            setTargetContainerChainFullness: AugmentedSubmittable<
                (updated: Perbill | AnyNumber | Uint8Array) => SubmittableExtrinsic<ApiType>,
                [Perbill]
            >;
            /** Generic tx */
            [key: string]: SubmittableExtrinsicFunction<ApiType>;
        };
        dataPreservers: {
            createProfile: AugmentedSubmittable<
                (
                    profile:
                        | PalletDataPreserversProfile
                        | { url?: any; paraIds?: any; mode?: any }
                        | string
                        | Uint8Array
                ) => SubmittableExtrinsic<ApiType>,
                [PalletDataPreserversProfile]
            >;
            deleteProfile: AugmentedSubmittable<
                (profileId: u64 | AnyNumber | Uint8Array) => SubmittableExtrinsic<ApiType>,
                [u64]
            >;
            forceCreateProfile: AugmentedSubmittable<
                (
                    profile:
                        | PalletDataPreserversProfile
                        | { url?: any; paraIds?: any; mode?: any }
                        | string
                        | Uint8Array,
                    forAccount: AccountId32 | string | Uint8Array
                ) => SubmittableExtrinsic<ApiType>,
                [PalletDataPreserversProfile, AccountId32]
            >;
            forceDeleteProfile: AugmentedSubmittable<
                (profileId: u64 | AnyNumber | Uint8Array) => SubmittableExtrinsic<ApiType>,
                [u64]
            >;
            forceUpdateProfile: AugmentedSubmittable<
                (
                    profileId: u64 | AnyNumber | Uint8Array,
                    profile:
                        | PalletDataPreserversProfile
                        | { url?: any; paraIds?: any; mode?: any }
                        | string
                        | Uint8Array
                ) => SubmittableExtrinsic<ApiType>,
                [u64, PalletDataPreserversProfile]
            >;
            /** Set boot_nodes for this para id */
            setBootNodes: AugmentedSubmittable<
                (
                    paraId: u32 | AnyNumber | Uint8Array,
                    bootNodes: Vec<Bytes> | (Bytes | string | Uint8Array)[]
                ) => SubmittableExtrinsic<ApiType>,
                [u32, Vec<Bytes>]
            >;
            updateProfile: AugmentedSubmittable<
                (
                    profileId: u64 | AnyNumber | Uint8Array,
                    profile:
                        | PalletDataPreserversProfile
                        | { url?: any; paraIds?: any; mode?: any }
                        | string
                        | Uint8Array
                ) => SubmittableExtrinsic<ApiType>,
                [u64, PalletDataPreserversProfile]
            >;
            /** Generic tx */
            [key: string]: SubmittableExtrinsicFunction<ApiType>;
        };
        dmpQueue: {
            /** Generic tx */
            [key: string]: SubmittableExtrinsicFunction<ApiType>;
        };
        foreignAssets: {
            /**
             * Approve an amount of asset for transfer by a delegated third-party account.
             *
             * Origin must be Signed.
             *
             * Ensures that `ApprovalDeposit` worth of `Currency` is reserved from signing account for the purpose of holding
             * the approval. If some non-zero amount of assets is already approved from signing account to `delegate`, then it
             * is topped up or unreserved to meet the right value.
             *
             * NOTE: The signing account does not need to own `amount` of assets at the point of making this call.
             *
             * - `id`: The identifier of the asset.
             * - `delegate`: The account to delegate permission to transfer asset.
             * - `amount`: The amount of asset that may be transferred by `delegate`. If there is already an approval in place,
             *   then this acts additively.
             *
             * Emits `ApprovedTransfer` on success.
             *
             * Weight: `O(1)`
             */
            approveTransfer: AugmentedSubmittable<
                (
                    id: u16 | AnyNumber | Uint8Array,
                    delegate:
                        | MultiAddress
                        | { Id: any }
                        | { Index: any }
                        | { Raw: any }
                        | { Address32: any }
                        | { Address20: any }
                        | string
                        | Uint8Array,
                    amount: Compact<u128> | AnyNumber | Uint8Array
                ) => SubmittableExtrinsic<ApiType>,
                [u16, MultiAddress, Compact<u128>]
            >;
            /**
             * Disallow further unprivileged transfers of an asset `id` to and from an account `who`.
             *
             * Origin must be Signed and the sender should be the Freezer of the asset `id`.
             *
             * - `id`: The identifier of the account's asset.
             * - `who`: The account to be unblocked.
             *
             * Emits `Blocked`.
             *
             * Weight: `O(1)`
             */
            block: AugmentedSubmittable<
                (
                    id: u16 | AnyNumber | Uint8Array,
                    who:
                        | MultiAddress
                        | { Id: any }
                        | { Index: any }
                        | { Raw: any }
                        | { Address32: any }
                        | { Address20: any }
                        | string
                        | Uint8Array
                ) => SubmittableExtrinsic<ApiType>,
                [u16, MultiAddress]
            >;
            /**
             * Reduce the balance of `who` by as much as possible up to `amount` assets of `id`.
             *
             * Origin must be Signed and the sender should be the Manager of the asset `id`.
             *
             * Bails with `NoAccount` if the `who` is already dead.
             *
             * - `id`: The identifier of the asset to have some amount burned.
             * - `who`: The account to be debited from.
             * - `amount`: The maximum amount by which `who`'s balance should be reduced.
             *
             * Emits `Burned` with the actual amount burned. If this takes the balance to below the minimum for the asset,
             * then the amount burned is increased to take it to zero.
             *
             * Weight: `O(1)` Modes: Post-existence of `who`; Pre & post Zombie-status of `who`.
             */
            burn: AugmentedSubmittable<
                (
                    id: u16 | AnyNumber | Uint8Array,
                    who:
                        | MultiAddress
                        | { Id: any }
                        | { Index: any }
                        | { Raw: any }
                        | { Address32: any }
                        | { Address20: any }
                        | string
                        | Uint8Array,
                    amount: Compact<u128> | AnyNumber | Uint8Array
                ) => SubmittableExtrinsic<ApiType>,
                [u16, MultiAddress, Compact<u128>]
            >;
            /**
             * Cancel all of some asset approved for delegated transfer by a third-party account.
             *
             * Origin must be Signed and there must be an approval in place between signer and `delegate`.
             *
             * Unreserves any deposit previously reserved by `approve_transfer` for the approval.
             *
             * - `id`: The identifier of the asset.
             * - `delegate`: The account delegated permission to transfer asset.
             *
             * Emits `ApprovalCancelled` on success.
             *
             * Weight: `O(1)`
             */
            cancelApproval: AugmentedSubmittable<
                (
                    id: u16 | AnyNumber | Uint8Array,
                    delegate:
                        | MultiAddress
                        | { Id: any }
                        | { Index: any }
                        | { Raw: any }
                        | { Address32: any }
                        | { Address20: any }
                        | string
                        | Uint8Array
                ) => SubmittableExtrinsic<ApiType>,
                [u16, MultiAddress]
            >;
            /**
             * Clear the metadata for an asset.
             *
             * Origin must be Signed and the sender should be the Owner of the asset `id`.
             *
             * Any deposit is freed for the asset owner.
             *
             * - `id`: The identifier of the asset to clear.
             *
             * Emits `MetadataCleared`.
             *
             * Weight: `O(1)`
             */
            clearMetadata: AugmentedSubmittable<
                (id: u16 | AnyNumber | Uint8Array) => SubmittableExtrinsic<ApiType>,
                [u16]
            >;
            /**
             * Issue a new class of fungible assets from a public origin.
             *
             * This new asset class has no assets initially and its owner is the origin.
             *
             * The origin must conform to the configured `CreateOrigin` and have sufficient funds free.
             *
             * Funds of sender are reserved by `AssetDeposit`.
             *
             * Parameters:
             *
             * - `id`: The identifier of the new asset. This must not be currently in use to identify an existing asset.
             * - `admin`: The admin of this class of assets. The admin is the initial address of each member of the asset
             *   class's admin team.
             * - `min_balance`: The minimum balance of this new asset that any single account must have. If an account's balance
             *   is reduced below this, then it collapses to zero.
             *
             * Emits `Created` event when successful.
             *
             * Weight: `O(1)`
             */
            create: AugmentedSubmittable<
                (
                    id: u16 | AnyNumber | Uint8Array,
                    admin:
                        | MultiAddress
                        | { Id: any }
                        | { Index: any }
                        | { Raw: any }
                        | { Address32: any }
                        | { Address20: any }
                        | string
                        | Uint8Array,
                    minBalance: u128 | AnyNumber | Uint8Array
                ) => SubmittableExtrinsic<ApiType>,
                [u16, MultiAddress, u128]
            >;
            /**
             * Destroy all accounts associated with a given asset.
             *
             * `destroy_accounts` should only be called after `start_destroy` has been called, and the asset is in a `Destroying` state.
             *
             * Due to weight restrictions, this function may need to be called multiple times to fully destroy all accounts.
             * It will destroy `RemoveItemsLimit` accounts at a time.
             *
             * - `id`: The identifier of the asset to be destroyed. This must identify an existing asset.
             *
             * Each call emits the `Event::DestroyedAccounts` event.
             */
            destroyAccounts: AugmentedSubmittable<
                (id: u16 | AnyNumber | Uint8Array) => SubmittableExtrinsic<ApiType>,
                [u16]
            >;
            /**
             * Destroy all approvals associated with a given asset up to the max (T::RemoveItemsLimit).
             *
             * `destroy_approvals` should only be called after `start_destroy` has been called, and the asset is in a
             * `Destroying` state.
             *
             * Due to weight restrictions, this function may need to be called multiple times to fully destroy all approvals.
             * It will destroy `RemoveItemsLimit` approvals at a time.
             *
             * - `id`: The identifier of the asset to be destroyed. This must identify an existing asset.
             *
             * Each call emits the `Event::DestroyedApprovals` event.
             */
            destroyApprovals: AugmentedSubmittable<
                (id: u16 | AnyNumber | Uint8Array) => SubmittableExtrinsic<ApiType>,
                [u16]
            >;
            /**
             * Complete destroying asset and unreserve currency.
             *
             * `finish_destroy` should only be called after `start_destroy` has been called, and the asset is in a
             * `Destroying` state. All accounts or approvals should be destroyed before hand.
             *
             * - `id`: The identifier of the asset to be destroyed. This must identify an existing asset.
             *
             * Each successful call emits the `Event::Destroyed` event.
             */
            finishDestroy: AugmentedSubmittable<
                (id: u16 | AnyNumber | Uint8Array) => SubmittableExtrinsic<ApiType>,
                [u16]
            >;
            /**
             * Alter the attributes of a given asset.
             *
             * Origin must be `ForceOrigin`.
             *
             * - `id`: The identifier of the asset.
             * - `owner`: The new Owner of this asset.
             * - `issuer`: The new Issuer of this asset.
             * - `admin`: The new Admin of this asset.
             * - `freezer`: The new Freezer of this asset.
             * - `min_balance`: The minimum balance of this new asset that any single account must have. If an account's balance
             *   is reduced below this, then it collapses to zero.
             * - `is_sufficient`: Whether a non-zero balance of this asset is deposit of sufficient value to account for the
             *   state bloat associated with its balance storage. If set to `true`, then non-zero balances may be stored
             *   without a `consumer` reference (and thus an ED in the Balances pallet or whatever else is used to control
             *   user-account state growth).
             * - `is_frozen`: Whether this asset class is frozen except for permissioned/admin instructions.
             *
             * Emits `AssetStatusChanged` with the identity of the asset.
             *
             * Weight: `O(1)`
             */
            forceAssetStatus: AugmentedSubmittable<
                (
                    id: u16 | AnyNumber | Uint8Array,
                    owner:
                        | MultiAddress
                        | { Id: any }
                        | { Index: any }
                        | { Raw: any }
                        | { Address32: any }
                        | { Address20: any }
                        | string
                        | Uint8Array,
                    issuer:
                        | MultiAddress
                        | { Id: any }
                        | { Index: any }
                        | { Raw: any }
                        | { Address32: any }
                        | { Address20: any }
                        | string
                        | Uint8Array,
                    admin:
                        | MultiAddress
                        | { Id: any }
                        | { Index: any }
                        | { Raw: any }
                        | { Address32: any }
                        | { Address20: any }
                        | string
                        | Uint8Array,
                    freezer:
                        | MultiAddress
                        | { Id: any }
                        | { Index: any }
                        | { Raw: any }
                        | { Address32: any }
                        | { Address20: any }
                        | string
                        | Uint8Array,
                    minBalance: Compact<u128> | AnyNumber | Uint8Array,
                    isSufficient: bool | boolean | Uint8Array,
                    isFrozen: bool | boolean | Uint8Array
                ) => SubmittableExtrinsic<ApiType>,
                [u16, MultiAddress, MultiAddress, MultiAddress, MultiAddress, Compact<u128>, bool, bool]
            >;
            /**
             * Cancel all of some asset approved for delegated transfer by a third-party account.
             *
             * Origin must be either ForceOrigin or Signed origin with the signer being the Admin account of the asset `id`.
             *
             * Unreserves any deposit previously reserved by `approve_transfer` for the approval.
             *
             * - `id`: The identifier of the asset.
             * - `delegate`: The account delegated permission to transfer asset.
             *
             * Emits `ApprovalCancelled` on success.
             *
             * Weight: `O(1)`
             */
            forceCancelApproval: AugmentedSubmittable<
                (
                    id: u16 | AnyNumber | Uint8Array,
                    owner:
                        | MultiAddress
                        | { Id: any }
                        | { Index: any }
                        | { Raw: any }
                        | { Address32: any }
                        | { Address20: any }
                        | string
                        | Uint8Array,
                    delegate:
                        | MultiAddress
                        | { Id: any }
                        | { Index: any }
                        | { Raw: any }
                        | { Address32: any }
                        | { Address20: any }
                        | string
                        | Uint8Array
                ) => SubmittableExtrinsic<ApiType>,
                [u16, MultiAddress, MultiAddress]
            >;
            /**
             * Clear the metadata for an asset.
             *
             * Origin must be ForceOrigin.
             *
             * Any deposit is returned.
             *
             * - `id`: The identifier of the asset to clear.
             *
             * Emits `MetadataCleared`.
             *
             * Weight: `O(1)`
             */
            forceClearMetadata: AugmentedSubmittable<
                (id: u16 | AnyNumber | Uint8Array) => SubmittableExtrinsic<ApiType>,
                [u16]
            >;
            /**
             * Issue a new class of fungible assets from a privileged origin.
             *
             * This new asset class has no assets initially.
             *
             * The origin must conform to `ForceOrigin`.
             *
             * Unlike `create`, no funds are reserved.
             *
             * - `id`: The identifier of the new asset. This must not be currently in use to identify an existing asset.
             * - `owner`: The owner of this class of assets. The owner has full superuser permissions over this asset, but may
             *   later change and configure the permissions using `transfer_ownership` and `set_team`.
             * - `min_balance`: The minimum balance of this new asset that any single account must have. If an account's balance
             *   is reduced below this, then it collapses to zero.
             *
             * Emits `ForceCreated` event when successful.
             *
             * Weight: `O(1)`
             */
            forceCreate: AugmentedSubmittable<
                (
                    id: u16 | AnyNumber | Uint8Array,
                    owner:
                        | MultiAddress
                        | { Id: any }
                        | { Index: any }
                        | { Raw: any }
                        | { Address32: any }
                        | { Address20: any }
                        | string
                        | Uint8Array,
                    isSufficient: bool | boolean | Uint8Array,
                    minBalance: Compact<u128> | AnyNumber | Uint8Array
                ) => SubmittableExtrinsic<ApiType>,
                [u16, MultiAddress, bool, Compact<u128>]
            >;
            /**
             * Force the metadata for an asset to some value.
             *
             * Origin must be ForceOrigin.
             *
             * Any deposit is left alone.
             *
             * - `id`: The identifier of the asset to update.
             * - `name`: The user friendly name of this asset. Limited in length by `StringLimit`.
             * - `symbol`: The exchange symbol for this asset. Limited in length by `StringLimit`.
             * - `decimals`: The number of decimals this asset uses to represent one unit.
             *
             * Emits `MetadataSet`.
             *
             * Weight: `O(N + S)` where N and S are the length of the name and symbol respectively.
             */
            forceSetMetadata: AugmentedSubmittable<
                (
                    id: u16 | AnyNumber | Uint8Array,
                    name: Bytes | string | Uint8Array,
                    symbol: Bytes | string | Uint8Array,
                    decimals: u8 | AnyNumber | Uint8Array,
                    isFrozen: bool | boolean | Uint8Array
                ) => SubmittableExtrinsic<ApiType>,
                [u16, Bytes, Bytes, u8, bool]
            >;
            /**
             * Move some assets from one account to another.
             *
             * Origin must be Signed and the sender should be the Admin of the asset `id`.
             *
             * - `id`: The identifier of the asset to have some amount transferred.
             * - `source`: The account to be debited.
             * - `dest`: The account to be credited.
             * - `amount`: The amount by which the `source`'s balance of assets should be reduced and `dest`'s balance
             *   increased. The amount actually transferred may be slightly greater in the case that the transfer would
             *   otherwise take the `source` balance above zero but below the minimum balance. Must be greater than zero.
             *
             * Emits `Transferred` with the actual amount transferred. If this takes the source balance to below the minimum
             * for the asset, then the amount transferred is increased to take it to zero.
             *
             * Weight: `O(1)` Modes: Pre-existence of `dest`; Post-existence of `source`; Account pre-existence of `dest`.
             */
            forceTransfer: AugmentedSubmittable<
                (
                    id: u16 | AnyNumber | Uint8Array,
                    source:
                        | MultiAddress
                        | { Id: any }
                        | { Index: any }
                        | { Raw: any }
                        | { Address32: any }
                        | { Address20: any }
                        | string
                        | Uint8Array,
                    dest:
                        | MultiAddress
                        | { Id: any }
                        | { Index: any }
                        | { Raw: any }
                        | { Address32: any }
                        | { Address20: any }
                        | string
                        | Uint8Array,
                    amount: Compact<u128> | AnyNumber | Uint8Array
                ) => SubmittableExtrinsic<ApiType>,
                [u16, MultiAddress, MultiAddress, Compact<u128>]
            >;
            /**
             * Disallow further unprivileged transfers of an asset `id` from an account `who`. `who` must already exist as an
             * entry in `Account`s of the asset. If you want to freeze an account that does not have an entry, use `touch_other` first.
             *
             * Origin must be Signed and the sender should be the Freezer of the asset `id`.
             *
             * - `id`: The identifier of the asset to be frozen.
             * - `who`: The account to be frozen.
             *
             * Emits `Frozen`.
             *
             * Weight: `O(1)`
             */
            freeze: AugmentedSubmittable<
                (
                    id: u16 | AnyNumber | Uint8Array,
                    who:
                        | MultiAddress
                        | { Id: any }
                        | { Index: any }
                        | { Raw: any }
                        | { Address32: any }
                        | { Address20: any }
                        | string
                        | Uint8Array
                ) => SubmittableExtrinsic<ApiType>,
                [u16, MultiAddress]
            >;
            /**
             * Disallow further unprivileged transfers for the asset class.
             *
             * Origin must be Signed and the sender should be the Freezer of the asset `id`.
             *
             * - `id`: The identifier of the asset to be frozen.
             *
             * Emits `Frozen`.
             *
             * Weight: `O(1)`
             */
            freezeAsset: AugmentedSubmittable<
                (id: u16 | AnyNumber | Uint8Array) => SubmittableExtrinsic<ApiType>,
                [u16]
            >;
            /**
             * Mint assets of a particular class.
             *
             * The origin must be Signed and the sender must be the Issuer of the asset `id`.
             *
             * - `id`: The identifier of the asset to have some amount minted.
             * - `beneficiary`: The account to be credited with the minted assets.
             * - `amount`: The amount of the asset to be minted.
             *
             * Emits `Issued` event when successful.
             *
             * Weight: `O(1)` Modes: Pre-existing balance of `beneficiary`; Account pre-existence of `beneficiary`.
             */
            mint: AugmentedSubmittable<
                (
                    id: u16 | AnyNumber | Uint8Array,
                    beneficiary:
                        | MultiAddress
                        | { Id: any }
                        | { Index: any }
                        | { Raw: any }
                        | { Address32: any }
                        | { Address20: any }
                        | string
                        | Uint8Array,
                    amount: Compact<u128> | AnyNumber | Uint8Array
                ) => SubmittableExtrinsic<ApiType>,
                [u16, MultiAddress, Compact<u128>]
            >;
            /**
             * Return the deposit (if any) of an asset account or a consumer reference (if any) of an account.
             *
             * The origin must be Signed.
             *
             * - `id`: The identifier of the asset for which the caller would like the deposit refunded.
             * - `allow_burn`: If `true` then assets may be destroyed in order to complete the refund.
             *
             * Emits `Refunded` event when successful.
             */
            refund: AugmentedSubmittable<
                (
                    id: u16 | AnyNumber | Uint8Array,
                    allowBurn: bool | boolean | Uint8Array
                ) => SubmittableExtrinsic<ApiType>,
                [u16, bool]
            >;
            /**
             * Return the deposit (if any) of a target asset account. Useful if you are the depositor.
             *
             * The origin must be Signed and either the account owner, depositor, or asset `Admin`. In order to burn a
             * non-zero balance of the asset, the caller must be the account and should use `refund`.
             *
             * - `id`: The identifier of the asset for the account holding a deposit.
             * - `who`: The account to refund.
             *
             * Emits `Refunded` event when successful.
             */
            refundOther: AugmentedSubmittable<
                (
                    id: u16 | AnyNumber | Uint8Array,
                    who:
                        | MultiAddress
                        | { Id: any }
                        | { Index: any }
                        | { Raw: any }
                        | { Address32: any }
                        | { Address20: any }
                        | string
                        | Uint8Array
                ) => SubmittableExtrinsic<ApiType>,
                [u16, MultiAddress]
            >;
            /**
             * Set the metadata for an asset.
             *
             * Origin must be Signed and the sender should be the Owner of the asset `id`.
             *
             * Funds of sender are reserved according to the formula: `MetadataDepositBase + MetadataDepositPerByte *
             * (name.len + symbol.len)` taking into account any already reserved funds.
             *
             * - `id`: The identifier of the asset to update.
             * - `name`: The user friendly name of this asset. Limited in length by `StringLimit`.
             * - `symbol`: The exchange symbol for this asset. Limited in length by `StringLimit`.
             * - `decimals`: The number of decimals this asset uses to represent one unit.
             *
             * Emits `MetadataSet`.
             *
             * Weight: `O(1)`
             */
            setMetadata: AugmentedSubmittable<
                (
                    id: u16 | AnyNumber | Uint8Array,
                    name: Bytes | string | Uint8Array,
                    symbol: Bytes | string | Uint8Array,
                    decimals: u8 | AnyNumber | Uint8Array
                ) => SubmittableExtrinsic<ApiType>,
                [u16, Bytes, Bytes, u8]
            >;
            /**
             * Sets the minimum balance of an asset.
             *
             * Only works if there aren't any accounts that are holding the asset or if the new value of `min_balance` is less
             * than the old one.
             *
             * Origin must be Signed and the sender has to be the Owner of the asset `id`.
             *
             * - `id`: The identifier of the asset.
             * - `min_balance`: The new value of `min_balance`.
             *
             * Emits `AssetMinBalanceChanged` event when successful.
             */
            setMinBalance: AugmentedSubmittable<
                (
                    id: u16 | AnyNumber | Uint8Array,
                    minBalance: u128 | AnyNumber | Uint8Array
                ) => SubmittableExtrinsic<ApiType>,
                [u16, u128]
            >;
            /**
             * Change the Issuer, Admin and Freezer of an asset.
             *
             * Origin must be Signed and the sender should be the Owner of the asset `id`.
             *
             * - `id`: The identifier of the asset to be frozen.
             * - `issuer`: The new Issuer of this asset.
             * - `admin`: The new Admin of this asset.
             * - `freezer`: The new Freezer of this asset.
             *
             * Emits `TeamChanged`.
             *
             * Weight: `O(1)`
             */
            setTeam: AugmentedSubmittable<
                (
                    id: u16 | AnyNumber | Uint8Array,
                    issuer:
                        | MultiAddress
                        | { Id: any }
                        | { Index: any }
                        | { Raw: any }
                        | { Address32: any }
                        | { Address20: any }
                        | string
                        | Uint8Array,
                    admin:
                        | MultiAddress
                        | { Id: any }
                        | { Index: any }
                        | { Raw: any }
                        | { Address32: any }
                        | { Address20: any }
                        | string
                        | Uint8Array,
                    freezer:
                        | MultiAddress
                        | { Id: any }
                        | { Index: any }
                        | { Raw: any }
                        | { Address32: any }
                        | { Address20: any }
                        | string
                        | Uint8Array
                ) => SubmittableExtrinsic<ApiType>,
                [u16, MultiAddress, MultiAddress, MultiAddress]
            >;
            /**
             * Start the process of destroying a fungible asset class.
             *
             * `start_destroy` is the first in a series of extrinsics that should be called, to allow destruction of an asset class.
             *
             * The origin must conform to `ForceOrigin` or must be `Signed` by the asset's `owner`.
             *
             * - `id`: The identifier of the asset to be destroyed. This must identify an existing asset.
             *
             * The asset class must be frozen before calling `start_destroy`.
             */
            startDestroy: AugmentedSubmittable<
                (id: u16 | AnyNumber | Uint8Array) => SubmittableExtrinsic<ApiType>,
                [u16]
            >;
            /**
             * Allow unprivileged transfers to and from an account again.
             *
             * Origin must be Signed and the sender should be the Admin of the asset `id`.
             *
             * - `id`: The identifier of the asset to be frozen.
             * - `who`: The account to be unfrozen.
             *
             * Emits `Thawed`.
             *
             * Weight: `O(1)`
             */
            thaw: AugmentedSubmittable<
                (
                    id: u16 | AnyNumber | Uint8Array,
                    who:
                        | MultiAddress
                        | { Id: any }
                        | { Index: any }
                        | { Raw: any }
                        | { Address32: any }
                        | { Address20: any }
                        | string
                        | Uint8Array
                ) => SubmittableExtrinsic<ApiType>,
                [u16, MultiAddress]
            >;
            /**
             * Allow unprivileged transfers for the asset again.
             *
             * Origin must be Signed and the sender should be the Admin of the asset `id`.
             *
             * - `id`: The identifier of the asset to be thawed.
             *
             * Emits `Thawed`.
             *
             * Weight: `O(1)`
             */
            thawAsset: AugmentedSubmittable<(id: u16 | AnyNumber | Uint8Array) => SubmittableExtrinsic<ApiType>, [u16]>;
            /**
             * Create an asset account for non-provider assets.
             *
             * A deposit will be taken from the signer account.
             *
             * - `origin`: Must be Signed; the signer account must have sufficient funds for a deposit to be taken.
             * - `id`: The identifier of the asset for the account to be created.
             *
             * Emits `Touched` event when successful.
             */
            touch: AugmentedSubmittable<(id: u16 | AnyNumber | Uint8Array) => SubmittableExtrinsic<ApiType>, [u16]>;
            /**
             * Create an asset account for `who`.
             *
             * A deposit will be taken from the signer account.
             *
             * - `origin`: Must be Signed by `Freezer` or `Admin` of the asset `id`; the signer account must have sufficient
             *   funds for a deposit to be taken.
             * - `id`: The identifier of the asset for the account to be created.
             * - `who`: The account to be created.
             *
             * Emits `Touched` event when successful.
             */
            touchOther: AugmentedSubmittable<
                (
                    id: u16 | AnyNumber | Uint8Array,
                    who:
                        | MultiAddress
                        | { Id: any }
                        | { Index: any }
                        | { Raw: any }
                        | { Address32: any }
                        | { Address20: any }
                        | string
                        | Uint8Array
                ) => SubmittableExtrinsic<ApiType>,
                [u16, MultiAddress]
            >;
            /**
             * Move some assets from the sender account to another.
             *
             * Origin must be Signed.
             *
             * - `id`: The identifier of the asset to have some amount transferred.
             * - `target`: The account to be credited.
             * - `amount`: The amount by which the sender's balance of assets should be reduced and `target`'s balance
             *   increased. The amount actually transferred may be slightly greater in the case that the transfer would
             *   otherwise take the sender balance above zero but below the minimum balance. Must be greater than zero.
             *
             * Emits `Transferred` with the actual amount transferred. If this takes the source balance to below the minimum
             * for the asset, then the amount transferred is increased to take it to zero.
             *
             * Weight: `O(1)` Modes: Pre-existence of `target`; Post-existence of sender; Account pre-existence of `target`.
             */
            transfer: AugmentedSubmittable<
                (
                    id: u16 | AnyNumber | Uint8Array,
                    target:
                        | MultiAddress
                        | { Id: any }
                        | { Index: any }
                        | { Raw: any }
                        | { Address32: any }
                        | { Address20: any }
                        | string
                        | Uint8Array,
                    amount: Compact<u128> | AnyNumber | Uint8Array
                ) => SubmittableExtrinsic<ApiType>,
                [u16, MultiAddress, Compact<u128>]
            >;
            /**
             * Transfer some asset balance from a previously delegated account to some third-party account.
             *
             * Origin must be Signed and there must be an approval in place by the `owner` to the signer.
             *
             * If the entire amount approved for transfer is transferred, then any deposit previously reserved by
             * `approve_transfer` is unreserved.
             *
             * - `id`: The identifier of the asset.
             * - `owner`: The account which previously approved for a transfer of at least `amount` and from which the asset
             *   balance will be withdrawn.
             * - `destination`: The account to which the asset balance of `amount` will be transferred.
             * - `amount`: The amount of assets to transfer.
             *
             * Emits `TransferredApproved` on success.
             *
             * Weight: `O(1)`
             */
            transferApproved: AugmentedSubmittable<
                (
                    id: u16 | AnyNumber | Uint8Array,
                    owner:
                        | MultiAddress
                        | { Id: any }
                        | { Index: any }
                        | { Raw: any }
                        | { Address32: any }
                        | { Address20: any }
                        | string
                        | Uint8Array,
                    destination:
                        | MultiAddress
                        | { Id: any }
                        | { Index: any }
                        | { Raw: any }
                        | { Address32: any }
                        | { Address20: any }
                        | string
                        | Uint8Array,
                    amount: Compact<u128> | AnyNumber | Uint8Array
                ) => SubmittableExtrinsic<ApiType>,
                [u16, MultiAddress, MultiAddress, Compact<u128>]
            >;
            /**
             * Move some assets from the sender account to another, keeping the sender account alive.
             *
             * Origin must be Signed.
             *
             * - `id`: The identifier of the asset to have some amount transferred.
             * - `target`: The account to be credited.
             * - `amount`: The amount by which the sender's balance of assets should be reduced and `target`'s balance
             *   increased. The amount actually transferred may be slightly greater in the case that the transfer would
             *   otherwise take the sender balance above zero but below the minimum balance. Must be greater than zero.
             *
             * Emits `Transferred` with the actual amount transferred. If this takes the source balance to below the minimum
             * for the asset, then the amount transferred is increased to take it to zero.
             *
             * Weight: `O(1)` Modes: Pre-existence of `target`; Post-existence of sender; Account pre-existence of `target`.
             */
            transferKeepAlive: AugmentedSubmittable<
                (
                    id: u16 | AnyNumber | Uint8Array,
                    target:
                        | MultiAddress
                        | { Id: any }
                        | { Index: any }
                        | { Raw: any }
                        | { Address32: any }
                        | { Address20: any }
                        | string
                        | Uint8Array,
                    amount: Compact<u128> | AnyNumber | Uint8Array
                ) => SubmittableExtrinsic<ApiType>,
                [u16, MultiAddress, Compact<u128>]
            >;
            /**
             * Change the Owner of an asset.
             *
             * Origin must be Signed and the sender should be the Owner of the asset `id`.
             *
             * - `id`: The identifier of the asset.
             * - `owner`: The new Owner of this asset.
             *
             * Emits `OwnerChanged`.
             *
             * Weight: `O(1)`
             */
            transferOwnership: AugmentedSubmittable<
                (
                    id: u16 | AnyNumber | Uint8Array,
                    owner:
                        | MultiAddress
                        | { Id: any }
                        | { Index: any }
                        | { Raw: any }
                        | { Address32: any }
                        | { Address20: any }
                        | string
                        | Uint8Array
                ) => SubmittableExtrinsic<ApiType>,
                [u16, MultiAddress]
            >;
            /** Generic tx */
            [key: string]: SubmittableExtrinsicFunction<ApiType>;
        };
        foreignAssetsCreator: {
            /**
             * Change the xcm type mapping for a given assetId We also change this if the previous units per second where
             * pointing at the old assetType
             */
            changeExistingAssetType: AugmentedSubmittable<
                (
                    assetId: u16 | AnyNumber | Uint8Array,
                    newForeignAsset: StagingXcmV4Location | { parents?: any; interior?: any } | string | Uint8Array
                ) => SubmittableExtrinsic<ApiType>,
                [u16, StagingXcmV4Location]
            >;
            /** Create new asset with the ForeignAssetCreator */
            createForeignAsset: AugmentedSubmittable<
                (
                    foreignAsset: StagingXcmV4Location | { parents?: any; interior?: any } | string | Uint8Array,
                    assetId: u16 | AnyNumber | Uint8Array,
                    admin: AccountId32 | string | Uint8Array,
                    isSufficient: bool | boolean | Uint8Array,
                    minBalance: u128 | AnyNumber | Uint8Array
                ) => SubmittableExtrinsic<ApiType>,
                [StagingXcmV4Location, u16, AccountId32, bool, u128]
            >;
            /**
             * Destroy a given foreign assetId The weight in this case is the one returned by the trait plus the db writes and
             * reads from removing all the associated data
             */
            destroyForeignAsset: AugmentedSubmittable<
                (assetId: u16 | AnyNumber | Uint8Array) => SubmittableExtrinsic<ApiType>,
                [u16]
            >;
            /** Remove a given assetId -> foreignAsset association */
            removeExistingAssetType: AugmentedSubmittable<
                (assetId: u16 | AnyNumber | Uint8Array) => SubmittableExtrinsic<ApiType>,
                [u16]
            >;
            /** Generic tx */
            [key: string]: SubmittableExtrinsicFunction<ApiType>;
        };
        identity: {
            /** Accept a given username that an `authority` granted. The call must include the full username, as in `username.suffix`. */
            acceptUsername: AugmentedSubmittable<
                (username: Bytes | string | Uint8Array) => SubmittableExtrinsic<ApiType>,
                [Bytes]
            >;
            /**
             * Add a registrar to the system.
             *
             * The dispatch origin for this call must be `T::RegistrarOrigin`.
             *
             * - `account`: the account of the registrar.
             *
             * Emits `RegistrarAdded` if successful.
             */
            addRegistrar: AugmentedSubmittable<
                (
                    account:
                        | MultiAddress
                        | { Id: any }
                        | { Index: any }
                        | { Raw: any }
                        | { Address32: any }
                        | { Address20: any }
                        | string
                        | Uint8Array
                ) => SubmittableExtrinsic<ApiType>,
                [MultiAddress]
            >;
            /**
             * Add the given account to the sender's subs.
             *
             * Payment: Balance reserved by a previous `set_subs` call for one sub will be repatriated to the sender.
             *
             * The dispatch origin for this call must be _Signed_ and the sender must have a registered sub identity of `sub`.
             */
            addSub: AugmentedSubmittable<
                (
                    sub:
                        | MultiAddress
                        | { Id: any }
                        | { Index: any }
                        | { Raw: any }
                        | { Address32: any }
                        | { Address20: any }
                        | string
                        | Uint8Array,
                    data:
                        | Data
                        | { None: any }
                        | { Raw: any }
                        | { BlakeTwo256: any }
                        | { Sha256: any }
                        | { Keccak256: any }
                        | { ShaThree256: any }
                        | string
                        | Uint8Array
                ) => SubmittableExtrinsic<ApiType>,
                [MultiAddress, Data]
            >;
            /**
             * Add an `AccountId` with permission to grant usernames with a given `suffix` appended.
             *
             * The authority can grant up to `allocation` usernames. To top up their allocation, they should just issue (or
             * request via governance) a new `add_username_authority` call.
             */
            addUsernameAuthority: AugmentedSubmittable<
                (
                    authority:
                        | MultiAddress
                        | { Id: any }
                        | { Index: any }
                        | { Raw: any }
                        | { Address32: any }
                        | { Address20: any }
                        | string
                        | Uint8Array,
                    suffix: Bytes | string | Uint8Array,
                    allocation: u32 | AnyNumber | Uint8Array
                ) => SubmittableExtrinsic<ApiType>,
                [MultiAddress, Bytes, u32]
            >;
            /**
             * Cancel a previous request.
             *
             * Payment: A previously reserved deposit is returned on success.
             *
             * The dispatch origin for this call must be _Signed_ and the sender must have a registered identity.
             *
             * - `reg_index`: The index of the registrar whose judgement is no longer requested.
             *
             * Emits `JudgementUnrequested` if successful.
             */
            cancelRequest: AugmentedSubmittable<
                (regIndex: u32 | AnyNumber | Uint8Array) => SubmittableExtrinsic<ApiType>,
                [u32]
            >;
            /**
             * Clear an account's identity info and all sub-accounts and return all deposits.
             *
             * Payment: All reserved balances on the account are returned.
             *
             * The dispatch origin for this call must be _Signed_ and the sender must have a registered identity.
             *
             * Emits `IdentityCleared` if successful.
             */
            clearIdentity: AugmentedSubmittable<() => SubmittableExtrinsic<ApiType>, []>;
            /**
             * Remove an account's identity and sub-account information and slash the deposits.
             *
             * Payment: Reserved balances from `set_subs` and `set_identity` are slashed and handled by `Slash`. Verification
             * request deposits are not returned; they should be cancelled manually using `cancel_request`.
             *
             * The dispatch origin for this call must match `T::ForceOrigin`.
             *
             * - `target`: the account whose identity the judgement is upon. This must be an account with a registered identity.
             *
             * Emits `IdentityKilled` if successful.
             */
            killIdentity: AugmentedSubmittable<
                (
                    target:
                        | MultiAddress
                        | { Id: any }
                        | { Index: any }
                        | { Raw: any }
                        | { Address32: any }
                        | { Address20: any }
                        | string
                        | Uint8Array
                ) => SubmittableExtrinsic<ApiType>,
                [MultiAddress]
            >;
            /**
             * Provide a judgement for an account's identity.
             *
             * The dispatch origin for this call must be _Signed_ and the sender must be the account of the registrar whose
             * index is `reg_index`.
             *
             * - `reg_index`: the index of the registrar whose judgement is being made.
             * - `target`: the account whose identity the judgement is upon. This must be an account with a registered identity.
             * - `judgement`: the judgement of the registrar of index `reg_index` about `target`.
             * - `identity`: The hash of the [`IdentityInformationProvider`] for that the judgement is provided.
             *
             * Note: Judgements do not apply to a username.
             *
             * Emits `JudgementGiven` if successful.
             */
            provideJudgement: AugmentedSubmittable<
                (
                    regIndex: Compact<u32> | AnyNumber | Uint8Array,
                    target:
                        | MultiAddress
                        | { Id: any }
                        | { Index: any }
                        | { Raw: any }
                        | { Address32: any }
                        | { Address20: any }
                        | string
                        | Uint8Array,
                    judgement:
                        | PalletIdentityJudgement
                        | { Unknown: any }
                        | { FeePaid: any }
                        | { Reasonable: any }
                        | { KnownGood: any }
                        | { OutOfDate: any }
                        | { LowQuality: any }
                        | { Erroneous: any }
                        | string
                        | Uint8Array,
                    identity: H256 | string | Uint8Array
                ) => SubmittableExtrinsic<ApiType>,
                [Compact<u32>, MultiAddress, PalletIdentityJudgement, H256]
            >;
            /**
             * Remove the sender as a sub-account.
             *
             * Payment: Balance reserved by a previous `set_subs` call for one sub will be repatriated to the sender (_not_
             * the original depositor).
             *
             * The dispatch origin for this call must be _Signed_ and the sender must have a registered super-identity.
             *
             * NOTE: This should not normally be used, but is provided in the case that the non- controller of an account is
             * maliciously registered as a sub-account.
             */
            quitSub: AugmentedSubmittable<() => SubmittableExtrinsic<ApiType>, []>;
            /**
             * Remove a username that corresponds to an account with no identity. Exists when a user gets a username but then
             * calls `clear_identity`.
             */
            removeDanglingUsername: AugmentedSubmittable<
                (username: Bytes | string | Uint8Array) => SubmittableExtrinsic<ApiType>,
                [Bytes]
            >;
            /**
             * Remove an expired username approval. The username was approved by an authority but never accepted by the user
             * and must now be beyond its expiration. The call must include the full username, as in `username.suffix`.
             */
            removeExpiredApproval: AugmentedSubmittable<
                (username: Bytes | string | Uint8Array) => SubmittableExtrinsic<ApiType>,
                [Bytes]
            >;
            /**
             * Remove the given account from the sender's subs.
             *
             * Payment: Balance reserved by a previous `set_subs` call for one sub will be repatriated to the sender.
             *
             * The dispatch origin for this call must be _Signed_ and the sender must have a registered sub identity of `sub`.
             */
            removeSub: AugmentedSubmittable<
                (
                    sub:
                        | MultiAddress
                        | { Id: any }
                        | { Index: any }
                        | { Raw: any }
                        | { Address32: any }
                        | { Address20: any }
                        | string
                        | Uint8Array
                ) => SubmittableExtrinsic<ApiType>,
                [MultiAddress]
            >;
            /** Remove `authority` from the username authorities. */
            removeUsernameAuthority: AugmentedSubmittable<
                (
                    authority:
                        | MultiAddress
                        | { Id: any }
                        | { Index: any }
                        | { Raw: any }
                        | { Address32: any }
                        | { Address20: any }
                        | string
                        | Uint8Array
                ) => SubmittableExtrinsic<ApiType>,
                [MultiAddress]
            >;
            /**
             * Alter the associated name of the given sub-account.
             *
             * The dispatch origin for this call must be _Signed_ and the sender must have a registered sub identity of `sub`.
             */
            renameSub: AugmentedSubmittable<
                (
                    sub:
                        | MultiAddress
                        | { Id: any }
                        | { Index: any }
                        | { Raw: any }
                        | { Address32: any }
                        | { Address20: any }
                        | string
                        | Uint8Array,
                    data:
                        | Data
                        | { None: any }
                        | { Raw: any }
                        | { BlakeTwo256: any }
                        | { Sha256: any }
                        | { Keccak256: any }
                        | { ShaThree256: any }
                        | string
                        | Uint8Array
                ) => SubmittableExtrinsic<ApiType>,
                [MultiAddress, Data]
            >;
            /**
             * Request a judgement from a registrar.
             *
             * Payment: At most `max_fee` will be reserved for payment to the registrar if judgement given.
             *
             * The dispatch origin for this call must be _Signed_ and the sender must have a registered identity.
             *
             * - `reg_index`: The index of the registrar whose judgement is requested.
             * - `max_fee`: The maximum fee that may be paid. This should just be auto-populated as:
             *
             * ```nocompile
             * Self::registrars().get(reg_index).unwrap().fee;
             * ```
             *
             * Emits `JudgementRequested` if successful.
             */
            requestJudgement: AugmentedSubmittable<
                (
                    regIndex: Compact<u32> | AnyNumber | Uint8Array,
                    maxFee: Compact<u128> | AnyNumber | Uint8Array
                ) => SubmittableExtrinsic<ApiType>,
                [Compact<u32>, Compact<u128>]
            >;
            /**
             * Change the account associated with a registrar.
             *
             * The dispatch origin for this call must be _Signed_ and the sender must be the account of the registrar whose
             * index is `index`.
             *
             * - `index`: the index of the registrar whose fee is to be set.
             * - `new`: the new account ID.
             */
            setAccountId: AugmentedSubmittable<
                (
                    index: Compact<u32> | AnyNumber | Uint8Array,
                    updated:
                        | MultiAddress
                        | { Id: any }
                        | { Index: any }
                        | { Raw: any }
                        | { Address32: any }
                        | { Address20: any }
                        | string
                        | Uint8Array
                ) => SubmittableExtrinsic<ApiType>,
                [Compact<u32>, MultiAddress]
            >;
            /**
             * Set the fee required for a judgement to be requested from a registrar.
             *
             * The dispatch origin for this call must be _Signed_ and the sender must be the account of the registrar whose
             * index is `index`.
             *
             * - `index`: the index of the registrar whose fee is to be set.
             * - `fee`: the new fee.
             */
            setFee: AugmentedSubmittable<
                (
                    index: Compact<u32> | AnyNumber | Uint8Array,
                    fee: Compact<u128> | AnyNumber | Uint8Array
                ) => SubmittableExtrinsic<ApiType>,
                [Compact<u32>, Compact<u128>]
            >;
            /**
             * Set the field information for a registrar.
             *
             * The dispatch origin for this call must be _Signed_ and the sender must be the account of the registrar whose
             * index is `index`.
             *
             * - `index`: the index of the registrar whose fee is to be set.
             * - `fields`: the fields that the registrar concerns themselves with.
             */
            setFields: AugmentedSubmittable<
                (
                    index: Compact<u32> | AnyNumber | Uint8Array,
                    fields: u64 | AnyNumber | Uint8Array
                ) => SubmittableExtrinsic<ApiType>,
                [Compact<u32>, u64]
            >;
            /**
             * Set an account's identity information and reserve the appropriate deposit.
             *
             * If the account already has identity information, the deposit is taken as part payment for the new deposit.
             *
             * The dispatch origin for this call must be _Signed_.
             *
             * - `info`: The identity information.
             *
             * Emits `IdentitySet` if successful.
             */
            setIdentity: AugmentedSubmittable<
                (
                    info:
                        | PalletIdentityLegacyIdentityInfo
                        | {
                              additional?: any;
                              display?: any;
                              legal?: any;
                              web?: any;
                              riot?: any;
                              email?: any;
                              pgpFingerprint?: any;
                              image?: any;
                              twitter?: any;
                          }
                        | string
                        | Uint8Array
                ) => SubmittableExtrinsic<ApiType>,
                [PalletIdentityLegacyIdentityInfo]
            >;
            /** Set a given username as the primary. The username should include the suffix. */
            setPrimaryUsername: AugmentedSubmittable<
                (username: Bytes | string | Uint8Array) => SubmittableExtrinsic<ApiType>,
                [Bytes]
            >;
            /**
             * Set the sub-accounts of the sender.
             *
             * Payment: Any aggregate balance reserved by previous `set_subs` calls will be returned and an amount
             * `SubAccountDeposit` will be reserved for each item in `subs`.
             *
             * The dispatch origin for this call must be _Signed_ and the sender must have a registered identity.
             *
             * - `subs`: The identity's (new) sub-accounts.
             */
            setSubs: AugmentedSubmittable<
                (
                    subs:
                        | Vec<ITuple<[AccountId32, Data]>>
                        | [
                              AccountId32 | string | Uint8Array,
                              (
                                  | Data
                                  | { None: any }
                                  | { Raw: any }
                                  | { BlakeTwo256: any }
                                  | { Sha256: any }
                                  | { Keccak256: any }
                                  | { ShaThree256: any }
                                  | string
                                  | Uint8Array
                              )
                          ][]
                ) => SubmittableExtrinsic<ApiType>,
                [Vec<ITuple<[AccountId32, Data]>>]
            >;
            /**
             * Set the username for `who`. Must be called by a username authority.
             *
             * The authority must have an `allocation`. Users can either pre-sign their usernames or accept them later.
             *
             * Usernames must:
             *
             * - Only contain lowercase ASCII characters or digits.
             * - When combined with the suffix of the issuing authority be _less than_ the `MaxUsernameLength`.
             */
            setUsernameFor: AugmentedSubmittable<
                (
                    who:
                        | MultiAddress
                        | { Id: any }
                        | { Index: any }
                        | { Raw: any }
                        | { Address32: any }
                        | { Address20: any }
                        | string
                        | Uint8Array,
                    username: Bytes | string | Uint8Array,
                    signature:
                        | Option<SpRuntimeMultiSignature>
                        | null
                        | Uint8Array
                        | SpRuntimeMultiSignature
                        | { Ed25519: any }
                        | { Sr25519: any }
                        | { Ecdsa: any }
                        | string
                ) => SubmittableExtrinsic<ApiType>,
                [MultiAddress, Bytes, Option<SpRuntimeMultiSignature>]
            >;
            /** Generic tx */
            [key: string]: SubmittableExtrinsicFunction<ApiType>;
        };
        invulnerables: {
            /**
             * Add a new account `who` to the list of `Invulnerables` collators.
             *
             * The origin for this call must be the `UpdateOrigin`.
             */
            addInvulnerable: AugmentedSubmittable<
                (who: AccountId32 | string | Uint8Array) => SubmittableExtrinsic<ApiType>,
                [AccountId32]
            >;
            /**
             * Remove an account `who` from the list of `Invulnerables` collators. `Invulnerables` must be sorted.
             *
             * The origin for this call must be the `UpdateOrigin`.
             */
            removeInvulnerable: AugmentedSubmittable<
                (who: AccountId32 | string | Uint8Array) => SubmittableExtrinsic<ApiType>,
                [AccountId32]
            >;
            /** Generic tx */
            [key: string]: SubmittableExtrinsicFunction<ApiType>;
        };
        maintenanceMode: {
            /**
             * Place the chain in maintenance mode
             *
             * Weight cost is:
             *
             * - One DB read to ensure we're not already in maintenance mode
             * - Three DB writes - 1 for the mode, 1 for suspending xcm execution, 1 for the event
             */
            enterMaintenanceMode: AugmentedSubmittable<() => SubmittableExtrinsic<ApiType>, []>;
            /**
             * Return the chain to normal operating mode
             *
             * Weight cost is:
             *
             * - One DB read to ensure we're in maintenance mode
             * - Three DB writes - 1 for the mode, 1 for resuming xcm execution, 1 for the event
             */
            resumeNormalOperation: AugmentedSubmittable<() => SubmittableExtrinsic<ApiType>, []>;
            /** Generic tx */
            [key: string]: SubmittableExtrinsicFunction<ApiType>;
        };
        messageQueue: {
            /**
             * Execute an overweight message.
             *
             * Temporary processing errors will be propagated whereas permanent errors are treated as success condition.
             *
             * - `origin`: Must be `Signed`.
             * - `message_origin`: The origin from which the message to be executed arrived.
             * - `page`: The page in the queue in which the message to be executed is sitting.
             * - `index`: The index into the queue of the message to be executed.
             * - `weight_limit`: The maximum amount of weight allowed to be consumed in the execution of the message.
             *
             * Benchmark complexity considerations: O(index + weight_limit).
             */
            executeOverweight: AugmentedSubmittable<
                (
                    messageOrigin:
                        | CumulusPrimitivesCoreAggregateMessageOrigin
                        | { Here: any }
                        | { Parent: any }
                        | { Sibling: any }
                        | string
                        | Uint8Array,
                    page: u32 | AnyNumber | Uint8Array,
                    index: u32 | AnyNumber | Uint8Array,
                    weightLimit: SpWeightsWeightV2Weight | { refTime?: any; proofSize?: any } | string | Uint8Array
                ) => SubmittableExtrinsic<ApiType>,
                [CumulusPrimitivesCoreAggregateMessageOrigin, u32, u32, SpWeightsWeightV2Weight]
            >;
            /** Remove a page which has no more messages remaining to be processed or is stale. */
            reapPage: AugmentedSubmittable<
                (
                    messageOrigin:
                        | CumulusPrimitivesCoreAggregateMessageOrigin
                        | { Here: any }
                        | { Parent: any }
                        | { Sibling: any }
                        | string
                        | Uint8Array,
                    pageIndex: u32 | AnyNumber | Uint8Array
                ) => SubmittableExtrinsic<ApiType>,
                [CumulusPrimitivesCoreAggregateMessageOrigin, u32]
            >;
            /** Generic tx */
            [key: string]: SubmittableExtrinsicFunction<ApiType>;
        };
        multisig: {
            /**
             * Register approval for a dispatch to be made from a deterministic composite account if approved by a total of
             * `threshold - 1` of `other_signatories`.
             *
             * Payment: `DepositBase` will be reserved if this is the first approval, plus `threshold` times `DepositFactor`.
             * It is returned once this dispatch happens or is cancelled.
             *
             * The dispatch origin for this call must be _Signed_.
             *
             * - `threshold`: The total number of approvals for this dispatch before it is executed.
             * - `other_signatories`: The accounts (other than the sender) who can approve this dispatch. May not be empty.
             * - `maybe_timepoint`: If this is the first approval, then this must be `None`. If it is not the first approval,
             *   then it must be `Some`, with the timepoint (block number and transaction index) of the first approval transaction.
             * - `call_hash`: The hash of the call to be executed.
             *
             * NOTE: If this is the final approval, you will want to use `as_multi` instead.
             *
             * ## Complexity
             *
             * - `O(S)`.
             * - Up to one balance-reserve or unreserve operation.
             * - One passthrough operation, one insert, both `O(S)` where `S` is the number of signatories. `S` is capped by
             *   `MaxSignatories`, with weight being proportional.
             * - One encode & hash, both of complexity `O(S)`.
             * - Up to one binary search and insert (`O(logS + S)`).
             * - I/O: 1 read `O(S)`, up to 1 mutate `O(S)`. Up to one remove.
             * - One event.
             * - Storage: inserts one item, value size bounded by `MaxSignatories`, with a deposit taken for its lifetime of
             *   `DepositBase + threshold * DepositFactor`.
             */
            approveAsMulti: AugmentedSubmittable<
                (
                    threshold: u16 | AnyNumber | Uint8Array,
                    otherSignatories: Vec<AccountId32> | (AccountId32 | string | Uint8Array)[],
                    maybeTimepoint:
                        | Option<PalletMultisigTimepoint>
                        | null
                        | Uint8Array
                        | PalletMultisigTimepoint
                        | { height?: any; index?: any }
                        | string,
                    callHash: U8aFixed | string | Uint8Array,
                    maxWeight: SpWeightsWeightV2Weight | { refTime?: any; proofSize?: any } | string | Uint8Array
                ) => SubmittableExtrinsic<ApiType>,
                [u16, Vec<AccountId32>, Option<PalletMultisigTimepoint>, U8aFixed, SpWeightsWeightV2Weight]
            >;
            /**
             * Register approval for a dispatch to be made from a deterministic composite account if approved by a total of
             * `threshold - 1` of `other_signatories`.
             *
             * If there are enough, then dispatch the call.
             *
             * Payment: `DepositBase` will be reserved if this is the first approval, plus `threshold` times `DepositFactor`.
             * It is returned once this dispatch happens or is cancelled.
             *
             * The dispatch origin for this call must be _Signed_.
             *
             * - `threshold`: The total number of approvals for this dispatch before it is executed.
             * - `other_signatories`: The accounts (other than the sender) who can approve this dispatch. May not be empty.
             * - `maybe_timepoint`: If this is the first approval, then this must be `None`. If it is not the first approval,
             *   then it must be `Some`, with the timepoint (block number and transaction index) of the first approval transaction.
             * - `call`: The call to be executed.
             *
             * NOTE: Unless this is the final approval, you will generally want to use `approve_as_multi` instead, since it
             * only requires a hash of the call.
             *
             * Result is equivalent to the dispatched result if `threshold` is exactly `1`. Otherwise on success, result is
             * `Ok` and the result from the interior call, if it was executed, may be found in the deposited `MultisigExecuted` event.
             *
             * ## Complexity
             *
             * - `O(S + Z + Call)`.
             * - Up to one balance-reserve or unreserve operation.
             * - One passthrough operation, one insert, both `O(S)` where `S` is the number of signatories. `S` is capped by
             *   `MaxSignatories`, with weight being proportional.
             * - One call encode & hash, both of complexity `O(Z)` where `Z` is tx-len.
             * - One encode & hash, both of complexity `O(S)`.
             * - Up to one binary search and insert (`O(logS + S)`).
             * - I/O: 1 read `O(S)`, up to 1 mutate `O(S)`. Up to one remove.
             * - One event.
             * - The weight of the `call`.
             * - Storage: inserts one item, value size bounded by `MaxSignatories`, with a deposit taken for its lifetime of
             *   `DepositBase + threshold * DepositFactor`.
             */
            asMulti: AugmentedSubmittable<
                (
                    threshold: u16 | AnyNumber | Uint8Array,
                    otherSignatories: Vec<AccountId32> | (AccountId32 | string | Uint8Array)[],
                    maybeTimepoint:
                        | Option<PalletMultisigTimepoint>
                        | null
                        | Uint8Array
                        | PalletMultisigTimepoint
                        | { height?: any; index?: any }
                        | string,
                    call: Call | IMethod | string | Uint8Array,
                    maxWeight: SpWeightsWeightV2Weight | { refTime?: any; proofSize?: any } | string | Uint8Array
                ) => SubmittableExtrinsic<ApiType>,
                [u16, Vec<AccountId32>, Option<PalletMultisigTimepoint>, Call, SpWeightsWeightV2Weight]
            >;
            /**
             * Immediately dispatch a multi-signature call using a single approval from the caller.
             *
             * The dispatch origin for this call must be _Signed_.
             *
             * - `other_signatories`: The accounts (other than the sender) who are part of the multi-signature, but do not
             *   participate in the approval process.
             * - `call`: The call to be executed.
             *
             * Result is equivalent to the dispatched result.
             *
             * ## Complexity
             *
             * O(Z + C) where Z is the length of the call and C its execution weight.
             */
            asMultiThreshold1: AugmentedSubmittable<
                (
                    otherSignatories: Vec<AccountId32> | (AccountId32 | string | Uint8Array)[],
                    call: Call | IMethod | string | Uint8Array
                ) => SubmittableExtrinsic<ApiType>,
                [Vec<AccountId32>, Call]
            >;
            /**
             * Cancel a pre-existing, on-going multisig transaction. Any deposit reserved previously for this operation will
             * be unreserved on success.
             *
             * The dispatch origin for this call must be _Signed_.
             *
             * - `threshold`: The total number of approvals for this dispatch before it is executed.
             * - `other_signatories`: The accounts (other than the sender) who can approve this dispatch. May not be empty.
             * - `timepoint`: The timepoint (block number and transaction index) of the first approval transaction for this dispatch.
             * - `call_hash`: The hash of the call to be executed.
             *
             * ## Complexity
             *
             * - `O(S)`.
             * - Up to one balance-reserve or unreserve operation.
             * - One passthrough operation, one insert, both `O(S)` where `S` is the number of signatories. `S` is capped by
             *   `MaxSignatories`, with weight being proportional.
             * - One encode & hash, both of complexity `O(S)`.
             * - One event.
             * - I/O: 1 read `O(S)`, one remove.
             * - Storage: removes one item.
             */
            cancelAsMulti: AugmentedSubmittable<
                (
                    threshold: u16 | AnyNumber | Uint8Array,
                    otherSignatories: Vec<AccountId32> | (AccountId32 | string | Uint8Array)[],
                    timepoint: PalletMultisigTimepoint | { height?: any; index?: any } | string | Uint8Array,
                    callHash: U8aFixed | string | Uint8Array
                ) => SubmittableExtrinsic<ApiType>,
                [u16, Vec<AccountId32>, PalletMultisigTimepoint, U8aFixed]
            >;
            /** Generic tx */
            [key: string]: SubmittableExtrinsicFunction<ApiType>;
        };
        parachainInfo: {
            /** Generic tx */
            [key: string]: SubmittableExtrinsicFunction<ApiType>;
        };
        parachainSystem: {
            /**
             * Authorize an upgrade to a given `code_hash` for the runtime. The runtime can be supplied later.
             *
             * The `check_version` parameter sets a boolean flag for whether or not the runtime's spec version and name should
             * be verified on upgrade. Since the authorization only has a hash, it cannot actually perform the verification.
             *
             * This call requires Root origin.
             */
            authorizeUpgrade: AugmentedSubmittable<
                (
                    codeHash: H256 | string | Uint8Array,
                    checkVersion: bool | boolean | Uint8Array
                ) => SubmittableExtrinsic<ApiType>,
                [H256, bool]
            >;
            /**
             * Provide the preimage (runtime binary) `code` for an upgrade that has been authorized.
             *
             * If the authorization required a version check, this call will ensure the spec name remains unchanged and that
             * the spec version has increased.
             *
             * Note that this function will not apply the new `code`, but only attempt to schedule the upgrade with the Relay Chain.
             *
             * All origins are allowed.
             */
            enactAuthorizedUpgrade: AugmentedSubmittable<
                (code: Bytes | string | Uint8Array) => SubmittableExtrinsic<ApiType>,
                [Bytes]
            >;
            /**
             * Set the current validation data.
             *
             * This should be invoked exactly once per block. It will panic at the finalization phase if the call was not invoked.
             *
             * The dispatch origin for this call must be `Inherent`
             *
             * As a side effect, this function upgrades the current validation function if the appropriate time has come.
             */
            setValidationData: AugmentedSubmittable<
                (
                    data:
                        | CumulusPrimitivesParachainInherentParachainInherentData
                        | {
                              validationData?: any;
                              relayChainState?: any;
                              downwardMessages?: any;
                              horizontalMessages?: any;
                          }
                        | string
                        | Uint8Array
                ) => SubmittableExtrinsic<ApiType>,
                [CumulusPrimitivesParachainInherentParachainInherentData]
            >;
            sudoSendUpwardMessage: AugmentedSubmittable<
                (message: Bytes | string | Uint8Array) => SubmittableExtrinsic<ApiType>,
                [Bytes]
            >;
            /** Generic tx */
            [key: string]: SubmittableExtrinsicFunction<ApiType>;
        };
        polkadotXcm: {
            /**
             * Claims assets trapped on this pallet because of leftover assets during XCM execution.
             *
             * - `origin`: Anyone can call this extrinsic.
             * - `assets`: The exact assets that were trapped. Use the version to specify what version was the latest when they
             *   were trapped.
             * - `beneficiary`: The location/account where the claimed assets will be deposited.
             */
            claimAssets: AugmentedSubmittable<
                (
                    assets: XcmVersionedAssets | { V2: any } | { V3: any } | { V4: any } | string | Uint8Array,
                    beneficiary: XcmVersionedLocation | { V2: any } | { V3: any } | { V4: any } | string | Uint8Array
                ) => SubmittableExtrinsic<ApiType>,
                [XcmVersionedAssets, XcmVersionedLocation]
            >;
            /**
             * Execute an XCM message from a local, signed, origin.
             *
             * An event is deposited indicating whether `msg` could be executed completely or only partially.
             *
             * No more than `max_weight` will be used in its attempted execution. If this is less than the maximum amount of
             * weight that the message could take to be executed, then no execution attempt will be made.
             */
            execute: AugmentedSubmittable<
                (
                    message: XcmVersionedXcm | { V2: any } | { V3: any } | { V4: any } | string | Uint8Array,
                    maxWeight: SpWeightsWeightV2Weight | { refTime?: any; proofSize?: any } | string | Uint8Array
                ) => SubmittableExtrinsic<ApiType>,
                [XcmVersionedXcm, SpWeightsWeightV2Weight]
            >;
            /**
             * Set a safe XCM version (the version that XCM should be encoded with if the most recent version a destination
             * can accept is unknown).
             *
             * - `origin`: Must be an origin specified by AdminOrigin.
             * - `maybe_xcm_version`: The default XCM encoding version, or `None` to disable.
             */
            forceDefaultXcmVersion: AugmentedSubmittable<
                (maybeXcmVersion: Option<u32> | null | Uint8Array | u32 | AnyNumber) => SubmittableExtrinsic<ApiType>,
                [Option<u32>]
            >;
            /**
             * Ask a location to notify us regarding their XCM version and any changes to it.
             *
             * - `origin`: Must be an origin specified by AdminOrigin.
             * - `location`: The location to which we should subscribe for XCM version notifications.
             */
            forceSubscribeVersionNotify: AugmentedSubmittable<
                (
                    location: XcmVersionedLocation | { V2: any } | { V3: any } | { V4: any } | string | Uint8Array
                ) => SubmittableExtrinsic<ApiType>,
                [XcmVersionedLocation]
            >;
            /**
             * Set or unset the global suspension state of the XCM executor.
             *
             * - `origin`: Must be an origin specified by AdminOrigin.
             * - `suspended`: `true` to suspend, `false` to resume.
             */
            forceSuspension: AugmentedSubmittable<
                (suspended: bool | boolean | Uint8Array) => SubmittableExtrinsic<ApiType>,
                [bool]
            >;
            /**
             * Require that a particular destination should no longer notify us regarding any XCM version changes.
             *
             * - `origin`: Must be an origin specified by AdminOrigin.
             * - `location`: The location to which we are currently subscribed for XCM version notifications which we no longer desire.
             */
            forceUnsubscribeVersionNotify: AugmentedSubmittable<
                (
                    location: XcmVersionedLocation | { V2: any } | { V3: any } | { V4: any } | string | Uint8Array
                ) => SubmittableExtrinsic<ApiType>,
                [XcmVersionedLocation]
            >;
            /**
             * Extoll that a particular destination can be communicated with through a particular version of XCM.
             *
             * - `origin`: Must be an origin specified by AdminOrigin.
             * - `location`: The destination that is being described.
             * - `xcm_version`: The latest version of XCM that `location` supports.
             */
            forceXcmVersion: AugmentedSubmittable<
                (
                    location: StagingXcmV4Location | { parents?: any; interior?: any } | string | Uint8Array,
                    version: u32 | AnyNumber | Uint8Array
                ) => SubmittableExtrinsic<ApiType>,
                [StagingXcmV4Location, u32]
            >;
            /**
             * Transfer some assets from the local chain to the destination chain through their local, destination or remote reserve.
             *
             * `assets` must have same reserve location and may not be teleportable to `dest`.
             *
             * - `assets` have local reserve: transfer assets to sovereign account of destination chain and forward a
             *   notification XCM to `dest` to mint and deposit reserve-based assets to `beneficiary`.
             * - `assets` have destination reserve: burn local assets and forward a notification to `dest` chain to withdraw the
             *   reserve assets from this chain's sovereign account and deposit them to `beneficiary`.
             * - `assets` have remote reserve: burn local assets, forward XCM to reserve chain to move reserves from this
             *   chain's SA to `dest` chain's SA, and forward another XCM to `dest` to mint and deposit reserve-based assets
             *   to `beneficiary`.
             *
             * Fee payment on the destination side is made from the asset in the `assets` vector of index `fee_asset_item`, up
             * to enough to pay for `weight_limit` of weight. If more weight is needed than `weight_limit`, then the operation
             * will fail and the sent assets may be at risk.
             *
             * - `origin`: Must be capable of withdrawing the `assets` and executing XCM.
             * - `dest`: Destination context for the assets. Will typically be `[Parent, Parachain(..)]` to send from parachain
             *   to parachain, or `[Parachain(..)]` to send from relay to parachain.
             * - `beneficiary`: A beneficiary location for the assets in the context of `dest`. Will generally be an `AccountId32` value.
             * - `assets`: The assets to be withdrawn. This should include the assets used to pay the fee on the `dest` (and
             *   possibly reserve) chains.
             * - `fee_asset_item`: The index into `assets` of the item which should be used to pay fees.
             * - `weight_limit`: The remote-side weight limit, if any, for the XCM fee purchase.
             */
            limitedReserveTransferAssets: AugmentedSubmittable<
                (
                    dest: XcmVersionedLocation | { V2: any } | { V3: any } | { V4: any } | string | Uint8Array,
                    beneficiary: XcmVersionedLocation | { V2: any } | { V3: any } | { V4: any } | string | Uint8Array,
                    assets: XcmVersionedAssets | { V2: any } | { V3: any } | { V4: any } | string | Uint8Array,
                    feeAssetItem: u32 | AnyNumber | Uint8Array,
                    weightLimit: XcmV3WeightLimit | { Unlimited: any } | { Limited: any } | string | Uint8Array
                ) => SubmittableExtrinsic<ApiType>,
                [XcmVersionedLocation, XcmVersionedLocation, XcmVersionedAssets, u32, XcmV3WeightLimit]
            >;
            /**
             * Teleport some assets from the local chain to some destination chain.
             *
             * Fee payment on the destination side is made from the asset in the `assets` vector of index `fee_asset_item`, up
             * to enough to pay for `weight_limit` of weight. If more weight is needed than `weight_limit`, then the operation
             * will fail and the sent assets may be at risk.
             *
             * - `origin`: Must be capable of withdrawing the `assets` and executing XCM.
             * - `dest`: Destination context for the assets. Will typically be `[Parent, Parachain(..)]` to send from parachain
             *   to parachain, or `[Parachain(..)]` to send from relay to parachain.
             * - `beneficiary`: A beneficiary location for the assets in the context of `dest`. Will generally be an `AccountId32` value.
             * - `assets`: The assets to be withdrawn. This should include the assets used to pay the fee on the `dest` chain.
             * - `fee_asset_item`: The index into `assets` of the item which should be used to pay fees.
             * - `weight_limit`: The remote-side weight limit, if any, for the XCM fee purchase.
             */
            limitedTeleportAssets: AugmentedSubmittable<
                (
                    dest: XcmVersionedLocation | { V2: any } | { V3: any } | { V4: any } | string | Uint8Array,
                    beneficiary: XcmVersionedLocation | { V2: any } | { V3: any } | { V4: any } | string | Uint8Array,
                    assets: XcmVersionedAssets | { V2: any } | { V3: any } | { V4: any } | string | Uint8Array,
                    feeAssetItem: u32 | AnyNumber | Uint8Array,
                    weightLimit: XcmV3WeightLimit | { Unlimited: any } | { Limited: any } | string | Uint8Array
                ) => SubmittableExtrinsic<ApiType>,
                [XcmVersionedLocation, XcmVersionedLocation, XcmVersionedAssets, u32, XcmV3WeightLimit]
            >;
            /**
             * Transfer some assets from the local chain to the destination chain through their local, destination or remote reserve.
             *
             * `assets` must have same reserve location and may not be teleportable to `dest`.
             *
             * - `assets` have local reserve: transfer assets to sovereign account of destination chain and forward a
             *   notification XCM to `dest` to mint and deposit reserve-based assets to `beneficiary`.
             * - `assets` have destination reserve: burn local assets and forward a notification to `dest` chain to withdraw the
             *   reserve assets from this chain's sovereign account and deposit them to `beneficiary`.
             * - `assets` have remote reserve: burn local assets, forward XCM to reserve chain to move reserves from this
             *   chain's SA to `dest` chain's SA, and forward another XCM to `dest` to mint and deposit reserve-based assets
             *   to `beneficiary`.
             *
             * **This function is deprecated: Use `limited_reserve_transfer_assets` instead.**
             *
             * Fee payment on the destination side is made from the asset in the `assets` vector of index `fee_asset_item`.
             * The weight limit for fees is not provided and thus is unlimited, with all fees taken as needed from the asset.
             *
             * - `origin`: Must be capable of withdrawing the `assets` and executing XCM.
             * - `dest`: Destination context for the assets. Will typically be `[Parent, Parachain(..)]` to send from parachain
             *   to parachain, or `[Parachain(..)]` to send from relay to parachain.
             * - `beneficiary`: A beneficiary location for the assets in the context of `dest`. Will generally be an `AccountId32` value.
             * - `assets`: The assets to be withdrawn. This should include the assets used to pay the fee on the `dest` (and
             *   possibly reserve) chains.
             * - `fee_asset_item`: The index into `assets` of the item which should be used to pay fees.
             */
            reserveTransferAssets: AugmentedSubmittable<
                (
                    dest: XcmVersionedLocation | { V2: any } | { V3: any } | { V4: any } | string | Uint8Array,
                    beneficiary: XcmVersionedLocation | { V2: any } | { V3: any } | { V4: any } | string | Uint8Array,
                    assets: XcmVersionedAssets | { V2: any } | { V3: any } | { V4: any } | string | Uint8Array,
                    feeAssetItem: u32 | AnyNumber | Uint8Array
                ) => SubmittableExtrinsic<ApiType>,
                [XcmVersionedLocation, XcmVersionedLocation, XcmVersionedAssets, u32]
            >;
            send: AugmentedSubmittable<
                (
                    dest: XcmVersionedLocation | { V2: any } | { V3: any } | { V4: any } | string | Uint8Array,
                    message: XcmVersionedXcm | { V2: any } | { V3: any } | { V4: any } | string | Uint8Array
                ) => SubmittableExtrinsic<ApiType>,
                [XcmVersionedLocation, XcmVersionedXcm]
            >;
            /**
             * Teleport some assets from the local chain to some destination chain.
             *
             * **This function is deprecated: Use `limited_teleport_assets` instead.**
             *
             * Fee payment on the destination side is made from the asset in the `assets` vector of index `fee_asset_item`.
             * The weight limit for fees is not provided and thus is unlimited, with all fees taken as needed from the asset.
             *
             * - `origin`: Must be capable of withdrawing the `assets` and executing XCM.
             * - `dest`: Destination context for the assets. Will typically be `[Parent, Parachain(..)]` to send from parachain
             *   to parachain, or `[Parachain(..)]` to send from relay to parachain.
             * - `beneficiary`: A beneficiary location for the assets in the context of `dest`. Will generally be an `AccountId32` value.
             * - `assets`: The assets to be withdrawn. This should include the assets used to pay the fee on the `dest` chain.
             * - `fee_asset_item`: The index into `assets` of the item which should be used to pay fees.
             */
            teleportAssets: AugmentedSubmittable<
                (
                    dest: XcmVersionedLocation | { V2: any } | { V3: any } | { V4: any } | string | Uint8Array,
                    beneficiary: XcmVersionedLocation | { V2: any } | { V3: any } | { V4: any } | string | Uint8Array,
                    assets: XcmVersionedAssets | { V2: any } | { V3: any } | { V4: any } | string | Uint8Array,
                    feeAssetItem: u32 | AnyNumber | Uint8Array
                ) => SubmittableExtrinsic<ApiType>,
                [XcmVersionedLocation, XcmVersionedLocation, XcmVersionedAssets, u32]
            >;
            /**
             * Transfer some assets from the local chain to the destination chain through their local, destination or remote
             * reserve, or through teleports.
             *
             * Fee payment on the destination side is made from the asset in the `assets` vector of index `fee_asset_item`
             * (hence referred to as `fees`), up to enough to pay for `weight_limit` of weight. If more weight is needed than
             * `weight_limit`, then the operation will fail and the sent assets may be at risk.
             *
             * `assets` (excluding `fees`) must have same reserve location or otherwise be teleportable to `dest`, no
             * limitations imposed on `fees`.
             *
             * - For local reserve: transfer assets to sovereign account of destination chain and forward a notification XCM to
             *   `dest` to mint and deposit reserve-based assets to `beneficiary`.
             * - For destination reserve: burn local assets and forward a notification to `dest` chain to withdraw the reserve
             *   assets from this chain's sovereign account and deposit them to `beneficiary`.
             * - For remote reserve: burn local assets, forward XCM to reserve chain to move reserves from this chain's SA to
             *   `dest` chain's SA, and forward another XCM to `dest` to mint and deposit reserve-based assets to `beneficiary`.
             * - For teleports: burn local assets and forward XCM to `dest` chain to mint/teleport assets and deposit them to
             *   `beneficiary`.
             * - `origin`: Must be capable of withdrawing the `assets` and executing XCM.
             * - `dest`: Destination context for the assets. Will typically be `X2(Parent, Parachain(..))` to send from
             *   parachain to parachain, or `X1(Parachain(..))` to send from relay to parachain.
             * - `beneficiary`: A beneficiary location for the assets in the context of `dest`. Will generally be an `AccountId32` value.
             * - `assets`: The assets to be withdrawn. This should include the assets used to pay the fee on the `dest` (and
             *   possibly reserve) chains.
             * - `fee_asset_item`: The index into `assets` of the item which should be used to pay fees.
             * - `weight_limit`: The remote-side weight limit, if any, for the XCM fee purchase.
             */
            transferAssets: AugmentedSubmittable<
                (
                    dest: XcmVersionedLocation | { V2: any } | { V3: any } | { V4: any } | string | Uint8Array,
                    beneficiary: XcmVersionedLocation | { V2: any } | { V3: any } | { V4: any } | string | Uint8Array,
                    assets: XcmVersionedAssets | { V2: any } | { V3: any } | { V4: any } | string | Uint8Array,
                    feeAssetItem: u32 | AnyNumber | Uint8Array,
                    weightLimit: XcmV3WeightLimit | { Unlimited: any } | { Limited: any } | string | Uint8Array
                ) => SubmittableExtrinsic<ApiType>,
                [XcmVersionedLocation, XcmVersionedLocation, XcmVersionedAssets, u32, XcmV3WeightLimit]
            >;
            /**
             * Transfer assets from the local chain to the destination chain using explicit transfer types for assets and fees.
             *
             * `assets` must have same reserve location or may be teleportable to `dest`. Caller must provide the
             * `assets_transfer_type` to be used for `assets`:
             *
             * - `TransferType::LocalReserve`: transfer assets to sovereign account of destination chain and forward a
             *   notification XCM to `dest` to mint and deposit reserve-based assets to `beneficiary`.
             * - `TransferType::DestinationReserve`: burn local assets and forward a notification to `dest` chain to withdraw
             *   the reserve assets from this chain's sovereign account and deposit them to `beneficiary`.
             * - `TransferType::RemoteReserve(reserve)`: burn local assets, forward XCM to `reserve` chain to move reserves from
             *   this chain's SA to `dest` chain's SA, and forward another XCM to `dest` to mint and deposit reserve-based
             *   assets to `beneficiary`. Typically the remote `reserve` is Asset Hub.
             * - `TransferType::Teleport`: burn local assets and forward XCM to `dest` chain to mint/teleport assets and deposit
             *   them to `beneficiary`.
             *
             * On the destination chain, as well as any intermediary hops, `BuyExecution` is used to buy execution using
             * transferred `assets` identified by `remote_fees_id`. Make sure enough of the specified `remote_fees_id` asset
             * is included in the given list of `assets`. `remote_fees_id` should be enough to pay for `weight_limit`. If more
             * weight is needed than `weight_limit`, then the operation will fail and the sent assets may be at risk.
             *
             * `remote_fees_id` may use different transfer type than rest of `assets` and can be specified through `fees_transfer_type`.
             *
             * The caller needs to specify what should happen to the transferred assets once they reach the `dest` chain. This
             * is done through the `custom_xcm_on_dest` parameter, which contains the instructions to execute on `dest` as a
             * final step. This is usually as simple as: `Xcm(vec![DepositAsset { assets: Wild(AllCounted(assets.len())),
             * beneficiary }])`, but could be something more exotic like sending the `assets` even further.
             *
             * - `origin`: Must be capable of withdrawing the `assets` and executing XCM.
             * - `dest`: Destination context for the assets. Will typically be `[Parent, Parachain(..)]` to send from parachain
             *   to parachain, or `[Parachain(..)]` to send from relay to parachain, or `(parents: 2, (GlobalConsensus(..),
             *   ..))` to send from parachain across a bridge to another ecosystem destination.
             * - `assets`: The assets to be withdrawn. This should include the assets used to pay the fee on the `dest` (and
             *   possibly reserve) chains.
             * - `assets_transfer_type`: The XCM `TransferType` used to transfer the `assets`.
             * - `remote_fees_id`: One of the included `assets` to be be used to pay fees.
             * - `fees_transfer_type`: The XCM `TransferType` used to transfer the `fees` assets.
             * - `custom_xcm_on_dest`: The XCM to be executed on `dest` chain as the last step of the transfer, which also
             *   determines what happens to the assets on the destination chain.
             * - `weight_limit`: The remote-side weight limit, if any, for the XCM fee purchase.
             */
            transferAssetsUsingTypeAndThen: AugmentedSubmittable<
                (
                    dest: XcmVersionedLocation | { V2: any } | { V3: any } | { V4: any } | string | Uint8Array,
                    assets: XcmVersionedAssets | { V2: any } | { V3: any } | { V4: any } | string | Uint8Array,
                    assetsTransferType:
                        | StagingXcmExecutorAssetTransferTransferType
                        | { Teleport: any }
                        | { LocalReserve: any }
                        | { DestinationReserve: any }
                        | { RemoteReserve: any }
                        | string
                        | Uint8Array,
                    remoteFeesId: XcmVersionedAssetId | { V3: any } | { V4: any } | string | Uint8Array,
                    feesTransferType:
                        | StagingXcmExecutorAssetTransferTransferType
                        | { Teleport: any }
                        | { LocalReserve: any }
                        | { DestinationReserve: any }
                        | { RemoteReserve: any }
                        | string
                        | Uint8Array,
                    customXcmOnDest: XcmVersionedXcm | { V2: any } | { V3: any } | { V4: any } | string | Uint8Array,
                    weightLimit: XcmV3WeightLimit | { Unlimited: any } | { Limited: any } | string | Uint8Array
                ) => SubmittableExtrinsic<ApiType>,
                [
                    XcmVersionedLocation,
                    XcmVersionedAssets,
                    StagingXcmExecutorAssetTransferTransferType,
                    XcmVersionedAssetId,
                    StagingXcmExecutorAssetTransferTransferType,
                    XcmVersionedXcm,
                    XcmV3WeightLimit
                ]
            >;
            /** Generic tx */
            [key: string]: SubmittableExtrinsicFunction<ApiType>;
        };
        pooledStaking: {
            claimManualRewards: AugmentedSubmittable<
                (
                    pairs:
                        | Vec<ITuple<[AccountId32, AccountId32]>>
                        | [AccountId32 | string | Uint8Array, AccountId32 | string | Uint8Array][]
                ) => SubmittableExtrinsic<ApiType>,
                [Vec<ITuple<[AccountId32, AccountId32]>>]
            >;
            /** Execute pending operations can incur in claim manual rewards per operation, we simply add the worst case */
            executePendingOperations: AugmentedSubmittable<
                (
                    operations:
                        | Vec<PalletPooledStakingPendingOperationQuery>
                        | (
                              | PalletPooledStakingPendingOperationQuery
                              | { delegator?: any; operation?: any }
                              | string
                              | Uint8Array
                          )[]
                ) => SubmittableExtrinsic<ApiType>,
                [Vec<PalletPooledStakingPendingOperationQuery>]
            >;
            rebalanceHold: AugmentedSubmittable<
                (
                    candidate: AccountId32 | string | Uint8Array,
                    delegator: AccountId32 | string | Uint8Array,
                    pool:
                        | PalletPooledStakingAllTargetPool
                        | "Joining"
                        | "AutoCompounding"
                        | "ManualRewards"
                        | "Leaving"
                        | number
                        | Uint8Array
                ) => SubmittableExtrinsic<ApiType>,
                [AccountId32, AccountId32, PalletPooledStakingAllTargetPool]
            >;
            requestDelegate: AugmentedSubmittable<
                (
                    candidate: AccountId32 | string | Uint8Array,
                    pool: PalletPooledStakingTargetPool | "AutoCompounding" | "ManualRewards" | number | Uint8Array,
                    stake: u128 | AnyNumber | Uint8Array
                ) => SubmittableExtrinsic<ApiType>,
                [AccountId32, PalletPooledStakingTargetPool, u128]
            >;
            /** Request undelegate can incur in either claim manual rewards or hold rebalances, we simply add the worst case */
            requestUndelegate: AugmentedSubmittable<
                (
                    candidate: AccountId32 | string | Uint8Array,
                    pool: PalletPooledStakingTargetPool | "AutoCompounding" | "ManualRewards" | number | Uint8Array,
                    amount: PalletPooledStakingSharesOrStake | { Shares: any } | { Stake: any } | string | Uint8Array
                ) => SubmittableExtrinsic<ApiType>,
                [AccountId32, PalletPooledStakingTargetPool, PalletPooledStakingSharesOrStake]
            >;
            swapPool: AugmentedSubmittable<
                (
                    candidate: AccountId32 | string | Uint8Array,
                    sourcePool:
                        | PalletPooledStakingTargetPool
                        | "AutoCompounding"
                        | "ManualRewards"
                        | number
                        | Uint8Array,
                    amount: PalletPooledStakingSharesOrStake | { Shares: any } | { Stake: any } | string | Uint8Array
                ) => SubmittableExtrinsic<ApiType>,
                [AccountId32, PalletPooledStakingTargetPool, PalletPooledStakingSharesOrStake]
            >;
            updateCandidatePosition: AugmentedSubmittable<
                (candidates: Vec<AccountId32> | (AccountId32 | string | Uint8Array)[]) => SubmittableExtrinsic<ApiType>,
                [Vec<AccountId32>]
            >;
            /** Generic tx */
            [key: string]: SubmittableExtrinsicFunction<ApiType>;
        };
        proxy: {
            /**
             * Register a proxy account for the sender that is able to make calls on its behalf.
             *
             * The dispatch origin for this call must be _Signed_.
             *
             * Parameters:
             *
             * - `proxy`: The account that the `caller` would like to make a proxy.
             * - `proxy_type`: The permissions allowed for this proxy account.
             * - `delay`: The announcement period required of the initial proxy. Will generally be zero.
             */
            addProxy: AugmentedSubmittable<
                (
                    delegate:
                        | MultiAddress
                        | { Id: any }
                        | { Index: any }
                        | { Raw: any }
                        | { Address32: any }
                        | { Address20: any }
                        | string
                        | Uint8Array,
                    proxyType:
                        | DanceboxRuntimeProxyType
                        | "Any"
                        | "NonTransfer"
                        | "Governance"
                        | "Staking"
                        | "CancelProxy"
                        | "Balances"
                        | "Registrar"
                        | "SudoRegistrar"
                        | "SessionKeyManagement"
                        | number
                        | Uint8Array,
                    delay: u32 | AnyNumber | Uint8Array
                ) => SubmittableExtrinsic<ApiType>,
                [MultiAddress, DanceboxRuntimeProxyType, u32]
            >;
            /**
             * Publish the hash of a proxy-call that will be made in the future.
             *
             * This must be called some number of blocks before the corresponding `proxy` is attempted if the delay associated
             * with the proxy relationship is greater than zero.
             *
             * No more than `MaxPending` announcements may be made at any one time.
             *
             * This will take a deposit of `AnnouncementDepositFactor` as well as `AnnouncementDepositBase` if there are no
             * other pending announcements.
             *
             * The dispatch origin for this call must be _Signed_ and a proxy of `real`.
             *
             * Parameters:
             *
             * - `real`: The account that the proxy will make a call on behalf of.
             * - `call_hash`: The hash of the call to be made by the `real` account.
             */
            announce: AugmentedSubmittable<
                (
                    real:
                        | MultiAddress
                        | { Id: any }
                        | { Index: any }
                        | { Raw: any }
                        | { Address32: any }
                        | { Address20: any }
                        | string
                        | Uint8Array,
                    callHash: H256 | string | Uint8Array
                ) => SubmittableExtrinsic<ApiType>,
                [MultiAddress, H256]
            >;
            /**
             * Spawn a fresh new account that is guaranteed to be otherwise inaccessible, and initialize it with a proxy of
             * `proxy_type` for `origin` sender.
             *
             * Requires a `Signed` origin.
             *
             * - `proxy_type`: The type of the proxy that the sender will be registered as over the new account. This will
             *   almost always be the most permissive `ProxyType` possible to allow for maximum flexibility.
             * - `index`: A disambiguation index, in case this is called multiple times in the same transaction (e.g. with
             *   `utility::batch`). Unless you're using `batch` you probably just want to use `0`.
             * - `delay`: The announcement period required of the initial proxy. Will generally be zero.
             *
             * Fails with `Duplicate` if this has already been called in this transaction, from the same sender, with the same
             * parameters.
             *
             * Fails if there are insufficient funds to pay for deposit.
             */
            createPure: AugmentedSubmittable<
                (
                    proxyType:
                        | DanceboxRuntimeProxyType
                        | "Any"
                        | "NonTransfer"
                        | "Governance"
                        | "Staking"
                        | "CancelProxy"
                        | "Balances"
                        | "Registrar"
                        | "SudoRegistrar"
                        | "SessionKeyManagement"
                        | number
                        | Uint8Array,
                    delay: u32 | AnyNumber | Uint8Array,
                    index: u16 | AnyNumber | Uint8Array
                ) => SubmittableExtrinsic<ApiType>,
                [DanceboxRuntimeProxyType, u32, u16]
            >;
            /**
             * Removes a previously spawned pure proxy.
             *
             * WARNING: **All access to this account will be lost.** Any funds held in it will be inaccessible.
             *
             * Requires a `Signed` origin, and the sender account must have been created by a call to `pure` with
             * corresponding parameters.
             *
             * - `spawner`: The account that originally called `pure` to create this account.
             * - `index`: The disambiguation index originally passed to `pure`. Probably `0`.
             * - `proxy_type`: The proxy type originally passed to `pure`.
             * - `height`: The height of the chain when the call to `pure` was processed.
             * - `ext_index`: The extrinsic index in which the call to `pure` was processed.
             *
             * Fails with `NoPermission` in case the caller is not a previously created pure account whose `pure` call has
             * corresponding parameters.
             */
            killPure: AugmentedSubmittable<
                (
                    spawner:
                        | MultiAddress
                        | { Id: any }
                        | { Index: any }
                        | { Raw: any }
                        | { Address32: any }
                        | { Address20: any }
                        | string
                        | Uint8Array,
                    proxyType:
                        | DanceboxRuntimeProxyType
                        | "Any"
                        | "NonTransfer"
                        | "Governance"
                        | "Staking"
                        | "CancelProxy"
                        | "Balances"
                        | "Registrar"
                        | "SudoRegistrar"
                        | "SessionKeyManagement"
                        | number
                        | Uint8Array,
                    index: u16 | AnyNumber | Uint8Array,
                    height: Compact<u32> | AnyNumber | Uint8Array,
                    extIndex: Compact<u32> | AnyNumber | Uint8Array
                ) => SubmittableExtrinsic<ApiType>,
                [MultiAddress, DanceboxRuntimeProxyType, u16, Compact<u32>, Compact<u32>]
            >;
            /**
             * Dispatch the given `call` from an account that the sender is authorised for through `add_proxy`.
             *
             * The dispatch origin for this call must be _Signed_.
             *
             * Parameters:
             *
             * - `real`: The account that the proxy will make a call on behalf of.
             * - `force_proxy_type`: Specify the exact proxy type to be used and checked for this call.
             * - `call`: The call to be made by the `real` account.
             */
            proxy: AugmentedSubmittable<
                (
                    real:
                        | MultiAddress
                        | { Id: any }
                        | { Index: any }
                        | { Raw: any }
                        | { Address32: any }
                        | { Address20: any }
                        | string
                        | Uint8Array,
                    forceProxyType:
                        | Option<DanceboxRuntimeProxyType>
                        | null
                        | Uint8Array
                        | DanceboxRuntimeProxyType
                        | "Any"
                        | "NonTransfer"
                        | "Governance"
                        | "Staking"
                        | "CancelProxy"
                        | "Balances"
                        | "Registrar"
                        | "SudoRegistrar"
                        | "SessionKeyManagement"
                        | number,
                    call: Call | IMethod | string | Uint8Array
                ) => SubmittableExtrinsic<ApiType>,
                [MultiAddress, Option<DanceboxRuntimeProxyType>, Call]
            >;
            /**
             * Dispatch the given `call` from an account that the sender is authorized for through `add_proxy`.
             *
             * Removes any corresponding announcement(s).
             *
             * The dispatch origin for this call must be _Signed_.
             *
             * Parameters:
             *
             * - `real`: The account that the proxy will make a call on behalf of.
             * - `force_proxy_type`: Specify the exact proxy type to be used and checked for this call.
             * - `call`: The call to be made by the `real` account.
             */
            proxyAnnounced: AugmentedSubmittable<
                (
                    delegate:
                        | MultiAddress
                        | { Id: any }
                        | { Index: any }
                        | { Raw: any }
                        | { Address32: any }
                        | { Address20: any }
                        | string
                        | Uint8Array,
                    real:
                        | MultiAddress
                        | { Id: any }
                        | { Index: any }
                        | { Raw: any }
                        | { Address32: any }
                        | { Address20: any }
                        | string
                        | Uint8Array,
                    forceProxyType:
                        | Option<DanceboxRuntimeProxyType>
                        | null
                        | Uint8Array
                        | DanceboxRuntimeProxyType
                        | "Any"
                        | "NonTransfer"
                        | "Governance"
                        | "Staking"
                        | "CancelProxy"
                        | "Balances"
                        | "Registrar"
                        | "SudoRegistrar"
                        | "SessionKeyManagement"
                        | number,
                    call: Call | IMethod | string | Uint8Array
                ) => SubmittableExtrinsic<ApiType>,
                [MultiAddress, MultiAddress, Option<DanceboxRuntimeProxyType>, Call]
            >;
            /**
             * Remove the given announcement of a delegate.
             *
             * May be called by a target (proxied) account to remove a call that one of their delegates (`delegate`) has
             * announced they want to execute. The deposit is returned.
             *
             * The dispatch origin for this call must be _Signed_.
             *
             * Parameters:
             *
             * - `delegate`: The account that previously announced the call.
             * - `call_hash`: The hash of the call to be made.
             */
            rejectAnnouncement: AugmentedSubmittable<
                (
                    delegate:
                        | MultiAddress
                        | { Id: any }
                        | { Index: any }
                        | { Raw: any }
                        | { Address32: any }
                        | { Address20: any }
                        | string
                        | Uint8Array,
                    callHash: H256 | string | Uint8Array
                ) => SubmittableExtrinsic<ApiType>,
                [MultiAddress, H256]
            >;
            /**
             * Remove a given announcement.
             *
             * May be called by a proxy account to remove a call they previously announced and return the deposit.
             *
             * The dispatch origin for this call must be _Signed_.
             *
             * Parameters:
             *
             * - `real`: The account that the proxy will make a call on behalf of.
             * - `call_hash`: The hash of the call to be made by the `real` account.
             */
            removeAnnouncement: AugmentedSubmittable<
                (
                    real:
                        | MultiAddress
                        | { Id: any }
                        | { Index: any }
                        | { Raw: any }
                        | { Address32: any }
                        | { Address20: any }
                        | string
                        | Uint8Array,
                    callHash: H256 | string | Uint8Array
                ) => SubmittableExtrinsic<ApiType>,
                [MultiAddress, H256]
            >;
            /**
             * Unregister all proxy accounts for the sender.
             *
             * The dispatch origin for this call must be _Signed_.
             *
             * WARNING: This may be called on accounts created by `pure`, however if done, then the unreserved fees will be
             * inaccessible. **All access to this account will be lost.**
             */
            removeProxies: AugmentedSubmittable<() => SubmittableExtrinsic<ApiType>, []>;
            /**
             * Unregister a proxy account for the sender.
             *
             * The dispatch origin for this call must be _Signed_.
             *
             * Parameters:
             *
             * - `proxy`: The account that the `caller` would like to remove as a proxy.
             * - `proxy_type`: The permissions currently enabled for the removed proxy account.
             */
            removeProxy: AugmentedSubmittable<
                (
                    delegate:
                        | MultiAddress
                        | { Id: any }
                        | { Index: any }
                        | { Raw: any }
                        | { Address32: any }
                        | { Address20: any }
                        | string
                        | Uint8Array,
                    proxyType:
                        | DanceboxRuntimeProxyType
                        | "Any"
                        | "NonTransfer"
                        | "Governance"
                        | "Staking"
                        | "CancelProxy"
                        | "Balances"
                        | "Registrar"
                        | "SudoRegistrar"
                        | "SessionKeyManagement"
                        | number
                        | Uint8Array,
                    delay: u32 | AnyNumber | Uint8Array
                ) => SubmittableExtrinsic<ApiType>,
                [MultiAddress, DanceboxRuntimeProxyType, u32]
            >;
            /** Generic tx */
            [key: string]: SubmittableExtrinsicFunction<ApiType>;
        };
        registrar: {
            /**
             * Deregister container-chain.
             *
             * If a container-chain is registered but not marked as valid_for_collating, this will remove it from
             * `PendingVerification` as well.
             */
            deregister: AugmentedSubmittable<
                (paraId: u32 | AnyNumber | Uint8Array) => SubmittableExtrinsic<ApiType>,
                [u32]
            >;
            /** Mark container-chain valid for collating */
            markValidForCollating: AugmentedSubmittable<
                (paraId: u32 | AnyNumber | Uint8Array) => SubmittableExtrinsic<ApiType>,
                [u32]
            >;
            /**
             * Pause container-chain from collating. Does not remove its boot nodes nor its genesis config. Only
             * container-chains that have been marked as valid_for_collating can be paused.
             */
            pauseContainerChain: AugmentedSubmittable<
                (paraId: u32 | AnyNumber | Uint8Array) => SubmittableExtrinsic<ApiType>,
                [u32]
            >;
            /** Register container-chain */
            register: AugmentedSubmittable<
                (
                    paraId: u32 | AnyNumber | Uint8Array,
                    genesisData:
                        | TpContainerChainGenesisDataContainerChainGenesisData
                        | { storage?: any; name?: any; id?: any; forkId?: any; extensions?: any; properties?: any }
                        | string
                        | Uint8Array
                ) => SubmittableExtrinsic<ApiType>,
                [u32, TpContainerChainGenesisDataContainerChainGenesisData]
            >;
            /** Register parathread */
            registerParathread: AugmentedSubmittable<
                (
                    paraId: u32 | AnyNumber | Uint8Array,
                    slotFrequency: TpTraitsSlotFrequency | { min?: any; max?: any } | string | Uint8Array,
                    genesisData:
                        | TpContainerChainGenesisDataContainerChainGenesisData
                        | { storage?: any; name?: any; id?: any; forkId?: any; extensions?: any; properties?: any }
                        | string
                        | Uint8Array
                ) => SubmittableExtrinsic<ApiType>,
                [u32, TpTraitsSlotFrequency, TpContainerChainGenesisDataContainerChainGenesisData]
            >;
            setParaManager: AugmentedSubmittable<
                (
                    paraId: u32 | AnyNumber | Uint8Array,
                    managerAddress: AccountId32 | string | Uint8Array
                ) => SubmittableExtrinsic<ApiType>,
                [u32, AccountId32]
            >;
            /** Change parathread params */
            setParathreadParams: AugmentedSubmittable<
                (
                    paraId: u32 | AnyNumber | Uint8Array,
                    slotFrequency: TpTraitsSlotFrequency | { min?: any; max?: any } | string | Uint8Array
                ) => SubmittableExtrinsic<ApiType>,
                [u32, TpTraitsSlotFrequency]
            >;
            /** Unpause container-chain. Only container-chains that have been paused can be unpaused. */
            unpauseContainerChain: AugmentedSubmittable<
                (paraId: u32 | AnyNumber | Uint8Array) => SubmittableExtrinsic<ApiType>,
                [u32]
            >;
            /** Generic tx */
            [key: string]: SubmittableExtrinsicFunction<ApiType>;
        };
        rootTesting: {
            /** A dispatch that will fill the block weight up to the given ratio. */
            fillBlock: AugmentedSubmittable<
                (ratio: Perbill | AnyNumber | Uint8Array) => SubmittableExtrinsic<ApiType>,
                [Perbill]
            >;
            triggerDefensive: AugmentedSubmittable<() => SubmittableExtrinsic<ApiType>, []>;
            /** Generic tx */
            [key: string]: SubmittableExtrinsicFunction<ApiType>;
        };
        servicesPayment: {
            purchaseCredits: AugmentedSubmittable<
                (
                    paraId: u32 | AnyNumber | Uint8Array,
                    credit: u128 | AnyNumber | Uint8Array
                ) => SubmittableExtrinsic<ApiType>,
                [u32, u128]
            >;
            /** Set the number of block production credits for this para_id without paying for them. Can only be called by root. */
            setBlockProductionCredits: AugmentedSubmittable<
                (
                    paraId: u32 | AnyNumber | Uint8Array,
                    freeBlockCredits: u32 | AnyNumber | Uint8Array
                ) => SubmittableExtrinsic<ApiType>,
                [u32, u32]
            >;
            /** Set the number of block production credits for this para_id without paying for them. Can only be called by root. */
            setCollatorAssignmentCredits: AugmentedSubmittable<
                (
                    paraId: u32 | AnyNumber | Uint8Array,
                    freeCollatorAssignmentCredits: u32 | AnyNumber | Uint8Array
                ) => SubmittableExtrinsic<ApiType>,
                [u32, u32]
            >;
            /** Helper to set and cleanup the `GivenFreeCredits` storage. Can only be called by root. */
            setGivenFreeCredits: AugmentedSubmittable<
                (
                    paraId: u32 | AnyNumber | Uint8Array,
                    givenFreeCredits: bool | boolean | Uint8Array
                ) => SubmittableExtrinsic<ApiType>,
                [u32, bool]
            >;
            /** Max core price for parathread in relay chain currency */
            setMaxCorePrice: AugmentedSubmittable<
                (
                    paraId: u32 | AnyNumber | Uint8Array,
                    maxCorePrice: Option<u128> | null | Uint8Array | u128 | AnyNumber
                ) => SubmittableExtrinsic<ApiType>,
                [u32, Option<u128>]
            >;
            /**
             * Set the maximum tip a container chain is willing to pay to be assigned a collator on congestion. Can only be
             * called by container chain manager.
             */
            setMaxTip: AugmentedSubmittable<
                (
                    paraId: u32 | AnyNumber | Uint8Array,
                    maxTip: Option<u128> | null | Uint8Array | u128 | AnyNumber
                ) => SubmittableExtrinsic<ApiType>,
                [u32, Option<u128>]
            >;
            /** Call index to set the refund address for non-spent tokens */
            setRefundAddress: AugmentedSubmittable<
                (
                    paraId: u32 | AnyNumber | Uint8Array,
                    refundAddress: Option<AccountId32> | null | Uint8Array | AccountId32 | string
                ) => SubmittableExtrinsic<ApiType>,
                [u32, Option<AccountId32>]
            >;
            /** Generic tx */
            [key: string]: SubmittableExtrinsicFunction<ApiType>;
        };
        session: {
            /**
             * Removes any session key(s) of the function caller.
             *
             * This doesn't take effect until the next session.
             *
             * The dispatch origin of this function must be Signed and the account must be either be convertible to a
             * validator ID using the chain's typical addressing system (this usually means being a controller account) or
             * directly convertible into a validator ID (which usually means being a stash account).
             *
             * ## Complexity
             *
             * - `O(1)` in number of key types. Actual cost depends on the number of length of `T::Keys::key_ids()` which is fixed.
             */
            purgeKeys: AugmentedSubmittable<() => SubmittableExtrinsic<ApiType>, []>;
            /**
             * Sets the session key(s) of the function caller to `keys`. Allows an account to set its session key prior to
             * becoming a validator. This doesn't take effect until the next session.
             *
             * The dispatch origin of this function must be signed.
             *
             * ## Complexity
             *
             * - `O(1)`. Actual cost depends on the number of length of `T::Keys::key_ids()` which is fixed.
             */
            setKeys: AugmentedSubmittable<
                (
                    keys: DanceboxRuntimeSessionKeys | { nimbus?: any } | string | Uint8Array,
                    proof: Bytes | string | Uint8Array
                ) => SubmittableExtrinsic<ApiType>,
                [DanceboxRuntimeSessionKeys, Bytes]
            >;
            /** Generic tx */
            [key: string]: SubmittableExtrinsicFunction<ApiType>;
        };
        streamPayment: {
            /**
             * Accepts a change requested before by the other party. Takes a nonce to prevent frontrunning attacks. If the
             * target made a request, the source is able to change their deposit.
             */
            acceptRequestedChange: AugmentedSubmittable<
                (
                    streamId: u64 | AnyNumber | Uint8Array,
                    requestNonce: u32 | AnyNumber | Uint8Array,
                    depositChange:
                        | Option<PalletStreamPaymentDepositChange>
                        | null
                        | Uint8Array
                        | PalletStreamPaymentDepositChange
                        | { Increase: any }
                        | { Decrease: any }
                        | { Absolute: any }
                        | string
                ) => SubmittableExtrinsic<ApiType>,
                [u64, u32, Option<PalletStreamPaymentDepositChange>]
            >;
            cancelChangeRequest: AugmentedSubmittable<
                (streamId: u64 | AnyNumber | Uint8Array) => SubmittableExtrinsic<ApiType>,
                [u64]
            >;
            /** Close a given stream in which the origin is involved. It performs the pending payment before closing the stream. */
            closeStream: AugmentedSubmittable<
                (streamId: u64 | AnyNumber | Uint8Array) => SubmittableExtrinsic<ApiType>,
                [u64]
            >;
            /**
             * Allows immediately changing the deposit for a stream, which is simpler than calling `request_change` with the
             * proper parameters. The call takes an asset id to ensure it has not changed (by an accepted request) before the
             * call is included in a block, in which case the unit is no longer the same and quantities will not have the same
             * scale/value.
             */
            immediatelyChangeDeposit: AugmentedSubmittable<
                (
                    streamId: u64 | AnyNumber | Uint8Array,
                    assetId: DanceboxRuntimeStreamPaymentAssetId | "Native" | number | Uint8Array,
                    change:
                        | PalletStreamPaymentDepositChange
                        | { Increase: any }
                        | { Decrease: any }
                        | { Absolute: any }
                        | string
                        | Uint8Array
                ) => SubmittableExtrinsic<ApiType>,
                [u64, DanceboxRuntimeStreamPaymentAssetId, PalletStreamPaymentDepositChange]
            >;
            /**
             * Create a payment stream from the origin to the target with provided config and initial deposit (in the asset
             * defined in the config).
             */
            openStream: AugmentedSubmittable<
                (
                    target: AccountId32 | string | Uint8Array,
                    config:
                        | PalletStreamPaymentStreamConfig
                        | { timeUnit?: any; assetId?: any; rate?: any }
                        | string
                        | Uint8Array,
                    initialDeposit: u128 | AnyNumber | Uint8Array
                ) => SubmittableExtrinsic<ApiType>,
                [AccountId32, PalletStreamPaymentStreamConfig, u128]
            >;
            /** Perform the pending payment of a stream. Anyone can call this. */
            performPayment: AugmentedSubmittable<
                (streamId: u64 | AnyNumber | Uint8Array) => SubmittableExtrinsic<ApiType>,
                [u64]
            >;
            /**
             * Requests a change to a stream config or deposit.
             *
             * If the new config don't change the time unit and asset id, the change will be applied immediately if it is at
             * the desadvantage of the caller. Otherwise, the request is stored in the stream and will have to be approved by
             * the other party.
             *
             * This call accepts a deposit change, which can only be provided by the source of the stream. An absolute change
             * is required when changing asset id, as the current deposit will be released and a new deposit is required in
             * the new asset.
             */
            requestChange: AugmentedSubmittable<
                (
                    streamId: u64 | AnyNumber | Uint8Array,
                    kind:
                        | PalletStreamPaymentChangeKind
                        | { Suggestion: any }
                        | { Mandatory: any }
                        | string
                        | Uint8Array,
                    newConfig:
                        | PalletStreamPaymentStreamConfig
                        | { timeUnit?: any; assetId?: any; rate?: any }
                        | string
                        | Uint8Array,
                    depositChange:
                        | Option<PalletStreamPaymentDepositChange>
                        | null
                        | Uint8Array
                        | PalletStreamPaymentDepositChange
                        | { Increase: any }
                        | { Decrease: any }
                        | { Absolute: any }
                        | string
                ) => SubmittableExtrinsic<ApiType>,
                [
                    u64,
                    PalletStreamPaymentChangeKind,
                    PalletStreamPaymentStreamConfig,
                    Option<PalletStreamPaymentDepositChange>
                ]
            >;
            /** Generic tx */
            [key: string]: SubmittableExtrinsicFunction<ApiType>;
        };
        sudo: {
            /**
             * Permanently removes the sudo key.
             *
             * **This cannot be un-done.**
             */
            removeKey: AugmentedSubmittable<() => SubmittableExtrinsic<ApiType>, []>;
            /** Authenticates the current sudo key and sets the given AccountId (`new`) as the new sudo key. */
            setKey: AugmentedSubmittable<
                (
                    updated:
                        | MultiAddress
                        | { Id: any }
                        | { Index: any }
                        | { Raw: any }
                        | { Address32: any }
                        | { Address20: any }
                        | string
                        | Uint8Array
                ) => SubmittableExtrinsic<ApiType>,
                [MultiAddress]
            >;
            /** Authenticates the sudo key and dispatches a function call with `Root` origin. */
            sudo: AugmentedSubmittable<
                (call: Call | IMethod | string | Uint8Array) => SubmittableExtrinsic<ApiType>,
                [Call]
            >;
            /**
             * Authenticates the sudo key and dispatches a function call with `Signed` origin from a given account.
             *
             * The dispatch origin for this call must be _Signed_.
             */
            sudoAs: AugmentedSubmittable<
                (
                    who:
                        | MultiAddress
                        | { Id: any }
                        | { Index: any }
                        | { Raw: any }
                        | { Address32: any }
                        | { Address20: any }
                        | string
                        | Uint8Array,
                    call: Call | IMethod | string | Uint8Array
                ) => SubmittableExtrinsic<ApiType>,
                [MultiAddress, Call]
            >;
            /**
             * Authenticates the sudo key and dispatches a function call with `Root` origin. This function does not check the
             * weight of the call, and instead allows the Sudo user to specify the weight of the call.
             *
             * The dispatch origin for this call must be _Signed_.
             */
            sudoUncheckedWeight: AugmentedSubmittable<
                (
                    call: Call | IMethod | string | Uint8Array,
                    weight: SpWeightsWeightV2Weight | { refTime?: any; proofSize?: any } | string | Uint8Array
                ) => SubmittableExtrinsic<ApiType>,
                [Call, SpWeightsWeightV2Weight]
            >;
            /** Generic tx */
            [key: string]: SubmittableExtrinsicFunction<ApiType>;
        };
        system: {
            /**
             * Provide the preimage (runtime binary) `code` for an upgrade that has been authorized.
             *
             * If the authorization required a version check, this call will ensure the spec name remains unchanged and that
             * the spec version has increased.
             *
             * Depending on the runtime's `OnSetCode` configuration, this function may directly apply the new `code` in the
             * same block or attempt to schedule the upgrade.
             *
             * All origins are allowed.
             */
            applyAuthorizedUpgrade: AugmentedSubmittable<
                (code: Bytes | string | Uint8Array) => SubmittableExtrinsic<ApiType>,
                [Bytes]
            >;
            /**
             * Authorize an upgrade to a given `code_hash` for the runtime. The runtime can be supplied later.
             *
             * This call requires Root origin.
             */
            authorizeUpgrade: AugmentedSubmittable<
                (codeHash: H256 | string | Uint8Array) => SubmittableExtrinsic<ApiType>,
                [H256]
            >;
            /**
             * Authorize an upgrade to a given `code_hash` for the runtime. The runtime can be supplied later.
             *
             * WARNING: This authorizes an upgrade that will take place without any safety checks, for example that the spec
             * name remains the same and that the version number increases. Not recommended for normal use. Use
             * `authorize_upgrade` instead.
             *
             * This call requires Root origin.
             */
            authorizeUpgradeWithoutChecks: AugmentedSubmittable<
                (codeHash: H256 | string | Uint8Array) => SubmittableExtrinsic<ApiType>,
                [H256]
            >;
            /**
             * Kill all storage items with a key that starts with the given prefix.
             *
             * **NOTE:** We rely on the Root origin to provide us the number of subkeys under the prefix we are removing to
             * accurately calculate the weight of this function.
             */
            killPrefix: AugmentedSubmittable<
                (
                    prefix: Bytes | string | Uint8Array,
                    subkeys: u32 | AnyNumber | Uint8Array
                ) => SubmittableExtrinsic<ApiType>,
                [Bytes, u32]
            >;
            /** Kill some items from storage. */
            killStorage: AugmentedSubmittable<
                (keys: Vec<Bytes> | (Bytes | string | Uint8Array)[]) => SubmittableExtrinsic<ApiType>,
                [Vec<Bytes>]
            >;
            /**
             * Make some on-chain remark.
             *
             * Can be executed by every `origin`.
             */
            remark: AugmentedSubmittable<
                (remark: Bytes | string | Uint8Array) => SubmittableExtrinsic<ApiType>,
                [Bytes]
            >;
            /** Make some on-chain remark and emit event. */
            remarkWithEvent: AugmentedSubmittable<
                (remark: Bytes | string | Uint8Array) => SubmittableExtrinsic<ApiType>,
                [Bytes]
            >;
            /** Set the new runtime code. */
            setCode: AugmentedSubmittable<
                (code: Bytes | string | Uint8Array) => SubmittableExtrinsic<ApiType>,
                [Bytes]
            >;
            /**
             * Set the new runtime code without doing any checks of the given `code`.
             *
             * Note that runtime upgrades will not run if this is called with a not-increasing spec version!
             */
            setCodeWithoutChecks: AugmentedSubmittable<
                (code: Bytes | string | Uint8Array) => SubmittableExtrinsic<ApiType>,
                [Bytes]
            >;
            /** Set the number of pages in the WebAssembly environment's heap. */
            setHeapPages: AugmentedSubmittable<
                (pages: u64 | AnyNumber | Uint8Array) => SubmittableExtrinsic<ApiType>,
                [u64]
            >;
            /** Set some items of storage. */
            setStorage: AugmentedSubmittable<
                (
                    items: Vec<ITuple<[Bytes, Bytes]>> | [Bytes | string | Uint8Array, Bytes | string | Uint8Array][]
                ) => SubmittableExtrinsic<ApiType>,
                [Vec<ITuple<[Bytes, Bytes]>>]
            >;
            /** Generic tx */
            [key: string]: SubmittableExtrinsicFunction<ApiType>;
        };
        timestamp: {
            /**
             * Set the current time.
             *
             * This call should be invoked exactly once per block. It will panic at the finalization phase, if this call
             * hasn't been invoked by that time.
             *
             * The timestamp should be greater than the previous one by the amount specified by [`Config::MinimumPeriod`].
             *
             * The dispatch origin for this call must be _None_.
             *
             * This dispatch class is _Mandatory_ to ensure it gets executed in the block. Be aware that changing the
             * complexity of this call could result exhausting the resources in a block to execute any other calls.
             *
             * ## Complexity
             *
             * - `O(1)` (Note that implementations of `OnTimestampSet` must also be `O(1)`)
             * - 1 storage read and 1 storage mutation (codec `O(1)` because of `DidUpdate::take` in `on_finalize`)
             * - 1 event handler `on_timestamp_set`. Must be `O(1)`.
             */
            set: AugmentedSubmittable<
                (now: Compact<u64> | AnyNumber | Uint8Array) => SubmittableExtrinsic<ApiType>,
                [Compact<u64>]
            >;
            /** Generic tx */
            [key: string]: SubmittableExtrinsicFunction<ApiType>;
        };
        treasury: {
            /**
             * Approve a proposal.
             *
             * ## Dispatch Origin
             *
             * Must be [`Config::ApproveOrigin`].
             *
             * ## Details
             *
             * At a later time, the proposal will be allocated to the beneficiary and the original deposit will be returned.
             *
             * ### Complexity
             *
             * - O(1).
             *
             * ## Events
             *
             * No events are emitted from this dispatch.
             */
            approveProposal: AugmentedSubmittable<
                (proposalId: Compact<u32> | AnyNumber | Uint8Array) => SubmittableExtrinsic<ApiType>,
                [Compact<u32>]
            >;
            /**
             * Check the status of the spend and remove it from the storage if processed.
             *
             * ## Dispatch Origin
             *
             * Must be signed.
             *
             * ## Details
             *
             * The status check is a prerequisite for retrying a failed payout. If a spend has either succeeded or expired, it
             * is removed from the storage by this function. In such instances, transaction fees are refunded.
             *
             * ### Parameters
             *
             * - `index`: The spend index.
             *
             * ## Events
             *
             * Emits [`Event::PaymentFailed`] if the spend payout has failed. Emits [`Event::SpendProcessed`] if the spend
             * payout has succeed.
             */
            checkStatus: AugmentedSubmittable<
                (index: u32 | AnyNumber | Uint8Array) => SubmittableExtrinsic<ApiType>,
                [u32]
            >;
            /**
             * Claim a spend.
             *
             * ## Dispatch Origin
             *
             * Must be signed.
             *
             * ## Details
             *
             * Spends must be claimed within some temporal bounds. A spend may be claimed within one [`Config::PayoutPeriod`]
             * from the `valid_from` block. In case of a payout failure, the spend status must be updated with the
             * `check_status` dispatchable before retrying with the current function.
             *
             * ### Parameters
             *
             * - `index`: The spend index.
             *
             * ## Events
             *
             * Emits [`Event::Paid`] if successful.
             */
            payout: AugmentedSubmittable<(index: u32 | AnyNumber | Uint8Array) => SubmittableExtrinsic<ApiType>, [u32]>;
            /**
             * Put forward a suggestion for spending.
             *
             * ## Dispatch Origin
             *
             * Must be signed.
             *
             * ## Details
             *
             * A deposit proportional to the value is reserved and slashed if the proposal is rejected. It is returned once
             * the proposal is awarded.
             *
             * ### Complexity
             *
             * - O(1)
             *
             * ## Events
             *
             * Emits [`Event::Proposed`] if successful.
             */
            proposeSpend: AugmentedSubmittable<
                (
                    value: Compact<u128> | AnyNumber | Uint8Array,
                    beneficiary:
                        | MultiAddress
                        | { Id: any }
                        | { Index: any }
                        | { Raw: any }
                        | { Address32: any }
                        | { Address20: any }
                        | string
                        | Uint8Array
                ) => SubmittableExtrinsic<ApiType>,
                [Compact<u128>, MultiAddress]
            >;
            /**
             * Reject a proposed spend.
             *
             * ## Dispatch Origin
             *
             * Must be [`Config::RejectOrigin`].
             *
             * ## Details
             *
             * The original deposit will be slashed.
             *
             * ### Complexity
             *
             * - O(1)
             *
             * ## Events
             *
             * Emits [`Event::Rejected`] if successful.
             */
            rejectProposal: AugmentedSubmittable<
                (proposalId: Compact<u32> | AnyNumber | Uint8Array) => SubmittableExtrinsic<ApiType>,
                [Compact<u32>]
            >;
            /**
             * Force a previously approved proposal to be removed from the approval queue.
             *
             * ## Dispatch Origin
             *
             * Must be [`Config::RejectOrigin`].
             *
             * ## Details
             *
             * The original deposit will no longer be returned.
             *
             * ### Parameters
             *
             * - `proposal_id`: The index of a proposal
             *
             * ### Complexity
             *
             * - O(A) where `A` is the number of approvals
             *
             * ### Errors
             *
             * - [`Error::ProposalNotApproved`]: The `proposal_id` supplied was not found in the approval queue, i.e., the
             *   proposal has not been approved. This could also mean the proposal does not exist altogether, thus there is no
             *   way it would have been approved in the first place.
             */
            removeApproval: AugmentedSubmittable<
                (proposalId: Compact<u32> | AnyNumber | Uint8Array) => SubmittableExtrinsic<ApiType>,
                [Compact<u32>]
            >;
            /**
             * Propose and approve a spend of treasury funds.
             *
             * ## Dispatch Origin
             *
             * Must be [`Config::SpendOrigin`] with the `Success` value being at least `amount` of `asset_kind` in the native
             * asset. The amount of `asset_kind` is converted for assertion using the [`Config::BalanceConverter`].
             *
             * ## Details
             *
             * Create an approved spend for transferring a specific `amount` of `asset_kind` to a designated beneficiary. The
             * spend must be claimed using the `payout` dispatchable within the [`Config::PayoutPeriod`].
             *
             * ### Parameters
             *
             * - `asset_kind`: An indicator of the specific asset class to be spent.
             * - `amount`: The amount to be transferred from the treasury to the `beneficiary`.
             * - `beneficiary`: The beneficiary of the spend.
             * - `valid_from`: The block number from which the spend can be claimed. It can refer to the past if the resulting
             *   spend has not yet expired according to the [`Config::PayoutPeriod`]. If `None`, the spend can be claimed
             *   immediately after approval.
             *
             * ## Events
             *
             * Emits [`Event::AssetSpendApproved`] if successful.
             */
            spend: AugmentedSubmittable<
                (
                    assetKind: Null | null,
                    amount: Compact<u128> | AnyNumber | Uint8Array,
                    beneficiary: AccountId32 | string | Uint8Array,
                    validFrom: Option<u32> | null | Uint8Array | u32 | AnyNumber
                ) => SubmittableExtrinsic<ApiType>,
                [Null, Compact<u128>, AccountId32, Option<u32>]
            >;
            /**
             * Propose and approve a spend of treasury funds.
             *
             * ## Dispatch Origin
             *
             * Must be [`Config::SpendOrigin`] with the `Success` value being at least `amount`.
             *
             * ### Details
             *
             * NOTE: For record-keeping purposes, the proposer is deemed to be equivalent to the beneficiary.
             *
             * ### Parameters
             *
             * - `amount`: The amount to be transferred from the treasury to the `beneficiary`.
             * - `beneficiary`: The destination account for the transfer.
             *
             * ## Events
             *
             * Emits [`Event::SpendApproved`] if successful.
             */
            spendLocal: AugmentedSubmittable<
                (
                    amount: Compact<u128> | AnyNumber | Uint8Array,
                    beneficiary:
                        | MultiAddress
                        | { Id: any }
                        | { Index: any }
                        | { Raw: any }
                        | { Address32: any }
                        | { Address20: any }
                        | string
                        | Uint8Array
                ) => SubmittableExtrinsic<ApiType>,
                [Compact<u128>, MultiAddress]
            >;
            /**
             * Void previously approved spend.
             *
             * ## Dispatch Origin
             *
             * Must be [`Config::RejectOrigin`].
             *
             * ## Details
             *
             * A spend void is only possible if the payout has not been attempted yet.
             *
             * ### Parameters
             *
             * - `index`: The spend index.
             *
             * ## Events
             *
             * Emits [`Event::AssetSpendVoided`] if successful.
             */
            voidSpend: AugmentedSubmittable<
                (index: u32 | AnyNumber | Uint8Array) => SubmittableExtrinsic<ApiType>,
                [u32]
            >;
            /** Generic tx */
            [key: string]: SubmittableExtrinsicFunction<ApiType>;
        };
        txPause: {
            /**
             * Pause a call.
             *
             * Can only be called by [`Config::PauseOrigin`]. Emits an [`Event::CallPaused`] event on success.
             */
            pause: AugmentedSubmittable<
                (
                    fullName: ITuple<[Bytes, Bytes]> | [Bytes | string | Uint8Array, Bytes | string | Uint8Array]
                ) => SubmittableExtrinsic<ApiType>,
                [ITuple<[Bytes, Bytes]>]
            >;
            /**
             * Un-pause a call.
             *
             * Can only be called by [`Config::UnpauseOrigin`]. Emits an [`Event::CallUnpaused`] event on success.
             */
            unpause: AugmentedSubmittable<
                (
                    ident: ITuple<[Bytes, Bytes]> | [Bytes | string | Uint8Array, Bytes | string | Uint8Array]
                ) => SubmittableExtrinsic<ApiType>,
                [ITuple<[Bytes, Bytes]>]
            >;
            /** Generic tx */
            [key: string]: SubmittableExtrinsicFunction<ApiType>;
        };
        utility: {
            /**
             * Send a call through an indexed pseudonym of the sender.
             *
             * Filter from origin are passed along. The call will be dispatched with an origin which use the same filter as
             * the origin of this call.
             *
             * NOTE: If you need to ensure that any account-based filtering is not honored (i.e. because you expect `proxy` to
             * have been used prior in the call stack and you do not want the call restrictions to apply to any sub-accounts),
             * then use `as_multi_threshold_1` in the Multisig pallet instead.
             *
             * NOTE: Prior to version *12, this was called `as_limited_sub`.
             *
             * The dispatch origin for this call must be _Signed_.
             */
            asDerivative: AugmentedSubmittable<
                (
                    index: u16 | AnyNumber | Uint8Array,
                    call: Call | IMethod | string | Uint8Array
                ) => SubmittableExtrinsic<ApiType>,
                [u16, Call]
            >;
            /**
             * Send a batch of dispatch calls.
             *
             * May be called from any origin except `None`.
             *
             * - `calls`: The calls to be dispatched from the same origin. The number of call must not exceed the constant:
             *   `batched_calls_limit` (available in constant metadata).
             *
             * If origin is root then the calls are dispatched without checking origin filter. (This includes bypassing
             * `frame_system::Config::BaseCallFilter`).
             *
             * ## Complexity
             *
             * - O(C) where C is the number of calls to be batched.
             *
             * This will return `Ok` in all circumstances. To determine the success of the batch, an event is deposited. If a
             * call failed and the batch was interrupted, then the `BatchInterrupted` event is deposited, along with the
             * number of successful calls made and the error of the failed call. If all were successful, then the
             * `BatchCompleted` event is deposited.
             */
            batch: AugmentedSubmittable<
                (calls: Vec<Call> | (Call | IMethod | string | Uint8Array)[]) => SubmittableExtrinsic<ApiType>,
                [Vec<Call>]
            >;
            /**
             * Send a batch of dispatch calls and atomically execute them. The whole transaction will rollback and fail if any
             * of the calls failed.
             *
             * May be called from any origin except `None`.
             *
             * - `calls`: The calls to be dispatched from the same origin. The number of call must not exceed the constant:
             *   `batched_calls_limit` (available in constant metadata).
             *
             * If origin is root then the calls are dispatched without checking origin filter. (This includes bypassing
             * `frame_system::Config::BaseCallFilter`).
             *
             * ## Complexity
             *
             * - O(C) where C is the number of calls to be batched.
             */
            batchAll: AugmentedSubmittable<
                (calls: Vec<Call> | (Call | IMethod | string | Uint8Array)[]) => SubmittableExtrinsic<ApiType>,
                [Vec<Call>]
            >;
            /**
             * Dispatches a function call with a provided origin.
             *
             * The dispatch origin for this call must be _Root_.
             *
             * ## Complexity
             *
             * - O(1).
             */
            dispatchAs: AugmentedSubmittable<
                (
                    asOrigin:
                        | DanceboxRuntimeOriginCaller
                        | { system: any }
                        | { Void: any }
                        | { CumulusXcm: any }
                        | { PolkadotXcm: any }
                        | string
                        | Uint8Array,
                    call: Call | IMethod | string | Uint8Array
                ) => SubmittableExtrinsic<ApiType>,
                [DanceboxRuntimeOriginCaller, Call]
            >;
            /**
             * Send a batch of dispatch calls. Unlike `batch`, it allows errors and won't interrupt.
             *
             * May be called from any origin except `None`.
             *
             * - `calls`: The calls to be dispatched from the same origin. The number of call must not exceed the constant:
             *   `batched_calls_limit` (available in constant metadata).
             *
             * If origin is root then the calls are dispatch without checking origin filter. (This includes bypassing
             * `frame_system::Config::BaseCallFilter`).
             *
             * ## Complexity
             *
             * - O(C) where C is the number of calls to be batched.
             */
            forceBatch: AugmentedSubmittable<
                (calls: Vec<Call> | (Call | IMethod | string | Uint8Array)[]) => SubmittableExtrinsic<ApiType>,
                [Vec<Call>]
            >;
            /**
             * Dispatch a function call with a specified weight.
             *
             * This function does not check the weight of the call, and instead allows the Root origin to specify the weight
             * of the call.
             *
             * The dispatch origin for this call must be _Root_.
             */
            withWeight: AugmentedSubmittable<
                (
                    call: Call | IMethod | string | Uint8Array,
                    weight: SpWeightsWeightV2Weight | { refTime?: any; proofSize?: any } | string | Uint8Array
                ) => SubmittableExtrinsic<ApiType>,
                [Call, SpWeightsWeightV2Weight]
            >;
            /** Generic tx */
            [key: string]: SubmittableExtrinsicFunction<ApiType>;
        };
        xcmCoreBuyer: {
            /**
             * Buy a core for this parathread id. Collators should call this to indicate that they intend to produce a block,
             * but they cannot do it because this para id has no available cores. The purchase is automatic using XCM, and
             * collators do not need to do anything.
             */
            buyCore: AugmentedSubmittable<
                (
                    paraId: u32 | AnyNumber | Uint8Array,
                    collatorAccountId: AccountId32 | string | Uint8Array,
                    proof:
                        | TpXcmCoreBuyerBuyCoreCollatorProof
                        | { nonce?: any; publicKey?: any; signature?: any }
                        | string
                        | Uint8Array
                ) => SubmittableExtrinsic<ApiType>,
                [u32, AccountId32, TpXcmCoreBuyerBuyCoreCollatorProof]
            >;
            cleanUpExpiredInFlightOrders: AugmentedSubmittable<
                (expiredInFlightOrders: Vec<u32> | (u32 | AnyNumber | Uint8Array)[]) => SubmittableExtrinsic<ApiType>,
                [Vec<u32>]
            >;
            cleanUpExpiredPendingBlocks: AugmentedSubmittable<
                (
                    expiredPendingBlocksParaId: Vec<u32> | (u32 | AnyNumber | Uint8Array)[]
                ) => SubmittableExtrinsic<ApiType>,
                [Vec<u32>]
            >;
            /** Buy core for para id as root. Does not require any proof, useful in tests. */
            forceBuyCore: AugmentedSubmittable<
                (paraId: u32 | AnyNumber | Uint8Array) => SubmittableExtrinsic<ApiType>,
                [u32]
            >;
            queryResponse: AugmentedSubmittable<
                (
                    queryId: u64 | AnyNumber | Uint8Array,
                    response:
                        | StagingXcmV4Response
                        | { Null: any }
                        | { Assets: any }
                        | { ExecutionResult: any }
                        | { Version: any }
                        | { PalletsInfo: any }
                        | { DispatchResult: any }
                        | string
                        | Uint8Array
                ) => SubmittableExtrinsic<ApiType>,
                [u64, StagingXcmV4Response]
            >;
            setRelayChain: AugmentedSubmittable<
                (
                    relayChain:
                        | Option<DanceboxRuntimeXcmConfigRelayChain>
                        | null
                        | Uint8Array
                        | DanceboxRuntimeXcmConfigRelayChain
                        | "Westend"
                        | "Rococo"
                        | number
                ) => SubmittableExtrinsic<ApiType>,
                [Option<DanceboxRuntimeXcmConfigRelayChain>]
            >;
            setRelayXcmWeightConfig: AugmentedSubmittable<
                (
                    xcmWeights:
                        | Option<PalletXcmCoreBuyerRelayXcmWeightConfigInner>
                        | null
                        | Uint8Array
                        | PalletXcmCoreBuyerRelayXcmWeightConfigInner
                        | { buyExecutionCost?: any; weightAtMost?: any }
                        | string
                ) => SubmittableExtrinsic<ApiType>,
                [Option<PalletXcmCoreBuyerRelayXcmWeightConfigInner>]
            >;
            /** Generic tx */
            [key: string]: SubmittableExtrinsicFunction<ApiType>;
        };
        xcmpQueue: {
            /**
             * Resumes all XCM executions for the XCMP queue.
             *
             * Note that this function doesn't change the status of the in/out bound channels.
             *
             * - `origin`: Must pass `ControllerOrigin`.
             */
            resumeXcmExecution: AugmentedSubmittable<() => SubmittableExtrinsic<ApiType>, []>;
            /**
             * Suspends all XCM executions for the XCMP queue, regardless of the sender's origin.
             *
             * - `origin`: Must pass `ControllerOrigin`.
             */
            suspendXcmExecution: AugmentedSubmittable<() => SubmittableExtrinsic<ApiType>, []>;
            /**
             * Overwrites the number of pages which must be in the queue after which we drop any further messages from the channel.
             *
             * - `origin`: Must pass `Root`.
             * - `new`: Desired value for `QueueConfigData.drop_threshold`
             */
            updateDropThreshold: AugmentedSubmittable<
                (updated: u32 | AnyNumber | Uint8Array) => SubmittableExtrinsic<ApiType>,
                [u32]
            >;
            /**
             * Overwrites the number of pages which the queue must be reduced to before it signals that message sending may
             * recommence after it has been suspended.
             *
             * - `origin`: Must pass `Root`.
             * - `new`: Desired value for `QueueConfigData.resume_threshold`
             */
            updateResumeThreshold: AugmentedSubmittable<
                (updated: u32 | AnyNumber | Uint8Array) => SubmittableExtrinsic<ApiType>,
                [u32]
            >;
            /**
             * Overwrites the number of pages which must be in the queue for the other side to be told to suspend their sending.
             *
             * - `origin`: Must pass `Root`.
             * - `new`: Desired value for `QueueConfigData.suspend_value`
             */
            updateSuspendThreshold: AugmentedSubmittable<
                (updated: u32 | AnyNumber | Uint8Array) => SubmittableExtrinsic<ApiType>,
                [u32]
            >;
            /** Generic tx */
            [key: string]: SubmittableExtrinsicFunction<ApiType>;
        };
    } // AugmentedSubmittables
} // declare module<|MERGE_RESOLUTION|>--- conflicted
+++ resolved
@@ -44,11 +44,7 @@
     TpAuthorNotingInherentOwnParachainInherentData,
     TpContainerChainGenesisDataContainerChainGenesisData,
     TpTraitsSlotFrequency,
-<<<<<<< HEAD
-=======
     TpXcmCoreBuyerBuyCoreCollatorProof,
-    XcmV3Response,
->>>>>>> 302abde9
     XcmV3WeightLimit,
     XcmVersionedAssetId,
     XcmVersionedAssets,
