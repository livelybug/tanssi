--- conflicted
+++ resolved
@@ -3754,41 +3754,24 @@
             },
         },
     },
-<<<<<<< HEAD
-    /** Lookup376: pallet_xcm_core_buyer::pallet::BuyCoreCollatorProof<T> */
-    PalletXcmCoreBuyerBuyCoreCollatorProof: {
-        account: "AccountId32",
-        signature: "Null",
-    },
-    /** Lookup378: pallet_xcm_core_buyer::pallet::RelayXcmWeightConfigInner<T> */
-=======
-    /** Lookup342: tp_xcm_core_buyer::BuyCoreCollatorProof<nimbus_primitives::nimbus_crypto::Public> */
+    /** Lookup376: tp_xcm_core_buyer::BuyCoreCollatorProof<nimbus_primitives::nimbus_crypto::Public> */
     TpXcmCoreBuyerBuyCoreCollatorProof: {
         nonce: "u64",
         publicKey: "NimbusPrimitivesNimbusCryptoPublic",
         signature: "NimbusPrimitivesNimbusCryptoSignature",
     },
-    /** Lookup343: nimbus_primitives::nimbus_crypto::Signature */
-    NimbusPrimitivesNimbusCryptoSignature: "SpCoreSr25519Signature",
-    /** Lookup345: pallet_xcm_core_buyer::pallet::RelayXcmWeightConfigInner<T> */
->>>>>>> 302abde9
+    /** Lookup377: nimbus_primitives::nimbus_crypto::Signature */
+    NimbusPrimitivesNimbusCryptoSignature: "[u8;64]",
+    /** Lookup379: pallet_xcm_core_buyer::pallet::RelayXcmWeightConfigInner<T> */
     PalletXcmCoreBuyerRelayXcmWeightConfigInner: {
         buyExecutionCost: "u128",
         weightAtMost: "SpWeightsWeightV2Weight",
     },
-<<<<<<< HEAD
-    /** Lookup380: dancebox_runtime::xcm_config::RelayChain */
+    /** Lookup381: dancebox_runtime::xcm_config::RelayChain */
     DanceboxRuntimeXcmConfigRelayChain: {
         _enum: ["Westend", "Rococo"],
     },
-    /** Lookup381: pallet_root_testing::pallet::Call<T> */
-=======
-    /** Lookup347: dancebox_runtime::xcm_config::RelayChain */
-    DanceboxRuntimeXcmConfigRelayChain: {
-        _enum: ["Westend", "Rococo"],
-    },
-    /** Lookup348: pallet_root_testing::pallet::Call<T> */
->>>>>>> 302abde9
+    /** Lookup382: pallet_root_testing::pallet::Call<T> */
     PalletRootTestingCall: {
         _enum: {
             fill_block: {
@@ -3797,47 +3780,27 @@
             trigger_defensive: "Null",
         },
     },
-<<<<<<< HEAD
-    /** Lookup382: pallet_sudo::pallet::Error<T> */
+    /** Lookup383: pallet_sudo::pallet::Error<T> */
     PalletSudoError: {
         _enum: ["RequireSudo"],
     },
-    /** Lookup383: pallet_utility::pallet::Error<T> */
+    /** Lookup384: pallet_utility::pallet::Error<T> */
     PalletUtilityError: {
         _enum: ["TooManyCalls"],
     },
-    /** Lookup386: pallet_proxy::ProxyDefinition<sp_core::crypto::AccountId32, dancebox_runtime::ProxyType, BlockNumber> */
-=======
-    /** Lookup349: pallet_sudo::pallet::Error<T> */
-    PalletSudoError: {
-        _enum: ["RequireSudo"],
-    },
-    /** Lookup350: pallet_utility::pallet::Error<T> */
-    PalletUtilityError: {
-        _enum: ["TooManyCalls"],
-    },
-    /** Lookup353: pallet_proxy::ProxyDefinition<sp_core::crypto::AccountId32, dancebox_runtime::ProxyType, BlockNumber> */
->>>>>>> 302abde9
+    /** Lookup387: pallet_proxy::ProxyDefinition<sp_core::crypto::AccountId32, dancebox_runtime::ProxyType, BlockNumber> */
     PalletProxyProxyDefinition: {
         delegate: "AccountId32",
         proxyType: "DanceboxRuntimeProxyType",
         delay: "u32",
     },
-<<<<<<< HEAD
-    /** Lookup390: pallet_proxy::Announcement<sp_core::crypto::AccountId32, primitive_types::H256, BlockNumber> */
-=======
-    /** Lookup357: pallet_proxy::Announcement<sp_core::crypto::AccountId32, primitive_types::H256, BlockNumber> */
->>>>>>> 302abde9
+    /** Lookup391: pallet_proxy::Announcement<sp_core::crypto::AccountId32, primitive_types::H256, BlockNumber> */
     PalletProxyAnnouncement: {
         real: "AccountId32",
         callHash: "H256",
         height: "u32",
     },
-<<<<<<< HEAD
-    /** Lookup392: pallet_proxy::pallet::Error<T> */
-=======
-    /** Lookup359: pallet_proxy::pallet::Error<T> */
->>>>>>> 302abde9
+    /** Lookup393: pallet_proxy::pallet::Error<T> */
     PalletProxyError: {
         _enum: [
             "TooMany",
@@ -3850,71 +3813,39 @@
             "NoSelfProxy",
         ],
     },
-<<<<<<< HEAD
-    /** Lookup393: pallet_migrations::pallet::Error<T> */
+    /** Lookup394: pallet_migrations::pallet::Error<T> */
     PalletMigrationsError: {
         _enum: ["PreimageMissing", "WrongUpperBound", "PreimageIsTooBig", "PreimageAlreadyExists"],
     },
-    /** Lookup394: pallet_maintenance_mode::pallet::Error<T> */
+    /** Lookup395: pallet_maintenance_mode::pallet::Error<T> */
     PalletMaintenanceModeError: {
         _enum: ["AlreadyInMaintenanceMode", "NotInMaintenanceMode"],
     },
-    /** Lookup395: pallet_tx_pause::pallet::Error<T> */
+    /** Lookup396: pallet_tx_pause::pallet::Error<T> */
     PalletTxPauseError: {
         _enum: ["IsPaused", "IsUnpaused", "Unpausable", "NotFound"],
     },
-    /** Lookup397: pallet_balances::types::BalanceLock<Balance> */
-=======
-    /** Lookup360: pallet_migrations::pallet::Error<T> */
-    PalletMigrationsError: {
-        _enum: ["PreimageMissing", "WrongUpperBound", "PreimageIsTooBig", "PreimageAlreadyExists"],
-    },
-    /** Lookup361: pallet_maintenance_mode::pallet::Error<T> */
-    PalletMaintenanceModeError: {
-        _enum: ["AlreadyInMaintenanceMode", "NotInMaintenanceMode"],
-    },
-    /** Lookup362: pallet_tx_pause::pallet::Error<T> */
-    PalletTxPauseError: {
-        _enum: ["IsPaused", "IsUnpaused", "Unpausable", "NotFound"],
-    },
-    /** Lookup364: pallet_balances::types::BalanceLock<Balance> */
->>>>>>> 302abde9
+    /** Lookup398: pallet_balances::types::BalanceLock<Balance> */
     PalletBalancesBalanceLock: {
         id: "[u8;8]",
         amount: "u128",
         reasons: "PalletBalancesReasons",
     },
-<<<<<<< HEAD
-    /** Lookup398: pallet_balances::types::Reasons */
+    /** Lookup399: pallet_balances::types::Reasons */
     PalletBalancesReasons: {
         _enum: ["Fee", "Misc", "All"],
     },
-    /** Lookup401: pallet_balances::types::ReserveData<ReserveIdentifier, Balance> */
-=======
-    /** Lookup365: pallet_balances::types::Reasons */
-    PalletBalancesReasons: {
-        _enum: ["Fee", "Misc", "All"],
-    },
-    /** Lookup368: pallet_balances::types::ReserveData<ReserveIdentifier, Balance> */
->>>>>>> 302abde9
+    /** Lookup402: pallet_balances::types::ReserveData<ReserveIdentifier, Balance> */
     PalletBalancesReserveData: {
         id: "[u8;8]",
         amount: "u128",
     },
-<<<<<<< HEAD
-    /** Lookup404: pallet_balances::types::IdAmount<dancebox_runtime::RuntimeHoldReason, Balance> */
-=======
-    /** Lookup371: pallet_balances::types::IdAmount<dancebox_runtime::RuntimeHoldReason, Balance> */
->>>>>>> 302abde9
+    /** Lookup405: pallet_balances::types::IdAmount<dancebox_runtime::RuntimeHoldReason, Balance> */
     PalletBalancesIdAmountRuntimeHoldReason: {
         id: "DanceboxRuntimeRuntimeHoldReason",
         amount: "u128",
     },
-<<<<<<< HEAD
-    /** Lookup405: dancebox_runtime::RuntimeHoldReason */
-=======
-    /** Lookup372: dancebox_runtime::RuntimeHoldReason */
->>>>>>> 302abde9
+    /** Lookup406: dancebox_runtime::RuntimeHoldReason */
     DanceboxRuntimeRuntimeHoldReason: {
         _enum: {
             __Unused0: "Null",
@@ -3954,44 +3885,24 @@
             PooledStaking: "PalletPooledStakingHoldReason",
         },
     },
-<<<<<<< HEAD
-    /** Lookup406: pallet_stream_payment::pallet::HoldReason */
+    /** Lookup407: pallet_stream_payment::pallet::HoldReason */
     PalletStreamPaymentHoldReason: {
         _enum: ["StreamPayment", "StreamOpened"],
     },
-    /** Lookup407: pallet_data_preservers::pallet::HoldReason */
+    /** Lookup408: pallet_data_preservers::pallet::HoldReason */
     PalletDataPreserversHoldReason: {
         _enum: ["ProfileDeposit"],
     },
-    /** Lookup408: pallet_pooled_staking::pallet::HoldReason */
+    /** Lookup409: pallet_pooled_staking::pallet::HoldReason */
     PalletPooledStakingHoldReason: {
         _enum: ["PooledStake"],
     },
-    /** Lookup411: pallet_balances::types::IdAmount<dancebox_runtime::RuntimeFreezeReason, Balance> */
-=======
-    /** Lookup373: pallet_stream_payment::pallet::HoldReason */
-    PalletStreamPaymentHoldReason: {
-        _enum: ["StreamPayment", "StreamOpened"],
-    },
-    /** Lookup374: pallet_data_preservers::pallet::HoldReason */
-    PalletDataPreserversHoldReason: {
-        _enum: ["ProfileDeposit"],
-    },
-    /** Lookup375: pallet_pooled_staking::pallet::HoldReason */
-    PalletPooledStakingHoldReason: {
-        _enum: ["PooledStake"],
-    },
-    /** Lookup378: pallet_balances::types::IdAmount<dancebox_runtime::RuntimeFreezeReason, Balance> */
->>>>>>> 302abde9
+    /** Lookup412: pallet_balances::types::IdAmount<dancebox_runtime::RuntimeFreezeReason, Balance> */
     PalletBalancesIdAmountRuntimeFreezeReason: {
         id: "DanceboxRuntimeRuntimeFreezeReason",
         amount: "u128",
     },
-<<<<<<< HEAD
-    /** Lookup412: dancebox_runtime::RuntimeFreezeReason */
-=======
-    /** Lookup379: dancebox_runtime::RuntimeFreezeReason */
->>>>>>> 302abde9
+    /** Lookup413: dancebox_runtime::RuntimeFreezeReason */
     DanceboxRuntimeRuntimeFreezeReason: {
         _enum: {
             __Unused0: "Null",
@@ -4009,19 +3920,11 @@
             StreamPayment: "PalletStreamPaymentFreezeReason",
         },
     },
-<<<<<<< HEAD
-    /** Lookup413: pallet_stream_payment::pallet::FreezeReason */
+    /** Lookup414: pallet_stream_payment::pallet::FreezeReason */
     PalletStreamPaymentFreezeReason: {
         _enum: ["StreamPayment"],
     },
-    /** Lookup415: pallet_balances::pallet::Error<T, I> */
-=======
-    /** Lookup380: pallet_stream_payment::pallet::FreezeReason */
-    PalletStreamPaymentFreezeReason: {
-        _enum: ["StreamPayment"],
-    },
-    /** Lookup382: pallet_balances::pallet::Error<T, I> */
->>>>>>> 302abde9
+    /** Lookup416: pallet_balances::pallet::Error<T, I> */
     PalletBalancesError: {
         _enum: [
             "VestingBalance",
@@ -4038,20 +3941,12 @@
             "DeltaZero",
         ],
     },
-<<<<<<< HEAD
-    /** Lookup416: pallet_transaction_payment::Releases */
-=======
-    /** Lookup383: pallet_transaction_payment::Releases */
->>>>>>> 302abde9
+    /** Lookup417: pallet_transaction_payment::Releases */
     PalletTransactionPaymentReleases: {
         _enum: ["V1Ancient", "V2"],
     },
     /**
-<<<<<<< HEAD
-     * Lookup417: pallet_stream_payment::pallet::Stream<sp_core::crypto::AccountId32, dancebox_runtime::TimeUnit,
-=======
-     * Lookup384: pallet_stream_payment::pallet::Stream<sp_core::crypto::AccountId32, dancebox_runtime::TimeUnit,
->>>>>>> 302abde9
+     * Lookup418: pallet_stream_payment::pallet::Stream<sp_core::crypto::AccountId32, dancebox_runtime::TimeUnit,
      * dancebox_runtime::StreamPaymentAssetId, Balance>
      */
     PalletStreamPaymentStream: {
@@ -4065,11 +3960,7 @@
         openingDeposit: "u128",
     },
     /**
-<<<<<<< HEAD
-     * Lookup419: pallet_stream_payment::pallet::ChangeRequest<dancebox_runtime::TimeUnit,
-=======
-     * Lookup386: pallet_stream_payment::pallet::ChangeRequest<dancebox_runtime::TimeUnit,
->>>>>>> 302abde9
+     * Lookup420: pallet_stream_payment::pallet::ChangeRequest<dancebox_runtime::TimeUnit,
      * dancebox_runtime::StreamPaymentAssetId, Balance>
      */
     PalletStreamPaymentChangeRequest: {
@@ -4078,11 +3969,7 @@
         newConfig: "PalletStreamPaymentStreamConfig",
         depositChange: "Option<PalletStreamPaymentDepositChange>",
     },
-<<<<<<< HEAD
-    /** Lookup421: pallet_stream_payment::pallet::Error<T> */
-=======
-    /** Lookup388: pallet_stream_payment::pallet::Error<T> */
->>>>>>> 302abde9
+    /** Lookup422: pallet_stream_payment::pallet::Error<T> */
     PalletStreamPaymentError: {
         _enum: [
             "UnknownStreamId",
@@ -4102,40 +3989,24 @@
             "ImmediateDepositChangeRequiresSameAssetId",
         ],
     },
-<<<<<<< HEAD
-    /** Lookup423: pallet_identity::types::Registration<Balance, MaxJudgements, pallet_identity::legacy::IdentityInfo<FieldLimit>> */
-=======
-    /** Lookup390: pallet_identity::types::Registration<Balance, MaxJudgements, pallet_identity::legacy::IdentityInfo<FieldLimit>> */
->>>>>>> 302abde9
+    /** Lookup424: pallet_identity::types::Registration<Balance, MaxJudgements, pallet_identity::legacy::IdentityInfo<FieldLimit>> */
     PalletIdentityRegistration: {
         judgements: "Vec<(u32,PalletIdentityJudgement)>",
         deposit: "u128",
         info: "PalletIdentityLegacyIdentityInfo",
     },
-<<<<<<< HEAD
-    /** Lookup432: pallet_identity::types::RegistrarInfo<Balance, sp_core::crypto::AccountId32, IdField> */
-=======
-    /** Lookup399: pallet_identity::types::RegistrarInfo<Balance, sp_core::crypto::AccountId32, IdField> */
->>>>>>> 302abde9
+    /** Lookup433: pallet_identity::types::RegistrarInfo<Balance, sp_core::crypto::AccountId32, IdField> */
     PalletIdentityRegistrarInfo: {
         account: "AccountId32",
         fee: "u128",
         fields: "u64",
     },
-<<<<<<< HEAD
-    /** Lookup434: pallet_identity::types::AuthorityProperties<bounded_collections::bounded_vec::BoundedVec<T, S>> */
-=======
-    /** Lookup401: pallet_identity::types::AuthorityProperties<bounded_collections::bounded_vec::BoundedVec<T, S>> */
->>>>>>> 302abde9
+    /** Lookup435: pallet_identity::types::AuthorityProperties<bounded_collections::bounded_vec::BoundedVec<T, S>> */
     PalletIdentityAuthorityProperties: {
         suffix: "Bytes",
         allocation: "u32",
     },
-<<<<<<< HEAD
-    /** Lookup437: pallet_identity::pallet::Error<T> */
-=======
-    /** Lookup404: pallet_identity::pallet::Error<T> */
->>>>>>> 302abde9
+    /** Lookup438: pallet_identity::pallet::Error<T> */
     PalletIdentityError: {
         _enum: [
             "TooManySubAccounts",
@@ -4166,22 +4037,14 @@
             "NotExpired",
         ],
     },
-<<<<<<< HEAD
-    /** Lookup439: pallet_multisig::Multisig<BlockNumber, Balance, sp_core::crypto::AccountId32, MaxApprovals> */
-=======
-    /** Lookup406: pallet_multisig::Multisig<BlockNumber, Balance, sp_core::crypto::AccountId32, MaxApprovals> */
->>>>>>> 302abde9
+    /** Lookup440: pallet_multisig::Multisig<BlockNumber, Balance, sp_core::crypto::AccountId32, MaxApprovals> */
     PalletMultisigMultisig: {
         when: "PalletMultisigTimepoint",
         deposit: "u128",
         depositor: "AccountId32",
         approvals: "Vec<AccountId32>",
     },
-<<<<<<< HEAD
-    /** Lookup441: pallet_multisig::pallet::Error<T> */
-=======
-    /** Lookup408: pallet_multisig::pallet::Error<T> */
->>>>>>> 302abde9
+    /** Lookup442: pallet_multisig::pallet::Error<T> */
     PalletMultisigError: {
         _enum: [
             "MinimumThreshold",
@@ -4200,28 +4063,16 @@
             "AlreadyStored",
         ],
     },
-<<<<<<< HEAD
-    /** Lookup444: tp_traits::ParathreadParams */
+    /** Lookup445: tp_traits::ParathreadParams */
     TpTraitsParathreadParams: {
         slotFrequency: "TpTraitsSlotFrequency",
     },
-    /** Lookup450: pallet_registrar::pallet::DepositInfo<T> */
-=======
-    /** Lookup411: tp_traits::ParathreadParams */
-    TpTraitsParathreadParams: {
-        slotFrequency: "TpTraitsSlotFrequency",
-    },
-    /** Lookup417: pallet_registrar::pallet::DepositInfo<T> */
->>>>>>> 302abde9
+    /** Lookup451: pallet_registrar::pallet::DepositInfo<T> */
     PalletRegistrarDepositInfo: {
         creator: "AccountId32",
         deposit: "u128",
     },
-<<<<<<< HEAD
-    /** Lookup451: pallet_registrar::pallet::Error<T> */
-=======
-    /** Lookup418: pallet_registrar::pallet::Error<T> */
->>>>>>> 302abde9
+    /** Lookup452: pallet_registrar::pallet::Error<T> */
     PalletRegistrarError: {
         _enum: [
             "ParaIdAlreadyRegistered",
@@ -4237,11 +4088,7 @@
             "NotParaCreator",
         ],
     },
-<<<<<<< HEAD
-    /** Lookup452: pallet_configuration::HostConfiguration */
-=======
-    /** Lookup419: pallet_configuration::HostConfiguration */
->>>>>>> 302abde9
+    /** Lookup453: pallet_configuration::HostConfiguration */
     PalletConfigurationHostConfiguration: {
         maxCollators: "u32",
         minOrchestratorCollators: "u32",
@@ -4252,39 +4099,22 @@
         parathreadsPerCollator: "u32",
         targetContainerChainFullness: "Perbill",
     },
-<<<<<<< HEAD
-    /** Lookup455: pallet_configuration::pallet::Error<T> */
+    /** Lookup456: pallet_configuration::pallet::Error<T> */
     PalletConfigurationError: {
         _enum: ["InvalidNewValue"],
     },
-    /** Lookup456: dp_collator_assignment::AssignedCollators<sp_core::crypto::AccountId32> */
-=======
-    /** Lookup422: pallet_configuration::pallet::Error<T> */
-    PalletConfigurationError: {
-        _enum: ["InvalidNewValue"],
-    },
-    /** Lookup423: dp_collator_assignment::AssignedCollators<sp_core::crypto::AccountId32> */
->>>>>>> 302abde9
+    /** Lookup457: dp_collator_assignment::AssignedCollators<sp_core::crypto::AccountId32> */
     DpCollatorAssignmentAssignedCollatorsAccountId32: {
         orchestratorChain: "Vec<AccountId32>",
         containerChains: "BTreeMap<u32, Vec<AccountId32>>",
     },
-<<<<<<< HEAD
-    /** Lookup461: pallet_author_noting::pallet::ContainerChainBlockInfo<T> */
-    PalletAuthorNotingContainerChainBlockInfo: {
-=======
-    /** Lookup428: tp_traits::ContainerChainBlockInfo<sp_core::crypto::AccountId32> */
+    /** Lookup462: tp_traits::ContainerChainBlockInfo<sp_core::crypto::AccountId32> */
     TpTraitsContainerChainBlockInfo: {
->>>>>>> 302abde9
         blockNumber: "u32",
         author: "AccountId32",
         latestSlotNumber: "u64",
     },
-<<<<<<< HEAD
-    /** Lookup462: pallet_author_noting::pallet::Error<T> */
-=======
-    /** Lookup429: pallet_author_noting::pallet::Error<T> */
->>>>>>> 302abde9
+    /** Lookup463: pallet_author_noting::pallet::Error<T> */
     PalletAuthorNotingError: {
         _enum: [
             "FailedReading",
@@ -4296,46 +4126,26 @@
             "NonAuraDigest",
         ],
     },
-<<<<<<< HEAD
-    /** Lookup463: dp_collator_assignment::AssignedCollators<nimbus_primitives::nimbus_crypto::Public> */
-=======
-    /** Lookup430: dp_collator_assignment::AssignedCollators<nimbus_primitives::nimbus_crypto::Public> */
->>>>>>> 302abde9
+    /** Lookup464: dp_collator_assignment::AssignedCollators<nimbus_primitives::nimbus_crypto::Public> */
     DpCollatorAssignmentAssignedCollatorsPublic: {
         orchestratorChain: "Vec<NimbusPrimitivesNimbusCryptoPublic>",
         containerChains: "BTreeMap<u32, Vec<NimbusPrimitivesNimbusCryptoPublic>>",
     },
-<<<<<<< HEAD
-    /** Lookup468: pallet_services_payment::pallet::Error<T> */
+    /** Lookup469: pallet_services_payment::pallet::Error<T> */
     PalletServicesPaymentError: {
         _enum: ["InsufficientFundsToPurchaseCredits", "InsufficientCredits", "CreditPriceTooExpensive"],
     },
-    /** Lookup469: pallet_data_preservers::pallet::RegisteredProfile<T> */
-=======
-    /** Lookup435: pallet_services_payment::pallet::Error<T> */
-    PalletServicesPaymentError: {
-        _enum: ["InsufficientFundsToPurchaseCredits", "InsufficientCredits", "CreditPriceTooExpensive"],
-    },
-    /** Lookup436: pallet_data_preservers::pallet::RegisteredProfile<T> */
->>>>>>> 302abde9
+    /** Lookup470: pallet_data_preservers::pallet::RegisteredProfile<T> */
     PalletDataPreserversRegisteredProfile: {
         account: "AccountId32",
         deposit: "u128",
         profile: "PalletDataPreserversProfile",
     },
-<<<<<<< HEAD
-    /** Lookup470: pallet_data_preservers::pallet::Error<T> */
+    /** Lookup471: pallet_data_preservers::pallet::Error<T> */
     PalletDataPreserversError: {
         _enum: ["NoBootNodes", "UnknownProfileId", "NextProfileIdShouldBeAvailable"],
     },
-    /** Lookup472: pallet_invulnerables::pallet::Error<T> */
-=======
-    /** Lookup437: pallet_data_preservers::pallet::Error<T> */
-    PalletDataPreserversError: {
-        _enum: ["NoBootNodes", "UnknownProfileId", "NextProfileIdShouldBeAvailable"],
-    },
-    /** Lookup439: pallet_invulnerables::pallet::Error<T> */
->>>>>>> 302abde9
+    /** Lookup473: pallet_invulnerables::pallet::Error<T> */
     PalletInvulnerablesError: {
         _enum: [
             "TooManyInvulnerables",
@@ -4345,40 +4155,22 @@
             "UnableToDeriveCollatorId",
         ],
     },
-<<<<<<< HEAD
-    /** Lookup477: sp_core::crypto::KeyTypeId */
+    /** Lookup478: sp_core::crypto::KeyTypeId */
     SpCoreCryptoKeyTypeId: "[u8;4]",
-    /** Lookup478: pallet_session::pallet::Error<T> */
+    /** Lookup479: pallet_session::pallet::Error<T> */
     PalletSessionError: {
         _enum: ["InvalidProof", "NoAssociatedValidatorId", "DuplicatedKey", "NoKeys", "NoAccount"],
     },
-    /** Lookup482: pallet_author_inherent::pallet::Error<T> */
+    /** Lookup483: pallet_author_inherent::pallet::Error<T> */
     PalletAuthorInherentError: {
         _enum: ["AuthorAlreadySet", "NoAccountId", "CannotBeAuthor"],
     },
-    /** Lookup484: pallet_pooled_staking::candidate::EligibleCandidate<sp_core::crypto::AccountId32, S> */
-=======
-    /** Lookup444: sp_core::crypto::KeyTypeId */
-    SpCoreCryptoKeyTypeId: "[u8;4]",
-    /** Lookup445: pallet_session::pallet::Error<T> */
-    PalletSessionError: {
-        _enum: ["InvalidProof", "NoAssociatedValidatorId", "DuplicatedKey", "NoKeys", "NoAccount"],
-    },
-    /** Lookup449: pallet_author_inherent::pallet::Error<T> */
-    PalletAuthorInherentError: {
-        _enum: ["AuthorAlreadySet", "NoAccountId", "CannotBeAuthor"],
-    },
-    /** Lookup451: pallet_pooled_staking::candidate::EligibleCandidate<sp_core::crypto::AccountId32, S> */
->>>>>>> 302abde9
+    /** Lookup485: pallet_pooled_staking::candidate::EligibleCandidate<sp_core::crypto::AccountId32, S> */
     PalletPooledStakingCandidateEligibleCandidate: {
         candidate: "AccountId32",
         stake: "u128",
     },
-<<<<<<< HEAD
-    /** Lookup487: pallet_pooled_staking::pallet::PoolsKey<sp_core::crypto::AccountId32> */
-=======
-    /** Lookup454: pallet_pooled_staking::pallet::PoolsKey<sp_core::crypto::AccountId32> */
->>>>>>> 302abde9
+    /** Lookup488: pallet_pooled_staking::pallet::PoolsKey<sp_core::crypto::AccountId32> */
     PalletPooledStakingPoolsKey: {
         _enum: {
             CandidateTotalStake: "Null",
@@ -4420,11 +4212,7 @@
             },
         },
     },
-<<<<<<< HEAD
-    /** Lookup489: pallet_pooled_staking::pallet::Error<T> */
-=======
-    /** Lookup456: pallet_pooled_staking::pallet::Error<T> */
->>>>>>> 302abde9
+    /** Lookup490: pallet_pooled_staking::pallet::Error<T> */
     PalletPooledStakingError: {
         _enum: {
             InvalidPalletSetting: "Null",
@@ -4443,31 +4231,19 @@
             SwapResultsInZeroShares: "Null",
         },
     },
-<<<<<<< HEAD
-    /** Lookup490: pallet_inflation_rewards::pallet::ChainsToRewardValue<T> */
-=======
-    /** Lookup457: pallet_inflation_rewards::pallet::ChainsToRewardValue<T> */
->>>>>>> 302abde9
+    /** Lookup491: pallet_inflation_rewards::pallet::ChainsToRewardValue<T> */
     PalletInflationRewardsChainsToRewardValue: {
         paraIds: "Vec<u32>",
         rewardsPerChain: "u128",
     },
-<<<<<<< HEAD
-    /** Lookup491: pallet_treasury::Proposal<sp_core::crypto::AccountId32, Balance> */
-=======
-    /** Lookup458: pallet_treasury::Proposal<sp_core::crypto::AccountId32, Balance> */
->>>>>>> 302abde9
+    /** Lookup492: pallet_treasury::Proposal<sp_core::crypto::AccountId32, Balance> */
     PalletTreasuryProposal: {
         proposer: "AccountId32",
         value: "u128",
         beneficiary: "AccountId32",
         bond: "u128",
     },
-<<<<<<< HEAD
-    /** Lookup493: pallet_treasury::SpendStatus<AssetKind, AssetBalance, sp_core::crypto::AccountId32, BlockNumber, PaymentId> */
-=======
-    /** Lookup460: pallet_treasury::SpendStatus<AssetKind, AssetBalance, sp_core::crypto::AccountId32, BlockNumber, PaymentId> */
->>>>>>> 302abde9
+    /** Lookup494: pallet_treasury::SpendStatus<AssetKind, AssetBalance, sp_core::crypto::AccountId32, BlockNumber, PaymentId> */
     PalletTreasurySpendStatus: {
         assetKind: "Null",
         amount: "u128",
@@ -4476,11 +4252,7 @@
         expireAt: "u32",
         status: "PalletTreasuryPaymentState",
     },
-<<<<<<< HEAD
-    /** Lookup494: pallet_treasury::PaymentState<Id> */
-=======
-    /** Lookup461: pallet_treasury::PaymentState<Id> */
->>>>>>> 302abde9
+    /** Lookup495: pallet_treasury::PaymentState<Id> */
     PalletTreasuryPaymentState: {
         _enum: {
             Pending: "Null",
@@ -4490,15 +4262,9 @@
             Failed: "Null",
         },
     },
-<<<<<<< HEAD
-    /** Lookup496: frame_support::PalletId */
+    /** Lookup497: frame_support::PalletId */
     FrameSupportPalletId: "[u8;8]",
-    /** Lookup497: pallet_treasury::pallet::Error<T, I> */
-=======
-    /** Lookup463: frame_support::PalletId */
-    FrameSupportPalletId: "[u8;8]",
-    /** Lookup464: pallet_treasury::pallet::Error<T, I> */
->>>>>>> 302abde9
+    /** Lookup498: pallet_treasury::pallet::Error<T, I> */
     PalletTreasuryError: {
         _enum: [
             "InsufficientProposersBalance",
@@ -4515,11 +4281,7 @@
             "Inconclusive",
         ],
     },
-<<<<<<< HEAD
-    /** Lookup501: cumulus_pallet_xcmp_queue::OutboundChannelDetails */
-=======
-    /** Lookup468: cumulus_pallet_xcmp_queue::OutboundChannelDetails */
->>>>>>> 302abde9
+    /** Lookup502: cumulus_pallet_xcmp_queue::OutboundChannelDetails */
     CumulusPalletXcmpQueueOutboundChannelDetails: {
         recipient: "u32",
         state: "CumulusPalletXcmpQueueOutboundState",
@@ -4527,37 +4289,21 @@
         firstIndex: "u16",
         lastIndex: "u16",
     },
-<<<<<<< HEAD
-    /** Lookup502: cumulus_pallet_xcmp_queue::OutboundState */
+    /** Lookup503: cumulus_pallet_xcmp_queue::OutboundState */
     CumulusPalletXcmpQueueOutboundState: {
         _enum: ["Ok", "Suspended"],
     },
-    /** Lookup504: cumulus_pallet_xcmp_queue::QueueConfigData */
-=======
-    /** Lookup469: cumulus_pallet_xcmp_queue::OutboundState */
-    CumulusPalletXcmpQueueOutboundState: {
-        _enum: ["Ok", "Suspended"],
-    },
-    /** Lookup471: cumulus_pallet_xcmp_queue::QueueConfigData */
->>>>>>> 302abde9
+    /** Lookup505: cumulus_pallet_xcmp_queue::QueueConfigData */
     CumulusPalletXcmpQueueQueueConfigData: {
         suspendThreshold: "u32",
         dropThreshold: "u32",
         resumeThreshold: "u32",
     },
-<<<<<<< HEAD
-    /** Lookup505: cumulus_pallet_xcmp_queue::pallet::Error<T> */
+    /** Lookup506: cumulus_pallet_xcmp_queue::pallet::Error<T> */
     CumulusPalletXcmpQueueError: {
         _enum: ["BadQueueConfig", "AlreadySuspended", "AlreadyResumed"],
     },
-    /** Lookup506: cumulus_pallet_dmp_queue::pallet::MigrationState */
-=======
-    /** Lookup472: cumulus_pallet_xcmp_queue::pallet::Error<T> */
-    CumulusPalletXcmpQueueError: {
-        _enum: ["BadQueueConfig", "AlreadySuspended", "AlreadyResumed"],
-    },
-    /** Lookup473: cumulus_pallet_dmp_queue::pallet::MigrationState */
->>>>>>> 302abde9
+    /** Lookup507: cumulus_pallet_dmp_queue::pallet::MigrationState */
     CumulusPalletDmpQueueMigrationState: {
         _enum: {
             NotStarted: "Null",
@@ -4575,11 +4321,7 @@
             Completed: "Null",
         },
     },
-<<<<<<< HEAD
-    /** Lookup509: pallet_xcm::pallet::QueryStatus<BlockNumber> */
-=======
-    /** Lookup476: pallet_xcm::pallet::QueryStatus<BlockNumber> */
->>>>>>> 302abde9
+    /** Lookup510: pallet_xcm::pallet::QueryStatus<BlockNumber> */
     PalletXcmQueryStatus: {
         _enum: {
             Pending: {
@@ -4598,11 +4340,7 @@
             },
         },
     },
-<<<<<<< HEAD
-    /** Lookup513: xcm::VersionedResponse */
-=======
-    /** Lookup480: xcm::VersionedResponse */
->>>>>>> 302abde9
+    /** Lookup514: xcm::VersionedResponse */
     XcmVersionedResponse: {
         _enum: {
             __Unused0: "Null",
@@ -4612,11 +4350,7 @@
             V4: "StagingXcmV4Response",
         },
     },
-<<<<<<< HEAD
-    /** Lookup519: pallet_xcm::pallet::VersionMigrationStage */
-=======
-    /** Lookup486: pallet_xcm::pallet::VersionMigrationStage */
->>>>>>> 302abde9
+    /** Lookup520: pallet_xcm::pallet::VersionMigrationStage */
     PalletXcmVersionMigrationStage: {
         _enum: {
             MigrateSupportedVersion: "Null",
@@ -4625,31 +4359,14 @@
             MigrateAndNotifyOldTargets: "Null",
         },
     },
-<<<<<<< HEAD
-    /** Lookup521: pallet_xcm::pallet::RemoteLockedFungibleRecord<ConsumerIdentifier, MaxConsumers> */
-=======
-    /** Lookup488: xcm::VersionedAssetId */
-    XcmVersionedAssetId: {
-        _enum: {
-            __Unused0: "Null",
-            __Unused1: "Null",
-            __Unused2: "Null",
-            V3: "XcmV3MultiassetAssetId",
-        },
-    },
-    /** Lookup489: pallet_xcm::pallet::RemoteLockedFungibleRecord<ConsumerIdentifier, MaxConsumers> */
->>>>>>> 302abde9
+    /** Lookup522: pallet_xcm::pallet::RemoteLockedFungibleRecord<ConsumerIdentifier, MaxConsumers> */
     PalletXcmRemoteLockedFungibleRecord: {
         amount: "u128",
         owner: "XcmVersionedLocation",
         locker: "XcmVersionedLocation",
         consumers: "Vec<(Null,u128)>",
     },
-<<<<<<< HEAD
-    /** Lookup528: pallet_xcm::pallet::Error<T> */
-=======
-    /** Lookup496: pallet_xcm::pallet::Error<T> */
->>>>>>> 302abde9
+    /** Lookup529: pallet_xcm::pallet::Error<T> */
     PalletXcmError: {
         _enum: [
             "Unreachable",
@@ -4679,11 +4396,7 @@
             "LocalExecutionIncomplete",
         ],
     },
-<<<<<<< HEAD
-    /** Lookup529: pallet_assets::types::AssetDetails<Balance, sp_core::crypto::AccountId32, DepositBalance> */
-=======
-    /** Lookup497: pallet_assets::types::AssetDetails<Balance, sp_core::crypto::AccountId32, DepositBalance> */
->>>>>>> 302abde9
+    /** Lookup530: pallet_assets::types::AssetDetails<Balance, sp_core::crypto::AccountId32, DepositBalance> */
     PalletAssetsAssetDetails: {
         owner: "AccountId32",
         issuer: "AccountId32",
@@ -4698,38 +4411,22 @@
         approvals: "u32",
         status: "PalletAssetsAssetStatus",
     },
-<<<<<<< HEAD
-    /** Lookup530: pallet_assets::types::AssetStatus */
+    /** Lookup531: pallet_assets::types::AssetStatus */
     PalletAssetsAssetStatus: {
         _enum: ["Live", "Frozen", "Destroying"],
     },
-    /** Lookup532: pallet_assets::types::AssetAccount<Balance, DepositBalance, Extra, sp_core::crypto::AccountId32> */
-=======
-    /** Lookup498: pallet_assets::types::AssetStatus */
-    PalletAssetsAssetStatus: {
-        _enum: ["Live", "Frozen", "Destroying"],
-    },
-    /** Lookup500: pallet_assets::types::AssetAccount<Balance, DepositBalance, Extra, sp_core::crypto::AccountId32> */
->>>>>>> 302abde9
+    /** Lookup533: pallet_assets::types::AssetAccount<Balance, DepositBalance, Extra, sp_core::crypto::AccountId32> */
     PalletAssetsAssetAccount: {
         balance: "u128",
         status: "PalletAssetsAccountStatus",
         reason: "PalletAssetsExistenceReason",
         extra: "Null",
     },
-<<<<<<< HEAD
-    /** Lookup533: pallet_assets::types::AccountStatus */
+    /** Lookup534: pallet_assets::types::AccountStatus */
     PalletAssetsAccountStatus: {
         _enum: ["Liquid", "Frozen", "Blocked"],
     },
-    /** Lookup534: pallet_assets::types::ExistenceReason<Balance, sp_core::crypto::AccountId32> */
-=======
-    /** Lookup501: pallet_assets::types::AccountStatus */
-    PalletAssetsAccountStatus: {
-        _enum: ["Liquid", "Frozen", "Blocked"],
-    },
-    /** Lookup502: pallet_assets::types::ExistenceReason<Balance, sp_core::crypto::AccountId32> */
->>>>>>> 302abde9
+    /** Lookup535: pallet_assets::types::ExistenceReason<Balance, sp_core::crypto::AccountId32> */
     PalletAssetsExistenceReason: {
         _enum: {
             Consumer: "Null",
@@ -4739,20 +4436,12 @@
             DepositFrom: "(AccountId32,u128)",
         },
     },
-<<<<<<< HEAD
-    /** Lookup536: pallet_assets::types::Approval<Balance, DepositBalance> */
-=======
-    /** Lookup504: pallet_assets::types::Approval<Balance, DepositBalance> */
->>>>>>> 302abde9
+    /** Lookup537: pallet_assets::types::Approval<Balance, DepositBalance> */
     PalletAssetsApproval: {
         amount: "u128",
         deposit: "u128",
     },
-<<<<<<< HEAD
-    /** Lookup537: pallet_assets::types::AssetMetadata<DepositBalance, bounded_collections::bounded_vec::BoundedVec<T, S>> */
-=======
-    /** Lookup505: pallet_assets::types::AssetMetadata<DepositBalance, bounded_collections::bounded_vec::BoundedVec<T, S>> */
->>>>>>> 302abde9
+    /** Lookup538: pallet_assets::types::AssetMetadata<DepositBalance, bounded_collections::bounded_vec::BoundedVec<T, S>> */
     PalletAssetsAssetMetadata: {
         deposit: "u128",
         name: "Bytes",
@@ -4760,11 +4449,7 @@
         decimals: "u8",
         isFrozen: "bool",
     },
-<<<<<<< HEAD
-    /** Lookup539: pallet_assets::pallet::Error<T, I> */
-=======
-    /** Lookup507: pallet_assets::pallet::Error<T, I> */
->>>>>>> 302abde9
+    /** Lookup540: pallet_assets::pallet::Error<T, I> */
     PalletAssetsError: {
         _enum: [
             "BalanceLow",
@@ -4789,27 +4474,15 @@
             "CallbackFailed",
         ],
     },
-<<<<<<< HEAD
-    /** Lookup540: pallet_foreign_asset_creator::pallet::Error<T> */
+    /** Lookup541: pallet_foreign_asset_creator::pallet::Error<T> */
     PalletForeignAssetCreatorError: {
         _enum: ["AssetAlreadyExists", "AssetDoesNotExist"],
     },
-    /** Lookup541: pallet_asset_rate::pallet::Error<T> */
+    /** Lookup542: pallet_asset_rate::pallet::Error<T> */
     PalletAssetRateError: {
         _enum: ["UnknownAssetKind", "AlreadyExists", "Overflow"],
     },
-    /** Lookup542: pallet_message_queue::BookState<cumulus_primitives_core::AggregateMessageOrigin> */
-=======
-    /** Lookup508: pallet_foreign_asset_creator::pallet::Error<T> */
-    PalletForeignAssetCreatorError: {
-        _enum: ["AssetAlreadyExists", "AssetDoesNotExist"],
-    },
-    /** Lookup509: pallet_asset_rate::pallet::Error<T> */
-    PalletAssetRateError: {
-        _enum: ["UnknownAssetKind", "AlreadyExists", "Overflow"],
-    },
-    /** Lookup510: pallet_message_queue::BookState<cumulus_primitives_core::AggregateMessageOrigin> */
->>>>>>> 302abde9
+    /** Lookup543: pallet_message_queue::BookState<cumulus_primitives_core::AggregateMessageOrigin> */
     PalletMessageQueueBookState: {
         _alias: {
             size_: "size",
@@ -4821,20 +4494,12 @@
         messageCount: "u64",
         size_: "u64",
     },
-<<<<<<< HEAD
-    /** Lookup544: pallet_message_queue::Neighbours<cumulus_primitives_core::AggregateMessageOrigin> */
-=======
-    /** Lookup512: pallet_message_queue::Neighbours<cumulus_primitives_core::AggregateMessageOrigin> */
->>>>>>> 302abde9
+    /** Lookup545: pallet_message_queue::Neighbours<cumulus_primitives_core::AggregateMessageOrigin> */
     PalletMessageQueueNeighbours: {
         prev: "CumulusPrimitivesCoreAggregateMessageOrigin",
         next: "CumulusPrimitivesCoreAggregateMessageOrigin",
     },
-<<<<<<< HEAD
-    /** Lookup546: pallet_message_queue::Page<Size, HeapSize> */
-=======
-    /** Lookup514: pallet_message_queue::Page<Size, HeapSize> */
->>>>>>> 302abde9
+    /** Lookup547: pallet_message_queue::Page<Size, HeapSize> */
     PalletMessageQueuePage: {
         remaining: "u32",
         remainingSize: "u32",
@@ -4843,11 +4508,7 @@
         last: "u32",
         heap: "Bytes",
     },
-<<<<<<< HEAD
-    /** Lookup548: pallet_message_queue::pallet::Error<T> */
-=======
-    /** Lookup516: pallet_message_queue::pallet::Error<T> */
->>>>>>> 302abde9
+    /** Lookup549: pallet_message_queue::pallet::Error<T> */
     PalletMessageQueueError: {
         _enum: [
             "NotReapable",
@@ -4861,21 +4522,13 @@
             "RecursiveDisallowed",
         ],
     },
-<<<<<<< HEAD
-    /** Lookup549: pallet_xcm_core_buyer::InFlightCoreBuyingOrder<BN> */
-=======
-    /** Lookup517: pallet_xcm_core_buyer::InFlightCoreBuyingOrder<BN> */
->>>>>>> 302abde9
+    /** Lookup550: pallet_xcm_core_buyer::InFlightCoreBuyingOrder<BN> */
     PalletXcmCoreBuyerInFlightCoreBuyingOrder: {
         paraId: "u32",
         queryId: "u64",
         ttl: "u32",
     },
-<<<<<<< HEAD
-    /** Lookup550: pallet_xcm_core_buyer::pallet::Error<T> */
-=======
-    /** Lookup518: pallet_xcm_core_buyer::pallet::Error<T> */
->>>>>>> 302abde9
+    /** Lookup551: pallet_xcm_core_buyer::pallet::Error<T> */
     PalletXcmCoreBuyerError: {
         _enum: [
             "InvalidProof",
@@ -4897,38 +4550,20 @@
             "InvalidCollatorSignature",
         ],
     },
-<<<<<<< HEAD
-    /** Lookup555: frame_system::extensions::check_non_zero_sender::CheckNonZeroSender<T> */
+    /** Lookup556: frame_system::extensions::check_non_zero_sender::CheckNonZeroSender<T> */
     FrameSystemExtensionsCheckNonZeroSender: "Null",
-    /** Lookup556: frame_system::extensions::check_spec_version::CheckSpecVersion<T> */
+    /** Lookup557: frame_system::extensions::check_spec_version::CheckSpecVersion<T> */
     FrameSystemExtensionsCheckSpecVersion: "Null",
-    /** Lookup557: frame_system::extensions::check_tx_version::CheckTxVersion<T> */
+    /** Lookup558: frame_system::extensions::check_tx_version::CheckTxVersion<T> */
     FrameSystemExtensionsCheckTxVersion: "Null",
-    /** Lookup558: frame_system::extensions::check_genesis::CheckGenesis<T> */
+    /** Lookup559: frame_system::extensions::check_genesis::CheckGenesis<T> */
     FrameSystemExtensionsCheckGenesis: "Null",
-    /** Lookup561: frame_system::extensions::check_nonce::CheckNonce<T> */
+    /** Lookup562: frame_system::extensions::check_nonce::CheckNonce<T> */
     FrameSystemExtensionsCheckNonce: "Compact<u32>",
-    /** Lookup562: frame_system::extensions::check_weight::CheckWeight<T> */
+    /** Lookup563: frame_system::extensions::check_weight::CheckWeight<T> */
     FrameSystemExtensionsCheckWeight: "Null",
-    /** Lookup563: pallet_transaction_payment::ChargeTransactionPayment<T> */
+    /** Lookup564: pallet_transaction_payment::ChargeTransactionPayment<T> */
     PalletTransactionPaymentChargeTransactionPayment: "Compact<u128>",
-    /** Lookup564: dancebox_runtime::Runtime */
-=======
-    /** Lookup523: frame_system::extensions::check_non_zero_sender::CheckNonZeroSender<T> */
-    FrameSystemExtensionsCheckNonZeroSender: "Null",
-    /** Lookup524: frame_system::extensions::check_spec_version::CheckSpecVersion<T> */
-    FrameSystemExtensionsCheckSpecVersion: "Null",
-    /** Lookup525: frame_system::extensions::check_tx_version::CheckTxVersion<T> */
-    FrameSystemExtensionsCheckTxVersion: "Null",
-    /** Lookup526: frame_system::extensions::check_genesis::CheckGenesis<T> */
-    FrameSystemExtensionsCheckGenesis: "Null",
-    /** Lookup529: frame_system::extensions::check_nonce::CheckNonce<T> */
-    FrameSystemExtensionsCheckNonce: "Compact<u32>",
-    /** Lookup530: frame_system::extensions::check_weight::CheckWeight<T> */
-    FrameSystemExtensionsCheckWeight: "Null",
-    /** Lookup531: pallet_transaction_payment::ChargeTransactionPayment<T> */
-    PalletTransactionPaymentChargeTransactionPayment: "Compact<u128>",
-    /** Lookup532: dancebox_runtime::Runtime */
->>>>>>> 302abde9
+    /** Lookup565: dancebox_runtime::Runtime */
     DanceboxRuntimeRuntime: "Null",
 };