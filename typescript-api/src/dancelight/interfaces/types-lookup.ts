// Auto-generated via `yarn polkadot-types-from-defs`, do not edit
/* eslint-disable */

// import type lookup before we augment - in some environments
// this is required to allow for ambient/previous definitions
import "@polkadot/types/lookup";

import type { Data } from "@polkadot/types";
import type {
    BTreeMap,
    BTreeSet,
    BitVec,
    Bytes,
    Compact,
    Enum,
    Null,
    Option,
    Result,
    Struct,
    Text,
    U8aFixed,
    Vec,
    bool,
    i32,
    i64,
    u128,
    u16,
    u32,
    u64,
    u8,
} from "@polkadot/types-codec";
import type { ITuple } from "@polkadot/types-codec/types";
import type { Vote } from "@polkadot/types/interfaces/elections";
import type { AccountId32, Call, H256, MultiAddress, Perbill } from "@polkadot/types/interfaces/runtime";
import type { Event } from "@polkadot/types/interfaces/system";

declare module "@polkadot/types/lookup" {
    /** @name FrameSystemAccountInfo (3) */
    interface FrameSystemAccountInfo extends Struct {
        readonly nonce: u32;
        readonly consumers: u32;
        readonly providers: u32;
        readonly sufficients: u32;
        readonly data: PalletBalancesAccountData;
    }

    /** @name PalletBalancesAccountData (5) */
    interface PalletBalancesAccountData extends Struct {
        readonly free: u128;
        readonly reserved: u128;
        readonly frozen: u128;
        readonly flags: u128;
    }

    /** @name FrameSupportDispatchPerDispatchClassWeight (9) */
    interface FrameSupportDispatchPerDispatchClassWeight extends Struct {
        readonly normal: SpWeightsWeightV2Weight;
        readonly operational: SpWeightsWeightV2Weight;
        readonly mandatory: SpWeightsWeightV2Weight;
    }

    /** @name SpWeightsWeightV2Weight (10) */
    interface SpWeightsWeightV2Weight extends Struct {
        readonly refTime: Compact<u64>;
        readonly proofSize: Compact<u64>;
    }

    /** @name SpRuntimeDigest (15) */
    interface SpRuntimeDigest extends Struct {
        readonly logs: Vec<SpRuntimeDigestDigestItem>;
    }

    /** @name SpRuntimeDigestDigestItem (17) */
    interface SpRuntimeDigestDigestItem extends Enum {
        readonly isOther: boolean;
        readonly asOther: Bytes;
        readonly isConsensus: boolean;
        readonly asConsensus: ITuple<[U8aFixed, Bytes]>;
        readonly isSeal: boolean;
        readonly asSeal: ITuple<[U8aFixed, Bytes]>;
        readonly isPreRuntime: boolean;
        readonly asPreRuntime: ITuple<[U8aFixed, Bytes]>;
        readonly isRuntimeEnvironmentUpdated: boolean;
        readonly type: "Other" | "Consensus" | "Seal" | "PreRuntime" | "RuntimeEnvironmentUpdated";
    }

    /** @name FrameSystemEventRecord (20) */
    interface FrameSystemEventRecord extends Struct {
        readonly phase: FrameSystemPhase;
        readonly event: Event;
        readonly topics: Vec<H256>;
    }

    /** @name FrameSystemEvent (22) */
    interface FrameSystemEvent extends Enum {
        readonly isExtrinsicSuccess: boolean;
        readonly asExtrinsicSuccess: {
            readonly dispatchInfo: FrameSupportDispatchDispatchInfo;
        } & Struct;
        readonly isExtrinsicFailed: boolean;
        readonly asExtrinsicFailed: {
            readonly dispatchError: SpRuntimeDispatchError;
            readonly dispatchInfo: FrameSupportDispatchDispatchInfo;
        } & Struct;
        readonly isCodeUpdated: boolean;
        readonly isNewAccount: boolean;
        readonly asNewAccount: {
            readonly account: AccountId32;
        } & Struct;
        readonly isKilledAccount: boolean;
        readonly asKilledAccount: {
            readonly account: AccountId32;
        } & Struct;
        readonly isRemarked: boolean;
        readonly asRemarked: {
            readonly sender: AccountId32;
            readonly hash_: H256;
        } & Struct;
        readonly isUpgradeAuthorized: boolean;
        readonly asUpgradeAuthorized: {
            readonly codeHash: H256;
            readonly checkVersion: bool;
        } & Struct;
        readonly type:
            | "ExtrinsicSuccess"
            | "ExtrinsicFailed"
            | "CodeUpdated"
            | "NewAccount"
            | "KilledAccount"
            | "Remarked"
            | "UpgradeAuthorized";
    }

    /** @name FrameSupportDispatchDispatchInfo (23) */
    interface FrameSupportDispatchDispatchInfo extends Struct {
        readonly weight: SpWeightsWeightV2Weight;
        readonly class: FrameSupportDispatchDispatchClass;
        readonly paysFee: FrameSupportDispatchPays;
    }

    /** @name FrameSupportDispatchDispatchClass (24) */
    interface FrameSupportDispatchDispatchClass extends Enum {
        readonly isNormal: boolean;
        readonly isOperational: boolean;
        readonly isMandatory: boolean;
        readonly type: "Normal" | "Operational" | "Mandatory";
    }

    /** @name FrameSupportDispatchPays (25) */
    interface FrameSupportDispatchPays extends Enum {
        readonly isYes: boolean;
        readonly isNo: boolean;
        readonly type: "Yes" | "No";
    }

    /** @name SpRuntimeDispatchError (26) */
    interface SpRuntimeDispatchError extends Enum {
        readonly isOther: boolean;
        readonly isCannotLookup: boolean;
        readonly isBadOrigin: boolean;
        readonly isModule: boolean;
        readonly asModule: SpRuntimeModuleError;
        readonly isConsumerRemaining: boolean;
        readonly isNoProviders: boolean;
        readonly isTooManyConsumers: boolean;
        readonly isToken: boolean;
        readonly asToken: SpRuntimeTokenError;
        readonly isArithmetic: boolean;
        readonly asArithmetic: SpArithmeticArithmeticError;
        readonly isTransactional: boolean;
        readonly asTransactional: SpRuntimeTransactionalError;
        readonly isExhausted: boolean;
        readonly isCorruption: boolean;
        readonly isUnavailable: boolean;
        readonly isRootNotAllowed: boolean;
        readonly type:
            | "Other"
            | "CannotLookup"
            | "BadOrigin"
            | "Module"
            | "ConsumerRemaining"
            | "NoProviders"
            | "TooManyConsumers"
            | "Token"
            | "Arithmetic"
            | "Transactional"
            | "Exhausted"
            | "Corruption"
            | "Unavailable"
            | "RootNotAllowed";
    }

    /** @name SpRuntimeModuleError (27) */
    interface SpRuntimeModuleError extends Struct {
        readonly index: u8;
        readonly error: U8aFixed;
    }

    /** @name SpRuntimeTokenError (28) */
    interface SpRuntimeTokenError extends Enum {
        readonly isFundsUnavailable: boolean;
        readonly isOnlyProvider: boolean;
        readonly isBelowMinimum: boolean;
        readonly isCannotCreate: boolean;
        readonly isUnknownAsset: boolean;
        readonly isFrozen: boolean;
        readonly isUnsupported: boolean;
        readonly isCannotCreateHold: boolean;
        readonly isNotExpendable: boolean;
        readonly isBlocked: boolean;
        readonly type:
            | "FundsUnavailable"
            | "OnlyProvider"
            | "BelowMinimum"
            | "CannotCreate"
            | "UnknownAsset"
            | "Frozen"
            | "Unsupported"
            | "CannotCreateHold"
            | "NotExpendable"
            | "Blocked";
    }

    /** @name SpArithmeticArithmeticError (29) */
    interface SpArithmeticArithmeticError extends Enum {
        readonly isUnderflow: boolean;
        readonly isOverflow: boolean;
        readonly isDivisionByZero: boolean;
        readonly type: "Underflow" | "Overflow" | "DivisionByZero";
    }

    /** @name SpRuntimeTransactionalError (30) */
    interface SpRuntimeTransactionalError extends Enum {
        readonly isLimitReached: boolean;
        readonly isNoLayer: boolean;
        readonly type: "LimitReached" | "NoLayer";
    }

    /** @name PalletBalancesEvent (31) */
    interface PalletBalancesEvent extends Enum {
        readonly isEndowed: boolean;
        readonly asEndowed: {
            readonly account: AccountId32;
            readonly freeBalance: u128;
        } & Struct;
        readonly isDustLost: boolean;
        readonly asDustLost: {
            readonly account: AccountId32;
            readonly amount: u128;
        } & Struct;
        readonly isTransfer: boolean;
        readonly asTransfer: {
            readonly from: AccountId32;
            readonly to: AccountId32;
            readonly amount: u128;
        } & Struct;
        readonly isBalanceSet: boolean;
        readonly asBalanceSet: {
            readonly who: AccountId32;
            readonly free: u128;
        } & Struct;
        readonly isReserved: boolean;
        readonly asReserved: {
            readonly who: AccountId32;
            readonly amount: u128;
        } & Struct;
        readonly isUnreserved: boolean;
        readonly asUnreserved: {
            readonly who: AccountId32;
            readonly amount: u128;
        } & Struct;
        readonly isReserveRepatriated: boolean;
        readonly asReserveRepatriated: {
            readonly from: AccountId32;
            readonly to: AccountId32;
            readonly amount: u128;
            readonly destinationStatus: FrameSupportTokensMiscBalanceStatus;
        } & Struct;
        readonly isDeposit: boolean;
        readonly asDeposit: {
            readonly who: AccountId32;
            readonly amount: u128;
        } & Struct;
        readonly isWithdraw: boolean;
        readonly asWithdraw: {
            readonly who: AccountId32;
            readonly amount: u128;
        } & Struct;
        readonly isSlashed: boolean;
        readonly asSlashed: {
            readonly who: AccountId32;
            readonly amount: u128;
        } & Struct;
        readonly isMinted: boolean;
        readonly asMinted: {
            readonly who: AccountId32;
            readonly amount: u128;
        } & Struct;
        readonly isBurned: boolean;
        readonly asBurned: {
            readonly who: AccountId32;
            readonly amount: u128;
        } & Struct;
        readonly isSuspended: boolean;
        readonly asSuspended: {
            readonly who: AccountId32;
            readonly amount: u128;
        } & Struct;
        readonly isRestored: boolean;
        readonly asRestored: {
            readonly who: AccountId32;
            readonly amount: u128;
        } & Struct;
        readonly isUpgraded: boolean;
        readonly asUpgraded: {
            readonly who: AccountId32;
        } & Struct;
        readonly isIssued: boolean;
        readonly asIssued: {
            readonly amount: u128;
        } & Struct;
        readonly isRescinded: boolean;
        readonly asRescinded: {
            readonly amount: u128;
        } & Struct;
        readonly isLocked: boolean;
        readonly asLocked: {
            readonly who: AccountId32;
            readonly amount: u128;
        } & Struct;
        readonly isUnlocked: boolean;
        readonly asUnlocked: {
            readonly who: AccountId32;
            readonly amount: u128;
        } & Struct;
        readonly isFrozen: boolean;
        readonly asFrozen: {
            readonly who: AccountId32;
            readonly amount: u128;
        } & Struct;
        readonly isThawed: boolean;
        readonly asThawed: {
            readonly who: AccountId32;
            readonly amount: u128;
        } & Struct;
        readonly isTotalIssuanceForced: boolean;
        readonly asTotalIssuanceForced: {
            readonly old: u128;
            readonly new_: u128;
        } & Struct;
        readonly type:
            | "Endowed"
            | "DustLost"
            | "Transfer"
            | "BalanceSet"
            | "Reserved"
            | "Unreserved"
            | "ReserveRepatriated"
            | "Deposit"
            | "Withdraw"
            | "Slashed"
            | "Minted"
            | "Burned"
            | "Suspended"
            | "Restored"
            | "Upgraded"
            | "Issued"
            | "Rescinded"
            | "Locked"
            | "Unlocked"
            | "Frozen"
            | "Thawed"
            | "TotalIssuanceForced";
    }

    /** @name FrameSupportTokensMiscBalanceStatus (32) */
    interface FrameSupportTokensMiscBalanceStatus extends Enum {
        readonly isFree: boolean;
        readonly isReserved: boolean;
        readonly type: "Free" | "Reserved";
    }

    /** @name PalletParametersEvent (33) */
    interface PalletParametersEvent extends Enum {
        readonly isUpdated: boolean;
        readonly asUpdated: {
            readonly key: DancelightRuntimeRuntimeParametersKey;
            readonly oldValue: Option<DancelightRuntimeRuntimeParametersValue>;
            readonly newValue: Option<DancelightRuntimeRuntimeParametersValue>;
        } & Struct;
        readonly type: "Updated";
    }

    /** @name DancelightRuntimeRuntimeParametersKey (34) */
    interface DancelightRuntimeRuntimeParametersKey extends Enum {
        readonly isPreimage: boolean;
        readonly asPreimage: DancelightRuntimeDynamicParamsPreimageParametersKey;
        readonly type: "Preimage";
    }

    /** @name DancelightRuntimeDynamicParamsPreimageParametersKey (35) */
    interface DancelightRuntimeDynamicParamsPreimageParametersKey extends Enum {
        readonly isBaseDeposit: boolean;
        readonly isByteDeposit: boolean;
        readonly type: "BaseDeposit" | "ByteDeposit";
    }

    /** @name DancelightRuntimeDynamicParamsPreimageBaseDeposit (36) */
    type DancelightRuntimeDynamicParamsPreimageBaseDeposit = Null;

    /** @name DancelightRuntimeDynamicParamsPreimageByteDeposit (37) */
    type DancelightRuntimeDynamicParamsPreimageByteDeposit = Null;

    /** @name DancelightRuntimeRuntimeParametersValue (39) */
    interface DancelightRuntimeRuntimeParametersValue extends Enum {
        readonly isPreimage: boolean;
        readonly asPreimage: DancelightRuntimeDynamicParamsPreimageParametersValue;
        readonly type: "Preimage";
    }

    /** @name DancelightRuntimeDynamicParamsPreimageParametersValue (40) */
    interface DancelightRuntimeDynamicParamsPreimageParametersValue extends Enum {
        readonly isBaseDeposit: boolean;
        readonly asBaseDeposit: u128;
        readonly isByteDeposit: boolean;
        readonly asByteDeposit: u128;
        readonly type: "BaseDeposit" | "ByteDeposit";
    }

    /** @name PalletTransactionPaymentEvent (41) */
    interface PalletTransactionPaymentEvent extends Enum {
        readonly isTransactionFeePaid: boolean;
        readonly asTransactionFeePaid: {
            readonly who: AccountId32;
            readonly actualFee: u128;
            readonly tip: u128;
        } & Struct;
        readonly type: "TransactionFeePaid";
    }

    /** @name PalletOffencesEvent (42) */
    interface PalletOffencesEvent extends Enum {
        readonly isOffence: boolean;
        readonly asOffence: {
            readonly kind: U8aFixed;
            readonly timeslot: Bytes;
        } & Struct;
        readonly type: "Offence";
    }

    /** @name PalletRegistrarEvent (44) */
    interface PalletRegistrarEvent extends Enum {
        readonly isParaIdRegistered: boolean;
        readonly asParaIdRegistered: {
            readonly paraId: u32;
        } & Struct;
        readonly isParaIdDeregistered: boolean;
        readonly asParaIdDeregistered: {
            readonly paraId: u32;
        } & Struct;
        readonly isParaIdValidForCollating: boolean;
        readonly asParaIdValidForCollating: {
            readonly paraId: u32;
        } & Struct;
        readonly isParaIdPaused: boolean;
        readonly asParaIdPaused: {
            readonly paraId: u32;
        } & Struct;
        readonly isParaIdUnpaused: boolean;
        readonly asParaIdUnpaused: {
            readonly paraId: u32;
        } & Struct;
        readonly isParathreadParamsChanged: boolean;
        readonly asParathreadParamsChanged: {
            readonly paraId: u32;
        } & Struct;
        readonly isParaManagerChanged: boolean;
        readonly asParaManagerChanged: {
            readonly paraId: u32;
            readonly managerAddress: AccountId32;
        } & Struct;
        readonly type:
            | "ParaIdRegistered"
            | "ParaIdDeregistered"
            | "ParaIdValidForCollating"
            | "ParaIdPaused"
            | "ParaIdUnpaused"
            | "ParathreadParamsChanged"
            | "ParaManagerChanged";
    }

    /** @name PalletInvulnerablesEvent (46) */
    interface PalletInvulnerablesEvent extends Enum {
        readonly isInvulnerableAdded: boolean;
        readonly asInvulnerableAdded: {
            readonly accountId: AccountId32;
        } & Struct;
        readonly isInvulnerableRemoved: boolean;
        readonly asInvulnerableRemoved: {
            readonly accountId: AccountId32;
        } & Struct;
        readonly type: "InvulnerableAdded" | "InvulnerableRemoved";
    }

    /** @name PalletCollatorAssignmentEvent (47) */
    interface PalletCollatorAssignmentEvent extends Enum {
        readonly isNewPendingAssignment: boolean;
        readonly asNewPendingAssignment: {
            readonly randomSeed: U8aFixed;
            readonly fullRotation: bool;
            readonly targetSession: u32;
        } & Struct;
        readonly type: "NewPendingAssignment";
    }

    /** @name PalletAuthorNotingEvent (48) */
    interface PalletAuthorNotingEvent extends Enum {
        readonly isLatestAuthorChanged: boolean;
        readonly asLatestAuthorChanged: {
            readonly paraId: u32;
            readonly blockNumber: u32;
            readonly newAuthor: AccountId32;
            readonly latestSlotNumber: u64;
        } & Struct;
        readonly isRemovedAuthorData: boolean;
        readonly asRemovedAuthorData: {
            readonly paraId: u32;
        } & Struct;
        readonly type: "LatestAuthorChanged" | "RemovedAuthorData";
    }

    /** @name PalletServicesPaymentEvent (50) */
    interface PalletServicesPaymentEvent extends Enum {
        readonly isCreditsPurchased: boolean;
        readonly asCreditsPurchased: {
            readonly paraId: u32;
            readonly payer: AccountId32;
            readonly credit: u128;
        } & Struct;
        readonly isBlockProductionCreditBurned: boolean;
        readonly asBlockProductionCreditBurned: {
            readonly paraId: u32;
            readonly creditsRemaining: u32;
        } & Struct;
        readonly isCollatorAssignmentCreditBurned: boolean;
        readonly asCollatorAssignmentCreditBurned: {
            readonly paraId: u32;
            readonly creditsRemaining: u32;
        } & Struct;
        readonly isCollatorAssignmentTipCollected: boolean;
        readonly asCollatorAssignmentTipCollected: {
            readonly paraId: u32;
            readonly payer: AccountId32;
            readonly tip: u128;
        } & Struct;
        readonly isBlockProductionCreditsSet: boolean;
        readonly asBlockProductionCreditsSet: {
            readonly paraId: u32;
            readonly credits: u32;
        } & Struct;
        readonly isRefundAddressUpdated: boolean;
        readonly asRefundAddressUpdated: {
            readonly paraId: u32;
            readonly refundAddress: Option<AccountId32>;
        } & Struct;
        readonly isMaxCorePriceUpdated: boolean;
        readonly asMaxCorePriceUpdated: {
            readonly paraId: u32;
            readonly maxCorePrice: Option<u128>;
        } & Struct;
        readonly isCollatorAssignmentCreditsSet: boolean;
        readonly asCollatorAssignmentCreditsSet: {
            readonly paraId: u32;
            readonly credits: u32;
        } & Struct;
        readonly type:
            | "CreditsPurchased"
            | "BlockProductionCreditBurned"
            | "CollatorAssignmentCreditBurned"
            | "CollatorAssignmentTipCollected"
            | "BlockProductionCreditsSet"
            | "RefundAddressUpdated"
            | "MaxCorePriceUpdated"
            | "CollatorAssignmentCreditsSet";
    }

    /** @name PalletDataPreserversEvent (53) */
    interface PalletDataPreserversEvent extends Enum {
        readonly isBootNodesChanged: boolean;
        readonly asBootNodesChanged: {
            readonly paraId: u32;
        } & Struct;
        readonly isProfileCreated: boolean;
        readonly asProfileCreated: {
            readonly account: AccountId32;
            readonly profileId: u64;
            readonly deposit: u128;
        } & Struct;
        readonly isProfileUpdated: boolean;
        readonly asProfileUpdated: {
            readonly profileId: u64;
            readonly oldDeposit: u128;
            readonly newDeposit: u128;
        } & Struct;
        readonly isProfileDeleted: boolean;
        readonly asProfileDeleted: {
            readonly profileId: u64;
            readonly releasedDeposit: u128;
        } & Struct;
        readonly isAssignmentStarted: boolean;
        readonly asAssignmentStarted: {
            readonly profileId: u64;
            readonly paraId: u32;
        } & Struct;
        readonly isAssignmentStopped: boolean;
        readonly asAssignmentStopped: {
            readonly profileId: u64;
            readonly paraId: u32;
        } & Struct;
        readonly type:
            | "BootNodesChanged"
            | "ProfileCreated"
            | "ProfileUpdated"
            | "ProfileDeleted"
            | "AssignmentStarted"
            | "AssignmentStopped";
    }

    /** @name PalletExternalValidatorsEvent (54) */
    interface PalletExternalValidatorsEvent extends Enum {
        readonly isWhitelistedValidatorAdded: boolean;
        readonly asWhitelistedValidatorAdded: {
            readonly accountId: AccountId32;
        } & Struct;
        readonly isWhitelistedValidatorRemoved: boolean;
        readonly asWhitelistedValidatorRemoved: {
            readonly accountId: AccountId32;
        } & Struct;
        readonly isNewEra: boolean;
        readonly asNewEra: {
            readonly era: u32;
        } & Struct;
        readonly isForceEra: boolean;
        readonly asForceEra: {
            readonly mode: PalletExternalValidatorsForcing;
        } & Struct;
        readonly type: "WhitelistedValidatorAdded" | "WhitelistedValidatorRemoved" | "NewEra" | "ForceEra";
    }

    /** @name PalletExternalValidatorsForcing (55) */
    interface PalletExternalValidatorsForcing extends Enum {
        readonly isNotForcing: boolean;
        readonly isForceNew: boolean;
        readonly isForceNone: boolean;
        readonly isForceAlways: boolean;
        readonly type: "NotForcing" | "ForceNew" | "ForceNone" | "ForceAlways";
    }

    /** @name PalletSessionEvent (56) */
    interface PalletSessionEvent extends Enum {
        readonly isNewSession: boolean;
        readonly asNewSession: {
            readonly sessionIndex: u32;
        } & Struct;
        readonly type: "NewSession";
    }

    /** @name PalletGrandpaEvent (57) */
    interface PalletGrandpaEvent extends Enum {
        readonly isNewAuthorities: boolean;
        readonly asNewAuthorities: {
            readonly authoritySet: Vec<ITuple<[SpConsensusGrandpaAppPublic, u64]>>;
        } & Struct;
        readonly isPaused: boolean;
        readonly isResumed: boolean;
        readonly type: "NewAuthorities" | "Paused" | "Resumed";
    }

    /** @name SpConsensusGrandpaAppPublic (60) */
    interface SpConsensusGrandpaAppPublic extends U8aFixed {}

    /** @name PalletInflationRewardsEvent (61) */
    interface PalletInflationRewardsEvent extends Enum {
        readonly isRewardedOrchestrator: boolean;
        readonly asRewardedOrchestrator: {
            readonly accountId: AccountId32;
            readonly balance: u128;
        } & Struct;
        readonly isRewardedContainer: boolean;
        readonly asRewardedContainer: {
            readonly accountId: AccountId32;
            readonly paraId: u32;
            readonly balance: u128;
        } & Struct;
        readonly type: "RewardedOrchestrator" | "RewardedContainer";
    }

    /** @name PalletTreasuryEvent (62) */
    interface PalletTreasuryEvent extends Enum {
        readonly isSpending: boolean;
        readonly asSpending: {
            readonly budgetRemaining: u128;
        } & Struct;
        readonly isAwarded: boolean;
        readonly asAwarded: {
            readonly proposalIndex: u32;
            readonly award: u128;
            readonly account: AccountId32;
        } & Struct;
        readonly isBurnt: boolean;
        readonly asBurnt: {
            readonly burntFunds: u128;
        } & Struct;
        readonly isRollover: boolean;
        readonly asRollover: {
            readonly rolloverBalance: u128;
        } & Struct;
        readonly isDeposit: boolean;
        readonly asDeposit: {
            readonly value: u128;
        } & Struct;
        readonly isSpendApproved: boolean;
        readonly asSpendApproved: {
            readonly proposalIndex: u32;
            readonly amount: u128;
            readonly beneficiary: AccountId32;
        } & Struct;
        readonly isUpdatedInactive: boolean;
        readonly asUpdatedInactive: {
            readonly reactivated: u128;
            readonly deactivated: u128;
        } & Struct;
        readonly isAssetSpendApproved: boolean;
        readonly asAssetSpendApproved: {
            readonly index: u32;
            readonly assetKind: Null;
            readonly amount: u128;
            readonly beneficiary: AccountId32;
            readonly validFrom: u32;
            readonly expireAt: u32;
        } & Struct;
        readonly isAssetSpendVoided: boolean;
        readonly asAssetSpendVoided: {
            readonly index: u32;
        } & Struct;
        readonly isPaid: boolean;
        readonly asPaid: {
            readonly index: u32;
            readonly paymentId: Null;
        } & Struct;
        readonly isPaymentFailed: boolean;
        readonly asPaymentFailed: {
            readonly index: u32;
            readonly paymentId: Null;
        } & Struct;
        readonly isSpendProcessed: boolean;
        readonly asSpendProcessed: {
            readonly index: u32;
        } & Struct;
        readonly type:
            | "Spending"
            | "Awarded"
            | "Burnt"
            | "Rollover"
            | "Deposit"
            | "SpendApproved"
            | "UpdatedInactive"
            | "AssetSpendApproved"
            | "AssetSpendVoided"
            | "Paid"
            | "PaymentFailed"
            | "SpendProcessed";
    }

    /** @name PalletConvictionVotingEvent (64) */
    interface PalletConvictionVotingEvent extends Enum {
        readonly isDelegated: boolean;
        readonly asDelegated: ITuple<[AccountId32, AccountId32]>;
        readonly isUndelegated: boolean;
        readonly asUndelegated: AccountId32;
        readonly type: "Delegated" | "Undelegated";
    }

    /** @name PalletReferendaEvent (65) */
    interface PalletReferendaEvent extends Enum {
        readonly isSubmitted: boolean;
        readonly asSubmitted: {
            readonly index: u32;
            readonly track: u16;
            readonly proposal: FrameSupportPreimagesBounded;
        } & Struct;
        readonly isDecisionDepositPlaced: boolean;
        readonly asDecisionDepositPlaced: {
            readonly index: u32;
            readonly who: AccountId32;
            readonly amount: u128;
        } & Struct;
        readonly isDecisionDepositRefunded: boolean;
        readonly asDecisionDepositRefunded: {
            readonly index: u32;
            readonly who: AccountId32;
            readonly amount: u128;
        } & Struct;
        readonly isDepositSlashed: boolean;
        readonly asDepositSlashed: {
            readonly who: AccountId32;
            readonly amount: u128;
        } & Struct;
        readonly isDecisionStarted: boolean;
        readonly asDecisionStarted: {
            readonly index: u32;
            readonly track: u16;
            readonly proposal: FrameSupportPreimagesBounded;
            readonly tally: PalletConvictionVotingTally;
        } & Struct;
        readonly isConfirmStarted: boolean;
        readonly asConfirmStarted: {
            readonly index: u32;
        } & Struct;
        readonly isConfirmAborted: boolean;
        readonly asConfirmAborted: {
            readonly index: u32;
        } & Struct;
        readonly isConfirmed: boolean;
        readonly asConfirmed: {
            readonly index: u32;
            readonly tally: PalletConvictionVotingTally;
        } & Struct;
        readonly isApproved: boolean;
        readonly asApproved: {
            readonly index: u32;
        } & Struct;
        readonly isRejected: boolean;
        readonly asRejected: {
            readonly index: u32;
            readonly tally: PalletConvictionVotingTally;
        } & Struct;
        readonly isTimedOut: boolean;
        readonly asTimedOut: {
            readonly index: u32;
            readonly tally: PalletConvictionVotingTally;
        } & Struct;
        readonly isCancelled: boolean;
        readonly asCancelled: {
            readonly index: u32;
            readonly tally: PalletConvictionVotingTally;
        } & Struct;
        readonly isKilled: boolean;
        readonly asKilled: {
            readonly index: u32;
            readonly tally: PalletConvictionVotingTally;
        } & Struct;
        readonly isSubmissionDepositRefunded: boolean;
        readonly asSubmissionDepositRefunded: {
            readonly index: u32;
            readonly who: AccountId32;
            readonly amount: u128;
        } & Struct;
        readonly isMetadataSet: boolean;
        readonly asMetadataSet: {
            readonly index: u32;
            readonly hash_: H256;
        } & Struct;
        readonly isMetadataCleared: boolean;
        readonly asMetadataCleared: {
            readonly index: u32;
            readonly hash_: H256;
        } & Struct;
        readonly type:
            | "Submitted"
            | "DecisionDepositPlaced"
            | "DecisionDepositRefunded"
            | "DepositSlashed"
            | "DecisionStarted"
            | "ConfirmStarted"
            | "ConfirmAborted"
            | "Confirmed"
            | "Approved"
            | "Rejected"
            | "TimedOut"
            | "Cancelled"
            | "Killed"
            | "SubmissionDepositRefunded"
            | "MetadataSet"
            | "MetadataCleared";
    }

    /** @name FrameSupportPreimagesBounded (67) */
    interface FrameSupportPreimagesBounded extends Enum {
        readonly isLegacy: boolean;
        readonly asLegacy: {
            readonly hash_: H256;
        } & Struct;
        readonly isInline: boolean;
        readonly asInline: Bytes;
        readonly isLookup: boolean;
        readonly asLookup: {
            readonly hash_: H256;
            readonly len: u32;
        } & Struct;
        readonly type: "Legacy" | "Inline" | "Lookup";
    }

    /** @name FrameSystemCall (69) */
    interface FrameSystemCall extends Enum {
        readonly isRemark: boolean;
        readonly asRemark: {
            readonly remark: Bytes;
        } & Struct;
        readonly isSetHeapPages: boolean;
        readonly asSetHeapPages: {
            readonly pages: u64;
        } & Struct;
        readonly isSetCode: boolean;
        readonly asSetCode: {
            readonly code: Bytes;
        } & Struct;
        readonly isSetCodeWithoutChecks: boolean;
        readonly asSetCodeWithoutChecks: {
            readonly code: Bytes;
        } & Struct;
        readonly isSetStorage: boolean;
        readonly asSetStorage: {
            readonly items: Vec<ITuple<[Bytes, Bytes]>>;
        } & Struct;
        readonly isKillStorage: boolean;
        readonly asKillStorage: {
            readonly keys_: Vec<Bytes>;
        } & Struct;
        readonly isKillPrefix: boolean;
        readonly asKillPrefix: {
            readonly prefix: Bytes;
            readonly subkeys: u32;
        } & Struct;
        readonly isRemarkWithEvent: boolean;
        readonly asRemarkWithEvent: {
            readonly remark: Bytes;
        } & Struct;
        readonly isAuthorizeUpgrade: boolean;
        readonly asAuthorizeUpgrade: {
            readonly codeHash: H256;
        } & Struct;
        readonly isAuthorizeUpgradeWithoutChecks: boolean;
        readonly asAuthorizeUpgradeWithoutChecks: {
            readonly codeHash: H256;
        } & Struct;
        readonly isApplyAuthorizedUpgrade: boolean;
        readonly asApplyAuthorizedUpgrade: {
            readonly code: Bytes;
        } & Struct;
        readonly type:
            | "Remark"
            | "SetHeapPages"
            | "SetCode"
            | "SetCodeWithoutChecks"
            | "SetStorage"
            | "KillStorage"
            | "KillPrefix"
            | "RemarkWithEvent"
            | "AuthorizeUpgrade"
            | "AuthorizeUpgradeWithoutChecks"
            | "ApplyAuthorizedUpgrade";
    }

    /** @name PalletBabeCall (73) */
    interface PalletBabeCall extends Enum {
        readonly isReportEquivocation: boolean;
        readonly asReportEquivocation: {
            readonly equivocationProof: SpConsensusSlotsEquivocationProof;
            readonly keyOwnerProof: SpSessionMembershipProof;
        } & Struct;
        readonly isReportEquivocationUnsigned: boolean;
        readonly asReportEquivocationUnsigned: {
            readonly equivocationProof: SpConsensusSlotsEquivocationProof;
            readonly keyOwnerProof: SpSessionMembershipProof;
        } & Struct;
        readonly isPlanConfigChange: boolean;
        readonly asPlanConfigChange: {
            readonly config: SpConsensusBabeDigestsNextConfigDescriptor;
        } & Struct;
        readonly type: "ReportEquivocation" | "ReportEquivocationUnsigned" | "PlanConfigChange";
    }

    /** @name SpConsensusSlotsEquivocationProof (74) */
    interface SpConsensusSlotsEquivocationProof extends Struct {
        readonly offender: SpConsensusBabeAppPublic;
        readonly slot: u64;
        readonly firstHeader: SpRuntimeHeader;
        readonly secondHeader: SpRuntimeHeader;
    }

    /** @name SpRuntimeHeader (75) */
    interface SpRuntimeHeader extends Struct {
        readonly parentHash: H256;
        readonly number: Compact<u32>;
        readonly stateRoot: H256;
        readonly extrinsicsRoot: H256;
        readonly digest: SpRuntimeDigest;
    }

    /** @name SpConsensusBabeAppPublic (77) */
    interface SpConsensusBabeAppPublic extends U8aFixed {}

    /** @name SpSessionMembershipProof (78) */
    interface SpSessionMembershipProof extends Struct {
        readonly session: u32;
        readonly trieNodes: Vec<Bytes>;
        readonly validatorCount: u32;
    }

    /** @name SpConsensusBabeDigestsNextConfigDescriptor (79) */
    interface SpConsensusBabeDigestsNextConfigDescriptor extends Enum {
        readonly isV1: boolean;
        readonly asV1: {
            readonly c: ITuple<[u64, u64]>;
            readonly allowedSlots: SpConsensusBabeAllowedSlots;
        } & Struct;
        readonly type: "V1";
    }

    /** @name SpConsensusBabeAllowedSlots (81) */
    interface SpConsensusBabeAllowedSlots extends Enum {
        readonly isPrimarySlots: boolean;
        readonly isPrimaryAndSecondaryPlainSlots: boolean;
        readonly isPrimaryAndSecondaryVRFSlots: boolean;
        readonly type: "PrimarySlots" | "PrimaryAndSecondaryPlainSlots" | "PrimaryAndSecondaryVRFSlots";
    }

    /** @name PalletTimestampCall (82) */
    interface PalletTimestampCall extends Enum {
        readonly isSet: boolean;
        readonly asSet: {
            readonly now: Compact<u64>;
        } & Struct;
        readonly type: "Set";
    }

    /** @name PalletBalancesCall (83) */
    interface PalletBalancesCall extends Enum {
        readonly isTransferAllowDeath: boolean;
        readonly asTransferAllowDeath: {
            readonly dest: MultiAddress;
            readonly value: Compact<u128>;
        } & Struct;
        readonly isForceTransfer: boolean;
        readonly asForceTransfer: {
            readonly source: MultiAddress;
            readonly dest: MultiAddress;
            readonly value: Compact<u128>;
        } & Struct;
        readonly isTransferKeepAlive: boolean;
        readonly asTransferKeepAlive: {
            readonly dest: MultiAddress;
            readonly value: Compact<u128>;
        } & Struct;
        readonly isTransferAll: boolean;
        readonly asTransferAll: {
            readonly dest: MultiAddress;
            readonly keepAlive: bool;
        } & Struct;
        readonly isForceUnreserve: boolean;
        readonly asForceUnreserve: {
            readonly who: MultiAddress;
            readonly amount: u128;
        } & Struct;
        readonly isUpgradeAccounts: boolean;
        readonly asUpgradeAccounts: {
            readonly who: Vec<AccountId32>;
        } & Struct;
        readonly isForceSetBalance: boolean;
        readonly asForceSetBalance: {
            readonly who: MultiAddress;
            readonly newFree: Compact<u128>;
        } & Struct;
        readonly isForceAdjustTotalIssuance: boolean;
        readonly asForceAdjustTotalIssuance: {
            readonly direction: PalletBalancesAdjustmentDirection;
            readonly delta: Compact<u128>;
        } & Struct;
        readonly isBurn: boolean;
        readonly asBurn: {
            readonly value: Compact<u128>;
            readonly keepAlive: bool;
        } & Struct;
        readonly type:
            | "TransferAllowDeath"
            | "ForceTransfer"
            | "TransferKeepAlive"
            | "TransferAll"
            | "ForceUnreserve"
            | "UpgradeAccounts"
            | "ForceSetBalance"
            | "ForceAdjustTotalIssuance"
            | "Burn";
    }

    /** @name PalletBalancesAdjustmentDirection (89) */
    interface PalletBalancesAdjustmentDirection extends Enum {
        readonly isIncrease: boolean;
        readonly isDecrease: boolean;
        readonly type: "Increase" | "Decrease";
    }

    /** @name PalletParametersCall (90) */
    interface PalletParametersCall extends Enum {
        readonly isSetParameter: boolean;
        readonly asSetParameter: {
            readonly keyValue: DancelightRuntimeRuntimeParameters;
        } & Struct;
        readonly type: "SetParameter";
    }

    /** @name DancelightRuntimeRuntimeParameters (91) */
    interface DancelightRuntimeRuntimeParameters extends Enum {
        readonly isPreimage: boolean;
        readonly asPreimage: DancelightRuntimeDynamicParamsPreimageParameters;
        readonly type: "Preimage";
    }

    /** @name DancelightRuntimeDynamicParamsPreimageParameters (92) */
    interface DancelightRuntimeDynamicParamsPreimageParameters extends Enum {
        readonly isBaseDeposit: boolean;
        readonly asBaseDeposit: ITuple<[DancelightRuntimeDynamicParamsPreimageBaseDeposit, Option<u128>]>;
        readonly isByteDeposit: boolean;
        readonly asByteDeposit: ITuple<[DancelightRuntimeDynamicParamsPreimageByteDeposit, Option<u128>]>;
        readonly type: "BaseDeposit" | "ByteDeposit";
    }

    /** @name PalletRegistrarCall (93) */
    interface PalletRegistrarCall extends Enum {
        readonly isRegister: boolean;
        readonly asRegister: {
            readonly paraId: u32;
            readonly genesisData: DpContainerChainGenesisDataContainerChainGenesisData;
            readonly headData: Option<Bytes>;
        } & Struct;
        readonly isDeregister: boolean;
        readonly asDeregister: {
            readonly paraId: u32;
        } & Struct;
        readonly isMarkValidForCollating: boolean;
        readonly asMarkValidForCollating: {
            readonly paraId: u32;
        } & Struct;
        readonly isPauseContainerChain: boolean;
        readonly asPauseContainerChain: {
            readonly paraId: u32;
        } & Struct;
        readonly isUnpauseContainerChain: boolean;
        readonly asUnpauseContainerChain: {
            readonly paraId: u32;
        } & Struct;
        readonly isRegisterParathread: boolean;
        readonly asRegisterParathread: {
            readonly paraId: u32;
            readonly slotFrequency: TpTraitsSlotFrequency;
            readonly genesisData: DpContainerChainGenesisDataContainerChainGenesisData;
            readonly headData: Option<Bytes>;
        } & Struct;
        readonly isSetParathreadParams: boolean;
        readonly asSetParathreadParams: {
            readonly paraId: u32;
            readonly slotFrequency: TpTraitsSlotFrequency;
        } & Struct;
        readonly isSetParaManager: boolean;
        readonly asSetParaManager: {
            readonly paraId: u32;
            readonly managerAddress: AccountId32;
        } & Struct;
        readonly isRegisterWithRelayProof: boolean;
        readonly asRegisterWithRelayProof: {
            readonly paraId: u32;
            readonly parathreadParams: Option<TpTraitsParathreadParams>;
            readonly relayProofBlockNumber: u32;
            readonly relayStorageProof: SpTrieStorageProof;
            readonly managerSignature: SpRuntimeMultiSignature;
            readonly genesisData: DpContainerChainGenesisDataContainerChainGenesisData;
            readonly headData: Option<Bytes>;
        } & Struct;
        readonly isDeregisterWithRelayProof: boolean;
        readonly asDeregisterWithRelayProof: {
            readonly paraId: u32;
            readonly relayProofBlockNumber: u32;
            readonly relayStorageProof: SpTrieStorageProof;
        } & Struct;
        readonly type:
            | "Register"
            | "Deregister"
            | "MarkValidForCollating"
            | "PauseContainerChain"
            | "UnpauseContainerChain"
            | "RegisterParathread"
            | "SetParathreadParams"
            | "SetParaManager"
            | "RegisterWithRelayProof"
            | "DeregisterWithRelayProof";
    }

    /** @name DpContainerChainGenesisDataContainerChainGenesisData (94) */
    interface DpContainerChainGenesisDataContainerChainGenesisData extends Struct {
        readonly storage: Vec<DpContainerChainGenesisDataContainerChainGenesisDataItem>;
        readonly name: Bytes;
        readonly id: Bytes;
        readonly forkId: Option<Bytes>;
        readonly extensions: Bytes;
        readonly properties: DpContainerChainGenesisDataProperties;
    }

    /** @name DpContainerChainGenesisDataContainerChainGenesisDataItem (96) */
    interface DpContainerChainGenesisDataContainerChainGenesisDataItem extends Struct {
        readonly key: Bytes;
        readonly value: Bytes;
    }

    /** @name DpContainerChainGenesisDataProperties (98) */
    interface DpContainerChainGenesisDataProperties extends Struct {
        readonly tokenMetadata: DpContainerChainGenesisDataTokenMetadata;
        readonly isEthereum: bool;
    }

    /** @name DpContainerChainGenesisDataTokenMetadata (99) */
    interface DpContainerChainGenesisDataTokenMetadata extends Struct {
        readonly tokenSymbol: Bytes;
        readonly ss58Format: u32;
        readonly tokenDecimals: u32;
    }

    /** @name TpTraitsSlotFrequency (103) */
    interface TpTraitsSlotFrequency extends Struct {
        readonly min: u32;
        readonly max: u32;
    }

    /** @name TpTraitsParathreadParams (105) */
    interface TpTraitsParathreadParams extends Struct {
        readonly slotFrequency: TpTraitsSlotFrequency;
    }

    /** @name SpTrieStorageProof (106) */
    interface SpTrieStorageProof extends Struct {
        readonly trieNodes: BTreeSet<Bytes>;
    }

    /** @name SpRuntimeMultiSignature (108) */
    interface SpRuntimeMultiSignature extends Enum {
        readonly isEd25519: boolean;
        readonly asEd25519: U8aFixed;
        readonly isSr25519: boolean;
        readonly asSr25519: U8aFixed;
        readonly isEcdsa: boolean;
        readonly asEcdsa: U8aFixed;
        readonly type: "Ed25519" | "Sr25519" | "Ecdsa";
    }

    /** @name PalletConfigurationCall (111) */
    interface PalletConfigurationCall extends Enum {
        readonly isSetMaxCollators: boolean;
        readonly asSetMaxCollators: {
            readonly new_: u32;
        } & Struct;
        readonly isSetMinOrchestratorCollators: boolean;
        readonly asSetMinOrchestratorCollators: {
            readonly new_: u32;
        } & Struct;
        readonly isSetMaxOrchestratorCollators: boolean;
        readonly asSetMaxOrchestratorCollators: {
            readonly new_: u32;
        } & Struct;
        readonly isSetCollatorsPerContainer: boolean;
        readonly asSetCollatorsPerContainer: {
            readonly new_: u32;
        } & Struct;
        readonly isSetFullRotationPeriod: boolean;
        readonly asSetFullRotationPeriod: {
            readonly new_: u32;
        } & Struct;
        readonly isSetCollatorsPerParathread: boolean;
        readonly asSetCollatorsPerParathread: {
            readonly new_: u32;
        } & Struct;
        readonly isSetParathreadsPerCollator: boolean;
        readonly asSetParathreadsPerCollator: {
            readonly new_: u32;
        } & Struct;
        readonly isSetTargetContainerChainFullness: boolean;
        readonly asSetTargetContainerChainFullness: {
            readonly new_: Perbill;
        } & Struct;
        readonly isSetMaxParachainCoresPercentage: boolean;
        readonly asSetMaxParachainCoresPercentage: {
            readonly new_: Option<Perbill>;
        } & Struct;
        readonly isSetBypassConsistencyCheck: boolean;
        readonly asSetBypassConsistencyCheck: {
            readonly new_: bool;
        } & Struct;
        readonly type:
            | "SetMaxCollators"
            | "SetMinOrchestratorCollators"
            | "SetMaxOrchestratorCollators"
            | "SetCollatorsPerContainer"
            | "SetFullRotationPeriod"
            | "SetCollatorsPerParathread"
            | "SetParathreadsPerCollator"
            | "SetTargetContainerChainFullness"
            | "SetMaxParachainCoresPercentage"
            | "SetBypassConsistencyCheck";
    }

    /** @name PalletInvulnerablesCall (114) */
    interface PalletInvulnerablesCall extends Enum {
        readonly isAddInvulnerable: boolean;
        readonly asAddInvulnerable: {
            readonly who: AccountId32;
        } & Struct;
        readonly isRemoveInvulnerable: boolean;
        readonly asRemoveInvulnerable: {
            readonly who: AccountId32;
        } & Struct;
        readonly type: "AddInvulnerable" | "RemoveInvulnerable";
    }

    /** @name PalletCollatorAssignmentCall (115) */
    type PalletCollatorAssignmentCall = Null;

    /** @name PalletAuthorityAssignmentCall (116) */
    type PalletAuthorityAssignmentCall = Null;

    /** @name PalletAuthorNotingCall (117) */
    interface PalletAuthorNotingCall extends Enum {
        readonly isSetLatestAuthorData: boolean;
        readonly asSetLatestAuthorData: {
            readonly data: Null;
        } & Struct;
        readonly isSetAuthor: boolean;
        readonly asSetAuthor: {
            readonly paraId: u32;
            readonly blockNumber: u32;
            readonly author: AccountId32;
            readonly latestSlotNumber: u64;
        } & Struct;
        readonly isKillAuthorData: boolean;
        readonly asKillAuthorData: {
            readonly paraId: u32;
        } & Struct;
        readonly type: "SetLatestAuthorData" | "SetAuthor" | "KillAuthorData";
    }

    /** @name PalletServicesPaymentCall (118) */
    interface PalletServicesPaymentCall extends Enum {
        readonly isPurchaseCredits: boolean;
        readonly asPurchaseCredits: {
            readonly paraId: u32;
            readonly credit: u128;
        } & Struct;
        readonly isSetBlockProductionCredits: boolean;
        readonly asSetBlockProductionCredits: {
            readonly paraId: u32;
            readonly freeBlockCredits: u32;
        } & Struct;
        readonly isSetGivenFreeCredits: boolean;
        readonly asSetGivenFreeCredits: {
            readonly paraId: u32;
            readonly givenFreeCredits: bool;
        } & Struct;
        readonly isSetRefundAddress: boolean;
        readonly asSetRefundAddress: {
            readonly paraId: u32;
            readonly refundAddress: Option<AccountId32>;
        } & Struct;
        readonly isSetCollatorAssignmentCredits: boolean;
        readonly asSetCollatorAssignmentCredits: {
            readonly paraId: u32;
            readonly freeCollatorAssignmentCredits: u32;
        } & Struct;
        readonly isSetMaxCorePrice: boolean;
        readonly asSetMaxCorePrice: {
            readonly paraId: u32;
            readonly maxCorePrice: Option<u128>;
        } & Struct;
        readonly isSetMaxTip: boolean;
        readonly asSetMaxTip: {
            readonly paraId: u32;
            readonly maxTip: Option<u128>;
        } & Struct;
        readonly type:
            | "PurchaseCredits"
            | "SetBlockProductionCredits"
            | "SetGivenFreeCredits"
            | "SetRefundAddress"
            | "SetCollatorAssignmentCredits"
            | "SetMaxCorePrice"
            | "SetMaxTip";
    }

    /** @name PalletDataPreserversCall (119) */
    interface PalletDataPreserversCall extends Enum {
        readonly isCreateProfile: boolean;
        readonly asCreateProfile: {
            readonly profile: PalletDataPreserversProfile;
        } & Struct;
        readonly isUpdateProfile: boolean;
        readonly asUpdateProfile: {
            readonly profileId: u64;
            readonly profile: PalletDataPreserversProfile;
        } & Struct;
        readonly isDeleteProfile: boolean;
        readonly asDeleteProfile: {
            readonly profileId: u64;
        } & Struct;
        readonly isForceCreateProfile: boolean;
        readonly asForceCreateProfile: {
            readonly profile: PalletDataPreserversProfile;
            readonly forAccount: AccountId32;
        } & Struct;
        readonly isForceUpdateProfile: boolean;
        readonly asForceUpdateProfile: {
            readonly profileId: u64;
            readonly profile: PalletDataPreserversProfile;
        } & Struct;
        readonly isForceDeleteProfile: boolean;
        readonly asForceDeleteProfile: {
            readonly profileId: u64;
        } & Struct;
        readonly isStartAssignment: boolean;
        readonly asStartAssignment: {
            readonly profileId: u64;
            readonly paraId: u32;
            readonly assignerParam: DancelightRuntimePreserversAssignmentPaymentExtra;
        } & Struct;
        readonly isStopAssignment: boolean;
        readonly asStopAssignment: {
            readonly profileId: u64;
            readonly paraId: u32;
        } & Struct;
        readonly isForceStartAssignment: boolean;
        readonly asForceStartAssignment: {
            readonly profileId: u64;
            readonly paraId: u32;
            readonly assignmentWitness: DancelightRuntimePreserversAssignmentPaymentWitness;
        } & Struct;
        readonly type:
            | "CreateProfile"
            | "UpdateProfile"
            | "DeleteProfile"
            | "ForceCreateProfile"
            | "ForceUpdateProfile"
            | "ForceDeleteProfile"
            | "StartAssignment"
            | "StopAssignment"
            | "ForceStartAssignment";
    }

    /** @name PalletDataPreserversProfile (120) */
    interface PalletDataPreserversProfile extends Struct {
        readonly url: Bytes;
        readonly paraIds: PalletDataPreserversParaIdsFilter;
        readonly mode: PalletDataPreserversProfileMode;
        readonly assignmentRequest: DancelightRuntimePreserversAssignmentPaymentRequest;
    }

    /** @name PalletDataPreserversParaIdsFilter (122) */
    interface PalletDataPreserversParaIdsFilter extends Enum {
        readonly isAnyParaId: boolean;
        readonly isWhitelist: boolean;
        readonly asWhitelist: BTreeSet<u32>;
        readonly isBlacklist: boolean;
        readonly asBlacklist: BTreeSet<u32>;
        readonly type: "AnyParaId" | "Whitelist" | "Blacklist";
    }

    /** @name PalletDataPreserversProfileMode (126) */
    interface PalletDataPreserversProfileMode extends Enum {
        readonly isBootnode: boolean;
        readonly isRpc: boolean;
        readonly asRpc: {
            readonly supportsEthereumRpcs: bool;
        } & Struct;
        readonly type: "Bootnode" | "Rpc";
    }

    /** @name DancelightRuntimePreserversAssignmentPaymentRequest (127) */
    interface DancelightRuntimePreserversAssignmentPaymentRequest extends Enum {
        readonly isFree: boolean;
        readonly type: "Free";
    }

    /** @name DancelightRuntimePreserversAssignmentPaymentExtra (128) */
    interface DancelightRuntimePreserversAssignmentPaymentExtra extends Enum {
        readonly isFree: boolean;
        readonly type: "Free";
    }

    /** @name DancelightRuntimePreserversAssignmentPaymentWitness (129) */
    interface DancelightRuntimePreserversAssignmentPaymentWitness extends Enum {
        readonly isFree: boolean;
        readonly type: "Free";
    }

    /** @name PalletExternalValidatorsCall (130) */
    interface PalletExternalValidatorsCall extends Enum {
        readonly isSkipExternalValidators: boolean;
        readonly asSkipExternalValidators: {
            readonly skip: bool;
        } & Struct;
        readonly isAddWhitelisted: boolean;
        readonly asAddWhitelisted: {
            readonly who: AccountId32;
        } & Struct;
        readonly isRemoveWhitelisted: boolean;
        readonly asRemoveWhitelisted: {
            readonly who: AccountId32;
        } & Struct;
<<<<<<< HEAD
        readonly isForceNoEras: boolean;
        readonly isForceNewEra: boolean;
        readonly isForceNewEraAlways: boolean;
        readonly type:
            | "SkipExternalValidators"
            | "AddWhitelisted"
            | "RemoveWhitelisted"
            | "ForceNoEras"
            | "ForceNewEra"
            | "ForceNewEraAlways";
=======
        readonly isForceEra: boolean;
        readonly asForceEra: {
            readonly mode: PalletExternalValidatorsForcing;
        } & Struct;
        readonly type: "SkipExternalValidators" | "AddWhitelisted" | "RemoveWhitelisted" | "ForceEra";
>>>>>>> fafdcc96
    }

    /** @name PalletSessionCall (131) */
    interface PalletSessionCall extends Enum {
        readonly isSetKeys: boolean;
        readonly asSetKeys: {
            readonly keys_: DancelightRuntimeSessionKeys;
            readonly proof: Bytes;
        } & Struct;
        readonly isPurgeKeys: boolean;
        readonly type: "SetKeys" | "PurgeKeys";
    }

    /** @name DancelightRuntimeSessionKeys (132) */
    interface DancelightRuntimeSessionKeys extends Struct {
        readonly grandpa: SpConsensusGrandpaAppPublic;
        readonly babe: SpConsensusBabeAppPublic;
        readonly paraValidator: PolkadotPrimitivesV7ValidatorAppPublic;
        readonly paraAssignment: PolkadotPrimitivesV7AssignmentAppPublic;
        readonly authorityDiscovery: SpAuthorityDiscoveryAppPublic;
        readonly beefy: SpConsensusBeefyEcdsaCryptoPublic;
        readonly nimbus: NimbusPrimitivesNimbusCryptoPublic;
    }

    /** @name PolkadotPrimitivesV7ValidatorAppPublic (133) */
    interface PolkadotPrimitivesV7ValidatorAppPublic extends U8aFixed {}

    /** @name PolkadotPrimitivesV7AssignmentAppPublic (134) */
    interface PolkadotPrimitivesV7AssignmentAppPublic extends U8aFixed {}

    /** @name SpAuthorityDiscoveryAppPublic (135) */
    interface SpAuthorityDiscoveryAppPublic extends U8aFixed {}

    /** @name SpConsensusBeefyEcdsaCryptoPublic (136) */
    interface SpConsensusBeefyEcdsaCryptoPublic extends U8aFixed {}

    /** @name NimbusPrimitivesNimbusCryptoPublic (138) */
    interface NimbusPrimitivesNimbusCryptoPublic extends U8aFixed {}

    /** @name PalletGrandpaCall (139) */
    interface PalletGrandpaCall extends Enum {
        readonly isReportEquivocation: boolean;
        readonly asReportEquivocation: {
            readonly equivocationProof: SpConsensusGrandpaEquivocationProof;
            readonly keyOwnerProof: SpSessionMembershipProof;
        } & Struct;
        readonly isReportEquivocationUnsigned: boolean;
        readonly asReportEquivocationUnsigned: {
            readonly equivocationProof: SpConsensusGrandpaEquivocationProof;
            readonly keyOwnerProof: SpSessionMembershipProof;
        } & Struct;
        readonly isNoteStalled: boolean;
        readonly asNoteStalled: {
            readonly delay: u32;
            readonly bestFinalizedBlockNumber: u32;
        } & Struct;
        readonly type: "ReportEquivocation" | "ReportEquivocationUnsigned" | "NoteStalled";
    }

    /** @name SpConsensusGrandpaEquivocationProof (140) */
    interface SpConsensusGrandpaEquivocationProof extends Struct {
        readonly setId: u64;
        readonly equivocation: SpConsensusGrandpaEquivocation;
    }

    /** @name SpConsensusGrandpaEquivocation (141) */
    interface SpConsensusGrandpaEquivocation extends Enum {
        readonly isPrevote: boolean;
        readonly asPrevote: FinalityGrandpaEquivocationPrevote;
        readonly isPrecommit: boolean;
        readonly asPrecommit: FinalityGrandpaEquivocationPrecommit;
        readonly type: "Prevote" | "Precommit";
    }

    /** @name FinalityGrandpaEquivocationPrevote (142) */
    interface FinalityGrandpaEquivocationPrevote extends Struct {
        readonly roundNumber: u64;
        readonly identity: SpConsensusGrandpaAppPublic;
        readonly first: ITuple<[FinalityGrandpaPrevote, SpConsensusGrandpaAppSignature]>;
        readonly second: ITuple<[FinalityGrandpaPrevote, SpConsensusGrandpaAppSignature]>;
    }

    /** @name FinalityGrandpaPrevote (143) */
    interface FinalityGrandpaPrevote extends Struct {
        readonly targetHash: H256;
        readonly targetNumber: u32;
    }

    /** @name SpConsensusGrandpaAppSignature (144) */
    interface SpConsensusGrandpaAppSignature extends U8aFixed {}

    /** @name FinalityGrandpaEquivocationPrecommit (146) */
    interface FinalityGrandpaEquivocationPrecommit extends Struct {
        readonly roundNumber: u64;
        readonly identity: SpConsensusGrandpaAppPublic;
        readonly first: ITuple<[FinalityGrandpaPrecommit, SpConsensusGrandpaAppSignature]>;
        readonly second: ITuple<[FinalityGrandpaPrecommit, SpConsensusGrandpaAppSignature]>;
    }

    /** @name FinalityGrandpaPrecommit (147) */
    interface FinalityGrandpaPrecommit extends Struct {
        readonly targetHash: H256;
        readonly targetNumber: u32;
    }

    /** @name PalletTreasuryCall (149) */
    interface PalletTreasuryCall extends Enum {
        readonly isSpendLocal: boolean;
        readonly asSpendLocal: {
            readonly amount: Compact<u128>;
            readonly beneficiary: MultiAddress;
        } & Struct;
        readonly isRemoveApproval: boolean;
        readonly asRemoveApproval: {
            readonly proposalId: Compact<u32>;
        } & Struct;
        readonly isSpend: boolean;
        readonly asSpend: {
            readonly assetKind: Null;
            readonly amount: Compact<u128>;
            readonly beneficiary: AccountId32;
            readonly validFrom: Option<u32>;
        } & Struct;
        readonly isPayout: boolean;
        readonly asPayout: {
            readonly index: u32;
        } & Struct;
        readonly isCheckStatus: boolean;
        readonly asCheckStatus: {
            readonly index: u32;
        } & Struct;
        readonly isVoidSpend: boolean;
        readonly asVoidSpend: {
            readonly index: u32;
        } & Struct;
        readonly type: "SpendLocal" | "RemoveApproval" | "Spend" | "Payout" | "CheckStatus" | "VoidSpend";
    }

    /** @name PalletConvictionVotingCall (151) */
    interface PalletConvictionVotingCall extends Enum {
        readonly isVote: boolean;
        readonly asVote: {
            readonly pollIndex: Compact<u32>;
            readonly vote: PalletConvictionVotingVoteAccountVote;
        } & Struct;
        readonly isDelegate: boolean;
        readonly asDelegate: {
            readonly class: u16;
            readonly to: MultiAddress;
            readonly conviction: PalletConvictionVotingConviction;
            readonly balance: u128;
        } & Struct;
        readonly isUndelegate: boolean;
        readonly asUndelegate: {
            readonly class: u16;
        } & Struct;
        readonly isUnlock: boolean;
        readonly asUnlock: {
            readonly class: u16;
            readonly target: MultiAddress;
        } & Struct;
        readonly isRemoveVote: boolean;
        readonly asRemoveVote: {
            readonly class: Option<u16>;
            readonly index: u32;
        } & Struct;
        readonly isRemoveOtherVote: boolean;
        readonly asRemoveOtherVote: {
            readonly target: MultiAddress;
            readonly class: u16;
            readonly index: u32;
        } & Struct;
        readonly type: "Vote" | "Delegate" | "Undelegate" | "Unlock" | "RemoveVote" | "RemoveOtherVote";
    }

    /** @name PalletConvictionVotingVoteAccountVote (152) */
    interface PalletConvictionVotingVoteAccountVote extends Enum {
        readonly isStandard: boolean;
        readonly asStandard: {
            readonly vote: Vote;
            readonly balance: u128;
        } & Struct;
        readonly isSplit: boolean;
        readonly asSplit: {
            readonly aye: u128;
            readonly nay: u128;
        } & Struct;
        readonly isSplitAbstain: boolean;
        readonly asSplitAbstain: {
            readonly aye: u128;
            readonly nay: u128;
            readonly abstain: u128;
        } & Struct;
        readonly type: "Standard" | "Split" | "SplitAbstain";
    }

    /** @name PalletConvictionVotingConviction (154) */
    interface PalletConvictionVotingConviction extends Enum {
        readonly isNone: boolean;
        readonly isLocked1x: boolean;
        readonly isLocked2x: boolean;
        readonly isLocked3x: boolean;
        readonly isLocked4x: boolean;
        readonly isLocked5x: boolean;
        readonly isLocked6x: boolean;
        readonly type: "None" | "Locked1x" | "Locked2x" | "Locked3x" | "Locked4x" | "Locked5x" | "Locked6x";
    }

    /** @name PalletReferendaCall (156) */
    interface PalletReferendaCall extends Enum {
        readonly isSubmit: boolean;
        readonly asSubmit: {
            readonly proposalOrigin: DancelightRuntimeOriginCaller;
            readonly proposal: FrameSupportPreimagesBounded;
            readonly enactmentMoment: FrameSupportScheduleDispatchTime;
        } & Struct;
        readonly isPlaceDecisionDeposit: boolean;
        readonly asPlaceDecisionDeposit: {
            readonly index: u32;
        } & Struct;
        readonly isRefundDecisionDeposit: boolean;
        readonly asRefundDecisionDeposit: {
            readonly index: u32;
        } & Struct;
        readonly isCancel: boolean;
        readonly asCancel: {
            readonly index: u32;
        } & Struct;
        readonly isKill: boolean;
        readonly asKill: {
            readonly index: u32;
        } & Struct;
        readonly isNudgeReferendum: boolean;
        readonly asNudgeReferendum: {
            readonly index: u32;
        } & Struct;
        readonly isOneFewerDeciding: boolean;
        readonly asOneFewerDeciding: {
            readonly track: u16;
        } & Struct;
        readonly isRefundSubmissionDeposit: boolean;
        readonly asRefundSubmissionDeposit: {
            readonly index: u32;
        } & Struct;
        readonly isSetMetadata: boolean;
        readonly asSetMetadata: {
            readonly index: u32;
            readonly maybeHash: Option<H256>;
        } & Struct;
        readonly type:
            | "Submit"
            | "PlaceDecisionDeposit"
            | "RefundDecisionDeposit"
            | "Cancel"
            | "Kill"
            | "NudgeReferendum"
            | "OneFewerDeciding"
            | "RefundSubmissionDeposit"
            | "SetMetadata";
    }

    /** @name DancelightRuntimeOriginCaller (157) */
    interface DancelightRuntimeOriginCaller extends Enum {
        readonly isSystem: boolean;
        readonly asSystem: FrameSupportDispatchRawOrigin;
        readonly isVoid: boolean;
        readonly isOrigins: boolean;
        readonly asOrigins: DancelightRuntimeGovernanceOriginsPalletCustomOriginsOrigin;
        readonly isParachainsOrigin: boolean;
        readonly asParachainsOrigin: PolkadotRuntimeParachainsOriginPalletOrigin;
        readonly isXcmPallet: boolean;
        readonly asXcmPallet: PalletXcmOrigin;
        readonly type: "System" | "Void" | "Origins" | "ParachainsOrigin" | "XcmPallet";
    }

    /** @name FrameSupportDispatchRawOrigin (158) */
    interface FrameSupportDispatchRawOrigin extends Enum {
        readonly isRoot: boolean;
        readonly isSigned: boolean;
        readonly asSigned: AccountId32;
        readonly isNone: boolean;
        readonly type: "Root" | "Signed" | "None";
    }

    /** @name DancelightRuntimeGovernanceOriginsPalletCustomOriginsOrigin (159) */
    interface DancelightRuntimeGovernanceOriginsPalletCustomOriginsOrigin extends Enum {
        readonly isStakingAdmin: boolean;
        readonly isTreasurer: boolean;
        readonly isFellowshipAdmin: boolean;
        readonly isGeneralAdmin: boolean;
        readonly isAuctionAdmin: boolean;
        readonly isLeaseAdmin: boolean;
        readonly isReferendumCanceller: boolean;
        readonly isReferendumKiller: boolean;
        readonly isSmallTipper: boolean;
        readonly isBigTipper: boolean;
        readonly isSmallSpender: boolean;
        readonly isMediumSpender: boolean;
        readonly isBigSpender: boolean;
        readonly isWhitelistedCaller: boolean;
        readonly isFellowshipInitiates: boolean;
        readonly isFellows: boolean;
        readonly isFellowshipExperts: boolean;
        readonly isFellowshipMasters: boolean;
        readonly isFellowship1Dan: boolean;
        readonly isFellowship2Dan: boolean;
        readonly isFellowship3Dan: boolean;
        readonly isFellowship4Dan: boolean;
        readonly isFellowship5Dan: boolean;
        readonly isFellowship6Dan: boolean;
        readonly isFellowship7Dan: boolean;
        readonly isFellowship8Dan: boolean;
        readonly isFellowship9Dan: boolean;
        readonly type:
            | "StakingAdmin"
            | "Treasurer"
            | "FellowshipAdmin"
            | "GeneralAdmin"
            | "AuctionAdmin"
            | "LeaseAdmin"
            | "ReferendumCanceller"
            | "ReferendumKiller"
            | "SmallTipper"
            | "BigTipper"
            | "SmallSpender"
            | "MediumSpender"
            | "BigSpender"
            | "WhitelistedCaller"
            | "FellowshipInitiates"
            | "Fellows"
            | "FellowshipExperts"
            | "FellowshipMasters"
            | "Fellowship1Dan"
            | "Fellowship2Dan"
            | "Fellowship3Dan"
            | "Fellowship4Dan"
            | "Fellowship5Dan"
            | "Fellowship6Dan"
            | "Fellowship7Dan"
            | "Fellowship8Dan"
            | "Fellowship9Dan";
    }

    /** @name PolkadotRuntimeParachainsOriginPalletOrigin (160) */
    interface PolkadotRuntimeParachainsOriginPalletOrigin extends Enum {
        readonly isParachain: boolean;
        readonly asParachain: u32;
        readonly type: "Parachain";
    }

    /** @name PalletXcmOrigin (161) */
    interface PalletXcmOrigin extends Enum {
        readonly isXcm: boolean;
        readonly asXcm: StagingXcmV4Location;
        readonly isResponse: boolean;
        readonly asResponse: StagingXcmV4Location;
        readonly type: "Xcm" | "Response";
    }

    /** @name StagingXcmV4Location (162) */
    interface StagingXcmV4Location extends Struct {
        readonly parents: u8;
        readonly interior: StagingXcmV4Junctions;
    }

    /** @name StagingXcmV4Junctions (163) */
    interface StagingXcmV4Junctions extends Enum {
        readonly isHere: boolean;
        readonly isX1: boolean;
        readonly asX1: StagingXcmV4Junction;
        readonly isX2: boolean;
        readonly asX2: StagingXcmV4Junction;
        readonly isX3: boolean;
        readonly asX3: StagingXcmV4Junction;
        readonly isX4: boolean;
        readonly asX4: StagingXcmV4Junction;
        readonly isX5: boolean;
        readonly asX5: StagingXcmV4Junction;
        readonly isX6: boolean;
        readonly asX6: StagingXcmV4Junction;
        readonly isX7: boolean;
        readonly asX7: StagingXcmV4Junction;
        readonly isX8: boolean;
        readonly asX8: StagingXcmV4Junction;
        readonly type: "Here" | "X1" | "X2" | "X3" | "X4" | "X5" | "X6" | "X7" | "X8";
    }

    /** @name StagingXcmV4Junction (165) */
    interface StagingXcmV4Junction extends Enum {
        readonly isParachain: boolean;
        readonly asParachain: Compact<u32>;
        readonly isAccountId32: boolean;
        readonly asAccountId32: {
            readonly network: Option<StagingXcmV4JunctionNetworkId>;
            readonly id: U8aFixed;
        } & Struct;
        readonly isAccountIndex64: boolean;
        readonly asAccountIndex64: {
            readonly network: Option<StagingXcmV4JunctionNetworkId>;
            readonly index: Compact<u64>;
        } & Struct;
        readonly isAccountKey20: boolean;
        readonly asAccountKey20: {
            readonly network: Option<StagingXcmV4JunctionNetworkId>;
            readonly key: U8aFixed;
        } & Struct;
        readonly isPalletInstance: boolean;
        readonly asPalletInstance: u8;
        readonly isGeneralIndex: boolean;
        readonly asGeneralIndex: Compact<u128>;
        readonly isGeneralKey: boolean;
        readonly asGeneralKey: {
            readonly length: u8;
            readonly data: U8aFixed;
        } & Struct;
        readonly isOnlyChild: boolean;
        readonly isPlurality: boolean;
        readonly asPlurality: {
            readonly id: XcmV3JunctionBodyId;
            readonly part: XcmV3JunctionBodyPart;
        } & Struct;
        readonly isGlobalConsensus: boolean;
        readonly asGlobalConsensus: StagingXcmV4JunctionNetworkId;
        readonly type:
            | "Parachain"
            | "AccountId32"
            | "AccountIndex64"
            | "AccountKey20"
            | "PalletInstance"
            | "GeneralIndex"
            | "GeneralKey"
            | "OnlyChild"
            | "Plurality"
            | "GlobalConsensus";
    }

    /** @name StagingXcmV4JunctionNetworkId (167) */
    interface StagingXcmV4JunctionNetworkId extends Enum {
        readonly isByGenesis: boolean;
        readonly asByGenesis: U8aFixed;
        readonly isByFork: boolean;
        readonly asByFork: {
            readonly blockNumber: u64;
            readonly blockHash: U8aFixed;
        } & Struct;
        readonly isPolkadot: boolean;
        readonly isKusama: boolean;
        readonly isWestend: boolean;
        readonly isRococo: boolean;
        readonly isWococo: boolean;
        readonly isEthereum: boolean;
        readonly asEthereum: {
            readonly chainId: Compact<u64>;
        } & Struct;
        readonly isBitcoinCore: boolean;
        readonly isBitcoinCash: boolean;
        readonly isPolkadotBulletin: boolean;
        readonly type:
            | "ByGenesis"
            | "ByFork"
            | "Polkadot"
            | "Kusama"
            | "Westend"
            | "Rococo"
            | "Wococo"
            | "Ethereum"
            | "BitcoinCore"
            | "BitcoinCash"
            | "PolkadotBulletin";
    }

    /** @name XcmV3JunctionBodyId (168) */
    interface XcmV3JunctionBodyId extends Enum {
        readonly isUnit: boolean;
        readonly isMoniker: boolean;
        readonly asMoniker: U8aFixed;
        readonly isIndex: boolean;
        readonly asIndex: Compact<u32>;
        readonly isExecutive: boolean;
        readonly isTechnical: boolean;
        readonly isLegislative: boolean;
        readonly isJudicial: boolean;
        readonly isDefense: boolean;
        readonly isAdministration: boolean;
        readonly isTreasury: boolean;
        readonly type:
            | "Unit"
            | "Moniker"
            | "Index"
            | "Executive"
            | "Technical"
            | "Legislative"
            | "Judicial"
            | "Defense"
            | "Administration"
            | "Treasury";
    }

    /** @name XcmV3JunctionBodyPart (169) */
    interface XcmV3JunctionBodyPart extends Enum {
        readonly isVoice: boolean;
        readonly isMembers: boolean;
        readonly asMembers: {
            readonly count: Compact<u32>;
        } & Struct;
        readonly isFraction: boolean;
        readonly asFraction: {
            readonly nom: Compact<u32>;
            readonly denom: Compact<u32>;
        } & Struct;
        readonly isAtLeastProportion: boolean;
        readonly asAtLeastProportion: {
            readonly nom: Compact<u32>;
            readonly denom: Compact<u32>;
        } & Struct;
        readonly isMoreThanProportion: boolean;
        readonly asMoreThanProportion: {
            readonly nom: Compact<u32>;
            readonly denom: Compact<u32>;
        } & Struct;
        readonly type: "Voice" | "Members" | "Fraction" | "AtLeastProportion" | "MoreThanProportion";
    }

    /** @name SpCoreVoid (177) */
    type SpCoreVoid = Null;

    /** @name FrameSupportScheduleDispatchTime (178) */
    interface FrameSupportScheduleDispatchTime extends Enum {
        readonly isAt: boolean;
        readonly asAt: u32;
        readonly isAfter: boolean;
        readonly asAfter: u32;
        readonly type: "At" | "After";
    }

    /** @name PalletRankedCollectiveCall (180) */
    interface PalletRankedCollectiveCall extends Enum {
        readonly isAddMember: boolean;
        readonly asAddMember: {
            readonly who: MultiAddress;
        } & Struct;
        readonly isPromoteMember: boolean;
        readonly asPromoteMember: {
            readonly who: MultiAddress;
        } & Struct;
        readonly isDemoteMember: boolean;
        readonly asDemoteMember: {
            readonly who: MultiAddress;
        } & Struct;
        readonly isRemoveMember: boolean;
        readonly asRemoveMember: {
            readonly who: MultiAddress;
            readonly minRank: u16;
        } & Struct;
        readonly isVote: boolean;
        readonly asVote: {
            readonly poll: u32;
            readonly aye: bool;
        } & Struct;
        readonly isCleanupPoll: boolean;
        readonly asCleanupPoll: {
            readonly pollIndex: u32;
            readonly max: u32;
        } & Struct;
        readonly isExchangeMember: boolean;
        readonly asExchangeMember: {
            readonly who: MultiAddress;
            readonly newWho: MultiAddress;
        } & Struct;
        readonly type:
            | "AddMember"
            | "PromoteMember"
            | "DemoteMember"
            | "RemoveMember"
            | "Vote"
            | "CleanupPoll"
            | "ExchangeMember";
    }

    /** @name PalletWhitelistCall (182) */
    interface PalletWhitelistCall extends Enum {
        readonly isWhitelistCall: boolean;
        readonly asWhitelistCall: {
            readonly callHash: H256;
        } & Struct;
        readonly isRemoveWhitelistedCall: boolean;
        readonly asRemoveWhitelistedCall: {
            readonly callHash: H256;
        } & Struct;
        readonly isDispatchWhitelistedCall: boolean;
        readonly asDispatchWhitelistedCall: {
            readonly callHash: H256;
            readonly callEncodedLen: u32;
            readonly callWeightWitness: SpWeightsWeightV2Weight;
        } & Struct;
        readonly isDispatchWhitelistedCallWithPreimage: boolean;
        readonly asDispatchWhitelistedCallWithPreimage: {
            readonly call: Call;
        } & Struct;
        readonly type:
            | "WhitelistCall"
            | "RemoveWhitelistedCall"
            | "DispatchWhitelistedCall"
            | "DispatchWhitelistedCallWithPreimage";
    }

    /** @name PolkadotRuntimeParachainsConfigurationPalletCall (183) */
    interface PolkadotRuntimeParachainsConfigurationPalletCall extends Enum {
        readonly isSetValidationUpgradeCooldown: boolean;
        readonly asSetValidationUpgradeCooldown: {
            readonly new_: u32;
        } & Struct;
        readonly isSetValidationUpgradeDelay: boolean;
        readonly asSetValidationUpgradeDelay: {
            readonly new_: u32;
        } & Struct;
        readonly isSetCodeRetentionPeriod: boolean;
        readonly asSetCodeRetentionPeriod: {
            readonly new_: u32;
        } & Struct;
        readonly isSetMaxCodeSize: boolean;
        readonly asSetMaxCodeSize: {
            readonly new_: u32;
        } & Struct;
        readonly isSetMaxPovSize: boolean;
        readonly asSetMaxPovSize: {
            readonly new_: u32;
        } & Struct;
        readonly isSetMaxHeadDataSize: boolean;
        readonly asSetMaxHeadDataSize: {
            readonly new_: u32;
        } & Struct;
        readonly isSetCoretimeCores: boolean;
        readonly asSetCoretimeCores: {
            readonly new_: u32;
        } & Struct;
        readonly isSetMaxAvailabilityTimeouts: boolean;
        readonly asSetMaxAvailabilityTimeouts: {
            readonly new_: u32;
        } & Struct;
        readonly isSetGroupRotationFrequency: boolean;
        readonly asSetGroupRotationFrequency: {
            readonly new_: u32;
        } & Struct;
        readonly isSetParasAvailabilityPeriod: boolean;
        readonly asSetParasAvailabilityPeriod: {
            readonly new_: u32;
        } & Struct;
        readonly isSetSchedulingLookahead: boolean;
        readonly asSetSchedulingLookahead: {
            readonly new_: u32;
        } & Struct;
        readonly isSetMaxValidatorsPerCore: boolean;
        readonly asSetMaxValidatorsPerCore: {
            readonly new_: Option<u32>;
        } & Struct;
        readonly isSetMaxValidators: boolean;
        readonly asSetMaxValidators: {
            readonly new_: Option<u32>;
        } & Struct;
        readonly isSetDisputePeriod: boolean;
        readonly asSetDisputePeriod: {
            readonly new_: u32;
        } & Struct;
        readonly isSetDisputePostConclusionAcceptancePeriod: boolean;
        readonly asSetDisputePostConclusionAcceptancePeriod: {
            readonly new_: u32;
        } & Struct;
        readonly isSetNoShowSlots: boolean;
        readonly asSetNoShowSlots: {
            readonly new_: u32;
        } & Struct;
        readonly isSetNDelayTranches: boolean;
        readonly asSetNDelayTranches: {
            readonly new_: u32;
        } & Struct;
        readonly isSetZerothDelayTrancheWidth: boolean;
        readonly asSetZerothDelayTrancheWidth: {
            readonly new_: u32;
        } & Struct;
        readonly isSetNeededApprovals: boolean;
        readonly asSetNeededApprovals: {
            readonly new_: u32;
        } & Struct;
        readonly isSetRelayVrfModuloSamples: boolean;
        readonly asSetRelayVrfModuloSamples: {
            readonly new_: u32;
        } & Struct;
        readonly isSetMaxUpwardQueueCount: boolean;
        readonly asSetMaxUpwardQueueCount: {
            readonly new_: u32;
        } & Struct;
        readonly isSetMaxUpwardQueueSize: boolean;
        readonly asSetMaxUpwardQueueSize: {
            readonly new_: u32;
        } & Struct;
        readonly isSetMaxDownwardMessageSize: boolean;
        readonly asSetMaxDownwardMessageSize: {
            readonly new_: u32;
        } & Struct;
        readonly isSetMaxUpwardMessageSize: boolean;
        readonly asSetMaxUpwardMessageSize: {
            readonly new_: u32;
        } & Struct;
        readonly isSetMaxUpwardMessageNumPerCandidate: boolean;
        readonly asSetMaxUpwardMessageNumPerCandidate: {
            readonly new_: u32;
        } & Struct;
        readonly isSetHrmpOpenRequestTtl: boolean;
        readonly asSetHrmpOpenRequestTtl: {
            readonly new_: u32;
        } & Struct;
        readonly isSetHrmpSenderDeposit: boolean;
        readonly asSetHrmpSenderDeposit: {
            readonly new_: u128;
        } & Struct;
        readonly isSetHrmpRecipientDeposit: boolean;
        readonly asSetHrmpRecipientDeposit: {
            readonly new_: u128;
        } & Struct;
        readonly isSetHrmpChannelMaxCapacity: boolean;
        readonly asSetHrmpChannelMaxCapacity: {
            readonly new_: u32;
        } & Struct;
        readonly isSetHrmpChannelMaxTotalSize: boolean;
        readonly asSetHrmpChannelMaxTotalSize: {
            readonly new_: u32;
        } & Struct;
        readonly isSetHrmpMaxParachainInboundChannels: boolean;
        readonly asSetHrmpMaxParachainInboundChannels: {
            readonly new_: u32;
        } & Struct;
        readonly isSetHrmpChannelMaxMessageSize: boolean;
        readonly asSetHrmpChannelMaxMessageSize: {
            readonly new_: u32;
        } & Struct;
        readonly isSetHrmpMaxParachainOutboundChannels: boolean;
        readonly asSetHrmpMaxParachainOutboundChannels: {
            readonly new_: u32;
        } & Struct;
        readonly isSetHrmpMaxMessageNumPerCandidate: boolean;
        readonly asSetHrmpMaxMessageNumPerCandidate: {
            readonly new_: u32;
        } & Struct;
        readonly isSetPvfVotingTtl: boolean;
        readonly asSetPvfVotingTtl: {
            readonly new_: u32;
        } & Struct;
        readonly isSetMinimumValidationUpgradeDelay: boolean;
        readonly asSetMinimumValidationUpgradeDelay: {
            readonly new_: u32;
        } & Struct;
        readonly isSetBypassConsistencyCheck: boolean;
        readonly asSetBypassConsistencyCheck: {
            readonly new_: bool;
        } & Struct;
        readonly isSetAsyncBackingParams: boolean;
        readonly asSetAsyncBackingParams: {
            readonly new_: PolkadotPrimitivesV7AsyncBackingAsyncBackingParams;
        } & Struct;
        readonly isSetExecutorParams: boolean;
        readonly asSetExecutorParams: {
            readonly new_: PolkadotPrimitivesV7ExecutorParams;
        } & Struct;
        readonly isSetOnDemandBaseFee: boolean;
        readonly asSetOnDemandBaseFee: {
            readonly new_: u128;
        } & Struct;
        readonly isSetOnDemandFeeVariability: boolean;
        readonly asSetOnDemandFeeVariability: {
            readonly new_: Perbill;
        } & Struct;
        readonly isSetOnDemandQueueMaxSize: boolean;
        readonly asSetOnDemandQueueMaxSize: {
            readonly new_: u32;
        } & Struct;
        readonly isSetOnDemandTargetQueueUtilization: boolean;
        readonly asSetOnDemandTargetQueueUtilization: {
            readonly new_: Perbill;
        } & Struct;
        readonly isSetOnDemandTtl: boolean;
        readonly asSetOnDemandTtl: {
            readonly new_: u32;
        } & Struct;
        readonly isSetMinimumBackingVotes: boolean;
        readonly asSetMinimumBackingVotes: {
            readonly new_: u32;
        } & Struct;
        readonly isSetNodeFeature: boolean;
        readonly asSetNodeFeature: {
            readonly index: u8;
            readonly value: bool;
        } & Struct;
        readonly isSetApprovalVotingParams: boolean;
        readonly asSetApprovalVotingParams: {
            readonly new_: PolkadotPrimitivesV7ApprovalVotingParams;
        } & Struct;
        readonly isSetSchedulerParams: boolean;
        readonly asSetSchedulerParams: {
            readonly new_: PolkadotPrimitivesVstagingSchedulerParams;
        } & Struct;
        readonly type:
            | "SetValidationUpgradeCooldown"
            | "SetValidationUpgradeDelay"
            | "SetCodeRetentionPeriod"
            | "SetMaxCodeSize"
            | "SetMaxPovSize"
            | "SetMaxHeadDataSize"
            | "SetCoretimeCores"
            | "SetMaxAvailabilityTimeouts"
            | "SetGroupRotationFrequency"
            | "SetParasAvailabilityPeriod"
            | "SetSchedulingLookahead"
            | "SetMaxValidatorsPerCore"
            | "SetMaxValidators"
            | "SetDisputePeriod"
            | "SetDisputePostConclusionAcceptancePeriod"
            | "SetNoShowSlots"
            | "SetNDelayTranches"
            | "SetZerothDelayTrancheWidth"
            | "SetNeededApprovals"
            | "SetRelayVrfModuloSamples"
            | "SetMaxUpwardQueueCount"
            | "SetMaxUpwardQueueSize"
            | "SetMaxDownwardMessageSize"
            | "SetMaxUpwardMessageSize"
            | "SetMaxUpwardMessageNumPerCandidate"
            | "SetHrmpOpenRequestTtl"
            | "SetHrmpSenderDeposit"
            | "SetHrmpRecipientDeposit"
            | "SetHrmpChannelMaxCapacity"
            | "SetHrmpChannelMaxTotalSize"
            | "SetHrmpMaxParachainInboundChannels"
            | "SetHrmpChannelMaxMessageSize"
            | "SetHrmpMaxParachainOutboundChannels"
            | "SetHrmpMaxMessageNumPerCandidate"
            | "SetPvfVotingTtl"
            | "SetMinimumValidationUpgradeDelay"
            | "SetBypassConsistencyCheck"
            | "SetAsyncBackingParams"
            | "SetExecutorParams"
            | "SetOnDemandBaseFee"
            | "SetOnDemandFeeVariability"
            | "SetOnDemandQueueMaxSize"
            | "SetOnDemandTargetQueueUtilization"
            | "SetOnDemandTtl"
            | "SetMinimumBackingVotes"
            | "SetNodeFeature"
            | "SetApprovalVotingParams"
            | "SetSchedulerParams";
    }

    /** @name PolkadotPrimitivesV7AsyncBackingAsyncBackingParams (184) */
    interface PolkadotPrimitivesV7AsyncBackingAsyncBackingParams extends Struct {
        readonly maxCandidateDepth: u32;
        readonly allowedAncestryLen: u32;
    }

    /** @name PolkadotPrimitivesV7ExecutorParams (185) */
    interface PolkadotPrimitivesV7ExecutorParams extends Vec<PolkadotPrimitivesV7ExecutorParamsExecutorParam> {}

    /** @name PolkadotPrimitivesV7ExecutorParamsExecutorParam (187) */
    interface PolkadotPrimitivesV7ExecutorParamsExecutorParam extends Enum {
        readonly isMaxMemoryPages: boolean;
        readonly asMaxMemoryPages: u32;
        readonly isStackLogicalMax: boolean;
        readonly asStackLogicalMax: u32;
        readonly isStackNativeMax: boolean;
        readonly asStackNativeMax: u32;
        readonly isPrecheckingMaxMemory: boolean;
        readonly asPrecheckingMaxMemory: u64;
        readonly isPvfPrepTimeout: boolean;
        readonly asPvfPrepTimeout: ITuple<[PolkadotPrimitivesV7PvfPrepKind, u64]>;
        readonly isPvfExecTimeout: boolean;
        readonly asPvfExecTimeout: ITuple<[PolkadotPrimitivesV7PvfExecKind, u64]>;
        readonly isWasmExtBulkMemory: boolean;
        readonly type:
            | "MaxMemoryPages"
            | "StackLogicalMax"
            | "StackNativeMax"
            | "PrecheckingMaxMemory"
            | "PvfPrepTimeout"
            | "PvfExecTimeout"
            | "WasmExtBulkMemory";
    }

    /** @name PolkadotPrimitivesV7PvfPrepKind (188) */
    interface PolkadotPrimitivesV7PvfPrepKind extends Enum {
        readonly isPrecheck: boolean;
        readonly isPrepare: boolean;
        readonly type: "Precheck" | "Prepare";
    }

    /** @name PolkadotPrimitivesV7PvfExecKind (189) */
    interface PolkadotPrimitivesV7PvfExecKind extends Enum {
        readonly isBacking: boolean;
        readonly isApproval: boolean;
        readonly type: "Backing" | "Approval";
    }

    /** @name PolkadotPrimitivesV7ApprovalVotingParams (190) */
    interface PolkadotPrimitivesV7ApprovalVotingParams extends Struct {
        readonly maxApprovalCoalesceCount: u32;
    }

    /** @name PolkadotPrimitivesVstagingSchedulerParams (191) */
    interface PolkadotPrimitivesVstagingSchedulerParams extends Struct {
        readonly groupRotationFrequency: u32;
        readonly parasAvailabilityPeriod: u32;
        readonly maxValidatorsPerCore: Option<u32>;
        readonly lookahead: u32;
        readonly numCores: u32;
        readonly maxAvailabilityTimeouts: u32;
        readonly onDemandQueueMaxSize: u32;
        readonly onDemandTargetQueueUtilization: Perbill;
        readonly onDemandFeeVariability: Perbill;
        readonly onDemandBaseFee: u128;
        readonly ttl: u32;
    }

    /** @name PolkadotRuntimeParachainsSharedPalletCall (192) */
    type PolkadotRuntimeParachainsSharedPalletCall = Null;

    /** @name PolkadotRuntimeParachainsInclusionPalletCall (193) */
    type PolkadotRuntimeParachainsInclusionPalletCall = Null;

    /** @name PolkadotRuntimeParachainsParasInherentPalletCall (194) */
    interface PolkadotRuntimeParachainsParasInherentPalletCall extends Enum {
        readonly isEnter: boolean;
        readonly asEnter: {
            readonly data: PolkadotPrimitivesV7InherentData;
        } & Struct;
        readonly type: "Enter";
    }

    /** @name PolkadotPrimitivesV7InherentData (195) */
    interface PolkadotPrimitivesV7InherentData extends Struct {
        readonly bitfields: Vec<PolkadotPrimitivesV7SignedUncheckedSigned>;
        readonly backedCandidates: Vec<PolkadotPrimitivesV7BackedCandidate>;
        readonly disputes: Vec<PolkadotPrimitivesV7DisputeStatementSet>;
        readonly parentHeader: SpRuntimeHeader;
    }

    /** @name PolkadotPrimitivesV7SignedUncheckedSigned (197) */
    interface PolkadotPrimitivesV7SignedUncheckedSigned extends Struct {
        readonly payload: BitVec;
        readonly validatorIndex: u32;
        readonly signature: PolkadotPrimitivesV7ValidatorAppSignature;
    }

    /** @name BitvecOrderLsb0 (200) */
    type BitvecOrderLsb0 = Null;

    /** @name PolkadotPrimitivesV7ValidatorAppSignature (202) */
    interface PolkadotPrimitivesV7ValidatorAppSignature extends U8aFixed {}

    /** @name PolkadotPrimitivesV7BackedCandidate (204) */
    interface PolkadotPrimitivesV7BackedCandidate extends Struct {
        readonly candidate: PolkadotPrimitivesV7CommittedCandidateReceipt;
        readonly validityVotes: Vec<PolkadotPrimitivesV7ValidityAttestation>;
        readonly validatorIndices: BitVec;
    }

    /** @name PolkadotPrimitivesV7CommittedCandidateReceipt (205) */
    interface PolkadotPrimitivesV7CommittedCandidateReceipt extends Struct {
        readonly descriptor: PolkadotPrimitivesV7CandidateDescriptor;
        readonly commitments: PolkadotPrimitivesV7CandidateCommitments;
    }

    /** @name PolkadotPrimitivesV7CandidateDescriptor (206) */
    interface PolkadotPrimitivesV7CandidateDescriptor extends Struct {
        readonly paraId: u32;
        readonly relayParent: H256;
        readonly collator: PolkadotPrimitivesV7CollatorAppPublic;
        readonly persistedValidationDataHash: H256;
        readonly povHash: H256;
        readonly erasureRoot: H256;
        readonly signature: PolkadotPrimitivesV7CollatorAppSignature;
        readonly paraHead: H256;
        readonly validationCodeHash: H256;
    }

    /** @name PolkadotPrimitivesV7CollatorAppPublic (207) */
    interface PolkadotPrimitivesV7CollatorAppPublic extends U8aFixed {}

    /** @name PolkadotPrimitivesV7CollatorAppSignature (208) */
    interface PolkadotPrimitivesV7CollatorAppSignature extends U8aFixed {}

    /** @name PolkadotPrimitivesV7CandidateCommitments (210) */
    interface PolkadotPrimitivesV7CandidateCommitments extends Struct {
        readonly upwardMessages: Vec<Bytes>;
        readonly horizontalMessages: Vec<PolkadotCorePrimitivesOutboundHrmpMessage>;
        readonly newValidationCode: Option<Bytes>;
        readonly headData: Bytes;
        readonly processedDownwardMessages: u32;
        readonly hrmpWatermark: u32;
    }

    /** @name PolkadotCorePrimitivesOutboundHrmpMessage (213) */
    interface PolkadotCorePrimitivesOutboundHrmpMessage extends Struct {
        readonly recipient: u32;
        readonly data: Bytes;
    }

    /** @name PolkadotPrimitivesV7ValidityAttestation (218) */
    interface PolkadotPrimitivesV7ValidityAttestation extends Enum {
        readonly isImplicit: boolean;
        readonly asImplicit: PolkadotPrimitivesV7ValidatorAppSignature;
        readonly isExplicit: boolean;
        readonly asExplicit: PolkadotPrimitivesV7ValidatorAppSignature;
        readonly type: "Implicit" | "Explicit";
    }

    /** @name PolkadotPrimitivesV7DisputeStatementSet (220) */
    interface PolkadotPrimitivesV7DisputeStatementSet extends Struct {
        readonly candidateHash: H256;
        readonly session: u32;
        readonly statements: Vec<
            ITuple<[PolkadotPrimitivesV7DisputeStatement, u32, PolkadotPrimitivesV7ValidatorAppSignature]>
        >;
    }

    /** @name PolkadotPrimitivesV7DisputeStatement (224) */
    interface PolkadotPrimitivesV7DisputeStatement extends Enum {
        readonly isValid: boolean;
        readonly asValid: PolkadotPrimitivesV7ValidDisputeStatementKind;
        readonly isInvalid: boolean;
        readonly asInvalid: PolkadotPrimitivesV7InvalidDisputeStatementKind;
        readonly type: "Valid" | "Invalid";
    }

    /** @name PolkadotPrimitivesV7ValidDisputeStatementKind (225) */
    interface PolkadotPrimitivesV7ValidDisputeStatementKind extends Enum {
        readonly isExplicit: boolean;
        readonly isBackingSeconded: boolean;
        readonly asBackingSeconded: H256;
        readonly isBackingValid: boolean;
        readonly asBackingValid: H256;
        readonly isApprovalChecking: boolean;
        readonly isApprovalCheckingMultipleCandidates: boolean;
        readonly asApprovalCheckingMultipleCandidates: Vec<H256>;
        readonly type:
            | "Explicit"
            | "BackingSeconded"
            | "BackingValid"
            | "ApprovalChecking"
            | "ApprovalCheckingMultipleCandidates";
    }

    /** @name PolkadotPrimitivesV7InvalidDisputeStatementKind (227) */
    interface PolkadotPrimitivesV7InvalidDisputeStatementKind extends Enum {
        readonly isExplicit: boolean;
        readonly type: "Explicit";
    }

    /** @name PolkadotRuntimeParachainsParasPalletCall (228) */
    interface PolkadotRuntimeParachainsParasPalletCall extends Enum {
        readonly isForceSetCurrentCode: boolean;
        readonly asForceSetCurrentCode: {
            readonly para: u32;
            readonly newCode: Bytes;
        } & Struct;
        readonly isForceSetCurrentHead: boolean;
        readonly asForceSetCurrentHead: {
            readonly para: u32;
            readonly newHead: Bytes;
        } & Struct;
        readonly isForceScheduleCodeUpgrade: boolean;
        readonly asForceScheduleCodeUpgrade: {
            readonly para: u32;
            readonly newCode: Bytes;
            readonly relayParentNumber: u32;
        } & Struct;
        readonly isForceNoteNewHead: boolean;
        readonly asForceNoteNewHead: {
            readonly para: u32;
            readonly newHead: Bytes;
        } & Struct;
        readonly isForceQueueAction: boolean;
        readonly asForceQueueAction: {
            readonly para: u32;
        } & Struct;
        readonly isAddTrustedValidationCode: boolean;
        readonly asAddTrustedValidationCode: {
            readonly validationCode: Bytes;
        } & Struct;
        readonly isPokeUnusedValidationCode: boolean;
        readonly asPokeUnusedValidationCode: {
            readonly validationCodeHash: H256;
        } & Struct;
        readonly isIncludePvfCheckStatement: boolean;
        readonly asIncludePvfCheckStatement: {
            readonly stmt: PolkadotPrimitivesV7PvfCheckStatement;
            readonly signature: PolkadotPrimitivesV7ValidatorAppSignature;
        } & Struct;
        readonly isForceSetMostRecentContext: boolean;
        readonly asForceSetMostRecentContext: {
            readonly para: u32;
            readonly context: u32;
        } & Struct;
        readonly type:
            | "ForceSetCurrentCode"
            | "ForceSetCurrentHead"
            | "ForceScheduleCodeUpgrade"
            | "ForceNoteNewHead"
            | "ForceQueueAction"
            | "AddTrustedValidationCode"
            | "PokeUnusedValidationCode"
            | "IncludePvfCheckStatement"
            | "ForceSetMostRecentContext";
    }

    /** @name PolkadotPrimitivesV7PvfCheckStatement (229) */
    interface PolkadotPrimitivesV7PvfCheckStatement extends Struct {
        readonly accept: bool;
        readonly subject: H256;
        readonly sessionIndex: u32;
        readonly validatorIndex: u32;
    }

    /** @name PolkadotRuntimeParachainsInitializerPalletCall (230) */
    interface PolkadotRuntimeParachainsInitializerPalletCall extends Enum {
        readonly isForceApprove: boolean;
        readonly asForceApprove: {
            readonly upTo: u32;
        } & Struct;
        readonly type: "ForceApprove";
    }

    /** @name PolkadotRuntimeParachainsHrmpPalletCall (231) */
    interface PolkadotRuntimeParachainsHrmpPalletCall extends Enum {
        readonly isHrmpInitOpenChannel: boolean;
        readonly asHrmpInitOpenChannel: {
            readonly recipient: u32;
            readonly proposedMaxCapacity: u32;
            readonly proposedMaxMessageSize: u32;
        } & Struct;
        readonly isHrmpAcceptOpenChannel: boolean;
        readonly asHrmpAcceptOpenChannel: {
            readonly sender: u32;
        } & Struct;
        readonly isHrmpCloseChannel: boolean;
        readonly asHrmpCloseChannel: {
            readonly channelId: PolkadotParachainPrimitivesPrimitivesHrmpChannelId;
        } & Struct;
        readonly isForceCleanHrmp: boolean;
        readonly asForceCleanHrmp: {
            readonly para: u32;
            readonly numInbound: u32;
            readonly numOutbound: u32;
        } & Struct;
        readonly isForceProcessHrmpOpen: boolean;
        readonly asForceProcessHrmpOpen: {
            readonly channels: u32;
        } & Struct;
        readonly isForceProcessHrmpClose: boolean;
        readonly asForceProcessHrmpClose: {
            readonly channels: u32;
        } & Struct;
        readonly isHrmpCancelOpenRequest: boolean;
        readonly asHrmpCancelOpenRequest: {
            readonly channelId: PolkadotParachainPrimitivesPrimitivesHrmpChannelId;
            readonly openRequests: u32;
        } & Struct;
        readonly isForceOpenHrmpChannel: boolean;
        readonly asForceOpenHrmpChannel: {
            readonly sender: u32;
            readonly recipient: u32;
            readonly maxCapacity: u32;
            readonly maxMessageSize: u32;
        } & Struct;
        readonly isEstablishSystemChannel: boolean;
        readonly asEstablishSystemChannel: {
            readonly sender: u32;
            readonly recipient: u32;
        } & Struct;
        readonly isPokeChannelDeposits: boolean;
        readonly asPokeChannelDeposits: {
            readonly sender: u32;
            readonly recipient: u32;
        } & Struct;
        readonly isEstablishChannelWithSystem: boolean;
        readonly asEstablishChannelWithSystem: {
            readonly targetSystemChain: u32;
        } & Struct;
        readonly type:
            | "HrmpInitOpenChannel"
            | "HrmpAcceptOpenChannel"
            | "HrmpCloseChannel"
            | "ForceCleanHrmp"
            | "ForceProcessHrmpOpen"
            | "ForceProcessHrmpClose"
            | "HrmpCancelOpenRequest"
            | "ForceOpenHrmpChannel"
            | "EstablishSystemChannel"
            | "PokeChannelDeposits"
            | "EstablishChannelWithSystem";
    }

    /** @name PolkadotParachainPrimitivesPrimitivesHrmpChannelId (232) */
    interface PolkadotParachainPrimitivesPrimitivesHrmpChannelId extends Struct {
        readonly sender: u32;
        readonly recipient: u32;
    }

    /** @name PolkadotRuntimeParachainsDisputesPalletCall (233) */
    interface PolkadotRuntimeParachainsDisputesPalletCall extends Enum {
        readonly isForceUnfreeze: boolean;
        readonly type: "ForceUnfreeze";
    }

    /** @name PolkadotRuntimeParachainsDisputesSlashingPalletCall (234) */
    interface PolkadotRuntimeParachainsDisputesSlashingPalletCall extends Enum {
        readonly isReportDisputeLostUnsigned: boolean;
        readonly asReportDisputeLostUnsigned: {
            readonly disputeProof: PolkadotPrimitivesV7SlashingDisputeProof;
            readonly keyOwnerProof: SpSessionMembershipProof;
        } & Struct;
        readonly type: "ReportDisputeLostUnsigned";
    }

    /** @name PolkadotPrimitivesV7SlashingDisputeProof (235) */
    interface PolkadotPrimitivesV7SlashingDisputeProof extends Struct {
        readonly timeSlot: PolkadotPrimitivesV7SlashingDisputesTimeSlot;
        readonly kind: PolkadotPrimitivesV7SlashingSlashingOffenceKind;
        readonly validatorIndex: u32;
        readonly validatorId: PolkadotPrimitivesV7ValidatorAppPublic;
    }

    /** @name PolkadotPrimitivesV7SlashingDisputesTimeSlot (236) */
    interface PolkadotPrimitivesV7SlashingDisputesTimeSlot extends Struct {
        readonly sessionIndex: u32;
        readonly candidateHash: H256;
    }

    /** @name PolkadotPrimitivesV7SlashingSlashingOffenceKind (237) */
    interface PolkadotPrimitivesV7SlashingSlashingOffenceKind extends Enum {
        readonly isForInvalid: boolean;
        readonly isAgainstValid: boolean;
        readonly type: "ForInvalid" | "AgainstValid";
    }

    /** @name PalletMessageQueueCall (238) */
    interface PalletMessageQueueCall extends Enum {
        readonly isReapPage: boolean;
        readonly asReapPage: {
            readonly messageOrigin: PolkadotRuntimeParachainsInclusionAggregateMessageOrigin;
            readonly pageIndex: u32;
        } & Struct;
        readonly isExecuteOverweight: boolean;
        readonly asExecuteOverweight: {
            readonly messageOrigin: PolkadotRuntimeParachainsInclusionAggregateMessageOrigin;
            readonly page: u32;
            readonly index: u32;
            readonly weightLimit: SpWeightsWeightV2Weight;
        } & Struct;
        readonly type: "ReapPage" | "ExecuteOverweight";
    }

    /** @name PolkadotRuntimeParachainsInclusionAggregateMessageOrigin (239) */
    interface PolkadotRuntimeParachainsInclusionAggregateMessageOrigin extends Enum {
        readonly isUmp: boolean;
        readonly asUmp: PolkadotRuntimeParachainsInclusionUmpQueueId;
        readonly type: "Ump";
    }

    /** @name PolkadotRuntimeParachainsInclusionUmpQueueId (240) */
    interface PolkadotRuntimeParachainsInclusionUmpQueueId extends Enum {
        readonly isPara: boolean;
        readonly asPara: u32;
        readonly type: "Para";
    }

    /** @name PolkadotRuntimeParachainsAssignerOnDemandPalletCall (241) */
    interface PolkadotRuntimeParachainsAssignerOnDemandPalletCall extends Enum {
        readonly isPlaceOrderAllowDeath: boolean;
        readonly asPlaceOrderAllowDeath: {
            readonly maxAmount: u128;
            readonly paraId: u32;
        } & Struct;
        readonly isPlaceOrderKeepAlive: boolean;
        readonly asPlaceOrderKeepAlive: {
            readonly maxAmount: u128;
            readonly paraId: u32;
        } & Struct;
        readonly type: "PlaceOrderAllowDeath" | "PlaceOrderKeepAlive";
    }

    /** @name PolkadotRuntimeCommonParasRegistrarPalletCall (242) */
    interface PolkadotRuntimeCommonParasRegistrarPalletCall extends Enum {
        readonly isRegister: boolean;
        readonly asRegister: {
            readonly id: u32;
            readonly genesisHead: Bytes;
            readonly validationCode: Bytes;
        } & Struct;
        readonly isForceRegister: boolean;
        readonly asForceRegister: {
            readonly who: AccountId32;
            readonly deposit: u128;
            readonly id: u32;
            readonly genesisHead: Bytes;
            readonly validationCode: Bytes;
        } & Struct;
        readonly isDeregister: boolean;
        readonly asDeregister: {
            readonly id: u32;
        } & Struct;
        readonly isSwap: boolean;
        readonly asSwap: {
            readonly id: u32;
            readonly other: u32;
        } & Struct;
        readonly isRemoveLock: boolean;
        readonly asRemoveLock: {
            readonly para: u32;
        } & Struct;
        readonly isReserve: boolean;
        readonly isAddLock: boolean;
        readonly asAddLock: {
            readonly para: u32;
        } & Struct;
        readonly isScheduleCodeUpgrade: boolean;
        readonly asScheduleCodeUpgrade: {
            readonly para: u32;
            readonly newCode: Bytes;
        } & Struct;
        readonly isSetCurrentHead: boolean;
        readonly asSetCurrentHead: {
            readonly para: u32;
            readonly newHead: Bytes;
        } & Struct;
        readonly type:
            | "Register"
            | "ForceRegister"
            | "Deregister"
            | "Swap"
            | "RemoveLock"
            | "Reserve"
            | "AddLock"
            | "ScheduleCodeUpgrade"
            | "SetCurrentHead";
    }

    /** @name PalletUtilityCall (243) */
    interface PalletUtilityCall extends Enum {
        readonly isBatch: boolean;
        readonly asBatch: {
            readonly calls: Vec<Call>;
        } & Struct;
        readonly isAsDerivative: boolean;
        readonly asAsDerivative: {
            readonly index: u16;
            readonly call: Call;
        } & Struct;
        readonly isBatchAll: boolean;
        readonly asBatchAll: {
            readonly calls: Vec<Call>;
        } & Struct;
        readonly isDispatchAs: boolean;
        readonly asDispatchAs: {
            readonly asOrigin: DancelightRuntimeOriginCaller;
            readonly call: Call;
        } & Struct;
        readonly isForceBatch: boolean;
        readonly asForceBatch: {
            readonly calls: Vec<Call>;
        } & Struct;
        readonly isWithWeight: boolean;
        readonly asWithWeight: {
            readonly call: Call;
            readonly weight: SpWeightsWeightV2Weight;
        } & Struct;
        readonly type: "Batch" | "AsDerivative" | "BatchAll" | "DispatchAs" | "ForceBatch" | "WithWeight";
    }

    /** @name PalletIdentityCall (245) */
    interface PalletIdentityCall extends Enum {
        readonly isAddRegistrar: boolean;
        readonly asAddRegistrar: {
            readonly account: MultiAddress;
        } & Struct;
        readonly isSetIdentity: boolean;
        readonly asSetIdentity: {
            readonly info: PalletIdentityLegacyIdentityInfo;
        } & Struct;
        readonly isSetSubs: boolean;
        readonly asSetSubs: {
            readonly subs: Vec<ITuple<[AccountId32, Data]>>;
        } & Struct;
        readonly isClearIdentity: boolean;
        readonly isRequestJudgement: boolean;
        readonly asRequestJudgement: {
            readonly regIndex: Compact<u32>;
            readonly maxFee: Compact<u128>;
        } & Struct;
        readonly isCancelRequest: boolean;
        readonly asCancelRequest: {
            readonly regIndex: u32;
        } & Struct;
        readonly isSetFee: boolean;
        readonly asSetFee: {
            readonly index: Compact<u32>;
            readonly fee: Compact<u128>;
        } & Struct;
        readonly isSetAccountId: boolean;
        readonly asSetAccountId: {
            readonly index: Compact<u32>;
            readonly new_: MultiAddress;
        } & Struct;
        readonly isSetFields: boolean;
        readonly asSetFields: {
            readonly index: Compact<u32>;
            readonly fields: u64;
        } & Struct;
        readonly isProvideJudgement: boolean;
        readonly asProvideJudgement: {
            readonly regIndex: Compact<u32>;
            readonly target: MultiAddress;
            readonly judgement: PalletIdentityJudgement;
            readonly identity: H256;
        } & Struct;
        readonly isKillIdentity: boolean;
        readonly asKillIdentity: {
            readonly target: MultiAddress;
        } & Struct;
        readonly isAddSub: boolean;
        readonly asAddSub: {
            readonly sub: MultiAddress;
            readonly data: Data;
        } & Struct;
        readonly isRenameSub: boolean;
        readonly asRenameSub: {
            readonly sub: MultiAddress;
            readonly data: Data;
        } & Struct;
        readonly isRemoveSub: boolean;
        readonly asRemoveSub: {
            readonly sub: MultiAddress;
        } & Struct;
        readonly isQuitSub: boolean;
        readonly isAddUsernameAuthority: boolean;
        readonly asAddUsernameAuthority: {
            readonly authority: MultiAddress;
            readonly suffix: Bytes;
            readonly allocation: u32;
        } & Struct;
        readonly isRemoveUsernameAuthority: boolean;
        readonly asRemoveUsernameAuthority: {
            readonly authority: MultiAddress;
        } & Struct;
        readonly isSetUsernameFor: boolean;
        readonly asSetUsernameFor: {
            readonly who: MultiAddress;
            readonly username: Bytes;
            readonly signature: Option<SpRuntimeMultiSignature>;
        } & Struct;
        readonly isAcceptUsername: boolean;
        readonly asAcceptUsername: {
            readonly username: Bytes;
        } & Struct;
        readonly isRemoveExpiredApproval: boolean;
        readonly asRemoveExpiredApproval: {
            readonly username: Bytes;
        } & Struct;
        readonly isSetPrimaryUsername: boolean;
        readonly asSetPrimaryUsername: {
            readonly username: Bytes;
        } & Struct;
        readonly isRemoveDanglingUsername: boolean;
        readonly asRemoveDanglingUsername: {
            readonly username: Bytes;
        } & Struct;
        readonly type:
            | "AddRegistrar"
            | "SetIdentity"
            | "SetSubs"
            | "ClearIdentity"
            | "RequestJudgement"
            | "CancelRequest"
            | "SetFee"
            | "SetAccountId"
            | "SetFields"
            | "ProvideJudgement"
            | "KillIdentity"
            | "AddSub"
            | "RenameSub"
            | "RemoveSub"
            | "QuitSub"
            | "AddUsernameAuthority"
            | "RemoveUsernameAuthority"
            | "SetUsernameFor"
            | "AcceptUsername"
            | "RemoveExpiredApproval"
            | "SetPrimaryUsername"
            | "RemoveDanglingUsername";
    }

    /** @name PalletIdentityLegacyIdentityInfo (246) */
    interface PalletIdentityLegacyIdentityInfo extends Struct {
        readonly additional: Vec<ITuple<[Data, Data]>>;
        readonly display: Data;
        readonly legal: Data;
        readonly web: Data;
        readonly riot: Data;
        readonly email: Data;
        readonly pgpFingerprint: Option<U8aFixed>;
        readonly image: Data;
        readonly twitter: Data;
    }

    /** @name PalletIdentityJudgement (283) */
    interface PalletIdentityJudgement extends Enum {
        readonly isUnknown: boolean;
        readonly isFeePaid: boolean;
        readonly asFeePaid: u128;
        readonly isReasonable: boolean;
        readonly isKnownGood: boolean;
        readonly isOutOfDate: boolean;
        readonly isLowQuality: boolean;
        readonly isErroneous: boolean;
        readonly type: "Unknown" | "FeePaid" | "Reasonable" | "KnownGood" | "OutOfDate" | "LowQuality" | "Erroneous";
    }

    /** @name PalletSchedulerCall (286) */
    interface PalletSchedulerCall extends Enum {
        readonly isSchedule: boolean;
        readonly asSchedule: {
            readonly when: u32;
            readonly maybePeriodic: Option<ITuple<[u32, u32]>>;
            readonly priority: u8;
            readonly call: Call;
        } & Struct;
        readonly isCancel: boolean;
        readonly asCancel: {
            readonly when: u32;
            readonly index: u32;
        } & Struct;
        readonly isScheduleNamed: boolean;
        readonly asScheduleNamed: {
            readonly id: U8aFixed;
            readonly when: u32;
            readonly maybePeriodic: Option<ITuple<[u32, u32]>>;
            readonly priority: u8;
            readonly call: Call;
        } & Struct;
        readonly isCancelNamed: boolean;
        readonly asCancelNamed: {
            readonly id: U8aFixed;
        } & Struct;
        readonly isScheduleAfter: boolean;
        readonly asScheduleAfter: {
            readonly after: u32;
            readonly maybePeriodic: Option<ITuple<[u32, u32]>>;
            readonly priority: u8;
            readonly call: Call;
        } & Struct;
        readonly isScheduleNamedAfter: boolean;
        readonly asScheduleNamedAfter: {
            readonly id: U8aFixed;
            readonly after: u32;
            readonly maybePeriodic: Option<ITuple<[u32, u32]>>;
            readonly priority: u8;
            readonly call: Call;
        } & Struct;
        readonly isSetRetry: boolean;
        readonly asSetRetry: {
            readonly task: ITuple<[u32, u32]>;
            readonly retries: u8;
            readonly period: u32;
        } & Struct;
        readonly isSetRetryNamed: boolean;
        readonly asSetRetryNamed: {
            readonly id: U8aFixed;
            readonly retries: u8;
            readonly period: u32;
        } & Struct;
        readonly isCancelRetry: boolean;
        readonly asCancelRetry: {
            readonly task: ITuple<[u32, u32]>;
        } & Struct;
        readonly isCancelRetryNamed: boolean;
        readonly asCancelRetryNamed: {
            readonly id: U8aFixed;
        } & Struct;
        readonly type:
            | "Schedule"
            | "Cancel"
            | "ScheduleNamed"
            | "CancelNamed"
            | "ScheduleAfter"
            | "ScheduleNamedAfter"
            | "SetRetry"
            | "SetRetryNamed"
            | "CancelRetry"
            | "CancelRetryNamed";
    }

    /** @name PalletProxyCall (289) */
    interface PalletProxyCall extends Enum {
        readonly isProxy: boolean;
        readonly asProxy: {
            readonly real: MultiAddress;
            readonly forceProxyType: Option<DancelightRuntimeProxyType>;
            readonly call: Call;
        } & Struct;
        readonly isAddProxy: boolean;
        readonly asAddProxy: {
            readonly delegate: MultiAddress;
            readonly proxyType: DancelightRuntimeProxyType;
            readonly delay: u32;
        } & Struct;
        readonly isRemoveProxy: boolean;
        readonly asRemoveProxy: {
            readonly delegate: MultiAddress;
            readonly proxyType: DancelightRuntimeProxyType;
            readonly delay: u32;
        } & Struct;
        readonly isRemoveProxies: boolean;
        readonly isCreatePure: boolean;
        readonly asCreatePure: {
            readonly proxyType: DancelightRuntimeProxyType;
            readonly delay: u32;
            readonly index: u16;
        } & Struct;
        readonly isKillPure: boolean;
        readonly asKillPure: {
            readonly spawner: MultiAddress;
            readonly proxyType: DancelightRuntimeProxyType;
            readonly index: u16;
            readonly height: Compact<u32>;
            readonly extIndex: Compact<u32>;
        } & Struct;
        readonly isAnnounce: boolean;
        readonly asAnnounce: {
            readonly real: MultiAddress;
            readonly callHash: H256;
        } & Struct;
        readonly isRemoveAnnouncement: boolean;
        readonly asRemoveAnnouncement: {
            readonly real: MultiAddress;
            readonly callHash: H256;
        } & Struct;
        readonly isRejectAnnouncement: boolean;
        readonly asRejectAnnouncement: {
            readonly delegate: MultiAddress;
            readonly callHash: H256;
        } & Struct;
        readonly isProxyAnnounced: boolean;
        readonly asProxyAnnounced: {
            readonly delegate: MultiAddress;
            readonly real: MultiAddress;
            readonly forceProxyType: Option<DancelightRuntimeProxyType>;
            readonly call: Call;
        } & Struct;
        readonly type:
            | "Proxy"
            | "AddProxy"
            | "RemoveProxy"
            | "RemoveProxies"
            | "CreatePure"
            | "KillPure"
            | "Announce"
            | "RemoveAnnouncement"
            | "RejectAnnouncement"
            | "ProxyAnnounced";
    }

    /** @name DancelightRuntimeProxyType (291) */
    interface DancelightRuntimeProxyType extends Enum {
        readonly isAny: boolean;
        readonly isNonTransfer: boolean;
        readonly isGovernance: boolean;
        readonly isIdentityJudgement: boolean;
        readonly isCancelProxy: boolean;
        readonly isAuction: boolean;
        readonly isOnDemandOrdering: boolean;
        readonly isSudoRegistrar: boolean;
        readonly type:
            | "Any"
            | "NonTransfer"
            | "Governance"
            | "IdentityJudgement"
            | "CancelProxy"
            | "Auction"
            | "OnDemandOrdering"
            | "SudoRegistrar";
    }

    /** @name PalletMultisigCall (292) */
    interface PalletMultisigCall extends Enum {
        readonly isAsMultiThreshold1: boolean;
        readonly asAsMultiThreshold1: {
            readonly otherSignatories: Vec<AccountId32>;
            readonly call: Call;
        } & Struct;
        readonly isAsMulti: boolean;
        readonly asAsMulti: {
            readonly threshold: u16;
            readonly otherSignatories: Vec<AccountId32>;
            readonly maybeTimepoint: Option<PalletMultisigTimepoint>;
            readonly call: Call;
            readonly maxWeight: SpWeightsWeightV2Weight;
        } & Struct;
        readonly isApproveAsMulti: boolean;
        readonly asApproveAsMulti: {
            readonly threshold: u16;
            readonly otherSignatories: Vec<AccountId32>;
            readonly maybeTimepoint: Option<PalletMultisigTimepoint>;
            readonly callHash: U8aFixed;
            readonly maxWeight: SpWeightsWeightV2Weight;
        } & Struct;
        readonly isCancelAsMulti: boolean;
        readonly asCancelAsMulti: {
            readonly threshold: u16;
            readonly otherSignatories: Vec<AccountId32>;
            readonly timepoint: PalletMultisigTimepoint;
            readonly callHash: U8aFixed;
        } & Struct;
        readonly type: "AsMultiThreshold1" | "AsMulti" | "ApproveAsMulti" | "CancelAsMulti";
    }

    /** @name PalletMultisigTimepoint (294) */
    interface PalletMultisigTimepoint extends Struct {
        readonly height: u32;
        readonly index: u32;
    }

    /** @name PalletPreimageCall (295) */
    interface PalletPreimageCall extends Enum {
        readonly isNotePreimage: boolean;
        readonly asNotePreimage: {
            readonly bytes: Bytes;
        } & Struct;
        readonly isUnnotePreimage: boolean;
        readonly asUnnotePreimage: {
            readonly hash_: H256;
        } & Struct;
        readonly isRequestPreimage: boolean;
        readonly asRequestPreimage: {
            readonly hash_: H256;
        } & Struct;
        readonly isUnrequestPreimage: boolean;
        readonly asUnrequestPreimage: {
            readonly hash_: H256;
        } & Struct;
        readonly isEnsureUpdated: boolean;
        readonly asEnsureUpdated: {
            readonly hashes: Vec<H256>;
        } & Struct;
        readonly type: "NotePreimage" | "UnnotePreimage" | "RequestPreimage" | "UnrequestPreimage" | "EnsureUpdated";
    }

    /** @name PalletAssetRateCall (297) */
    interface PalletAssetRateCall extends Enum {
        readonly isCreate: boolean;
        readonly asCreate: {
            readonly assetKind: Null;
            readonly rate: u128;
        } & Struct;
        readonly isUpdate: boolean;
        readonly asUpdate: {
            readonly assetKind: Null;
            readonly rate: u128;
        } & Struct;
        readonly isRemove: boolean;
        readonly asRemove: {
            readonly assetKind: Null;
        } & Struct;
        readonly type: "Create" | "Update" | "Remove";
    }

    /** @name PalletXcmCall (299) */
    interface PalletXcmCall extends Enum {
        readonly isSend: boolean;
        readonly asSend: {
            readonly dest: XcmVersionedLocation;
            readonly message: XcmVersionedXcm;
        } & Struct;
        readonly isTeleportAssets: boolean;
        readonly asTeleportAssets: {
            readonly dest: XcmVersionedLocation;
            readonly beneficiary: XcmVersionedLocation;
            readonly assets: XcmVersionedAssets;
            readonly feeAssetItem: u32;
        } & Struct;
        readonly isReserveTransferAssets: boolean;
        readonly asReserveTransferAssets: {
            readonly dest: XcmVersionedLocation;
            readonly beneficiary: XcmVersionedLocation;
            readonly assets: XcmVersionedAssets;
            readonly feeAssetItem: u32;
        } & Struct;
        readonly isExecute: boolean;
        readonly asExecute: {
            readonly message: XcmVersionedXcm;
            readonly maxWeight: SpWeightsWeightV2Weight;
        } & Struct;
        readonly isForceXcmVersion: boolean;
        readonly asForceXcmVersion: {
            readonly location: StagingXcmV4Location;
            readonly version: u32;
        } & Struct;
        readonly isForceDefaultXcmVersion: boolean;
        readonly asForceDefaultXcmVersion: {
            readonly maybeXcmVersion: Option<u32>;
        } & Struct;
        readonly isForceSubscribeVersionNotify: boolean;
        readonly asForceSubscribeVersionNotify: {
            readonly location: XcmVersionedLocation;
        } & Struct;
        readonly isForceUnsubscribeVersionNotify: boolean;
        readonly asForceUnsubscribeVersionNotify: {
            readonly location: XcmVersionedLocation;
        } & Struct;
        readonly isLimitedReserveTransferAssets: boolean;
        readonly asLimitedReserveTransferAssets: {
            readonly dest: XcmVersionedLocation;
            readonly beneficiary: XcmVersionedLocation;
            readonly assets: XcmVersionedAssets;
            readonly feeAssetItem: u32;
            readonly weightLimit: XcmV3WeightLimit;
        } & Struct;
        readonly isLimitedTeleportAssets: boolean;
        readonly asLimitedTeleportAssets: {
            readonly dest: XcmVersionedLocation;
            readonly beneficiary: XcmVersionedLocation;
            readonly assets: XcmVersionedAssets;
            readonly feeAssetItem: u32;
            readonly weightLimit: XcmV3WeightLimit;
        } & Struct;
        readonly isForceSuspension: boolean;
        readonly asForceSuspension: {
            readonly suspended: bool;
        } & Struct;
        readonly isTransferAssets: boolean;
        readonly asTransferAssets: {
            readonly dest: XcmVersionedLocation;
            readonly beneficiary: XcmVersionedLocation;
            readonly assets: XcmVersionedAssets;
            readonly feeAssetItem: u32;
            readonly weightLimit: XcmV3WeightLimit;
        } & Struct;
        readonly isClaimAssets: boolean;
        readonly asClaimAssets: {
            readonly assets: XcmVersionedAssets;
            readonly beneficiary: XcmVersionedLocation;
        } & Struct;
        readonly isTransferAssetsUsingTypeAndThen: boolean;
        readonly asTransferAssetsUsingTypeAndThen: {
            readonly dest: XcmVersionedLocation;
            readonly assets: XcmVersionedAssets;
            readonly assetsTransferType: StagingXcmExecutorAssetTransferTransferType;
            readonly remoteFeesId: XcmVersionedAssetId;
            readonly feesTransferType: StagingXcmExecutorAssetTransferTransferType;
            readonly customXcmOnDest: XcmVersionedXcm;
            readonly weightLimit: XcmV3WeightLimit;
        } & Struct;
        readonly type:
            | "Send"
            | "TeleportAssets"
            | "ReserveTransferAssets"
            | "Execute"
            | "ForceXcmVersion"
            | "ForceDefaultXcmVersion"
            | "ForceSubscribeVersionNotify"
            | "ForceUnsubscribeVersionNotify"
            | "LimitedReserveTransferAssets"
            | "LimitedTeleportAssets"
            | "ForceSuspension"
            | "TransferAssets"
            | "ClaimAssets"
            | "TransferAssetsUsingTypeAndThen";
    }

    /** @name XcmVersionedLocation (300) */
    interface XcmVersionedLocation extends Enum {
        readonly isV2: boolean;
        readonly asV2: XcmV2MultiLocation;
        readonly isV3: boolean;
        readonly asV3: StagingXcmV3MultiLocation;
        readonly isV4: boolean;
        readonly asV4: StagingXcmV4Location;
        readonly type: "V2" | "V3" | "V4";
    }

    /** @name XcmV2MultiLocation (301) */
    interface XcmV2MultiLocation extends Struct {
        readonly parents: u8;
        readonly interior: XcmV2MultilocationJunctions;
    }

    /** @name XcmV2MultilocationJunctions (302) */
    interface XcmV2MultilocationJunctions extends Enum {
        readonly isHere: boolean;
        readonly isX1: boolean;
        readonly asX1: XcmV2Junction;
        readonly isX2: boolean;
        readonly asX2: ITuple<[XcmV2Junction, XcmV2Junction]>;
        readonly isX3: boolean;
        readonly asX3: ITuple<[XcmV2Junction, XcmV2Junction, XcmV2Junction]>;
        readonly isX4: boolean;
        readonly asX4: ITuple<[XcmV2Junction, XcmV2Junction, XcmV2Junction, XcmV2Junction]>;
        readonly isX5: boolean;
        readonly asX5: ITuple<[XcmV2Junction, XcmV2Junction, XcmV2Junction, XcmV2Junction, XcmV2Junction]>;
        readonly isX6: boolean;
        readonly asX6: ITuple<
            [XcmV2Junction, XcmV2Junction, XcmV2Junction, XcmV2Junction, XcmV2Junction, XcmV2Junction]
        >;
        readonly isX7: boolean;
        readonly asX7: ITuple<
            [XcmV2Junction, XcmV2Junction, XcmV2Junction, XcmV2Junction, XcmV2Junction, XcmV2Junction, XcmV2Junction]
        >;
        readonly isX8: boolean;
        readonly asX8: ITuple<
            [
                XcmV2Junction,
                XcmV2Junction,
                XcmV2Junction,
                XcmV2Junction,
                XcmV2Junction,
                XcmV2Junction,
                XcmV2Junction,
                XcmV2Junction,
            ]
        >;
        readonly type: "Here" | "X1" | "X2" | "X3" | "X4" | "X5" | "X6" | "X7" | "X8";
    }

    /** @name XcmV2Junction (303) */
    interface XcmV2Junction extends Enum {
        readonly isParachain: boolean;
        readonly asParachain: Compact<u32>;
        readonly isAccountId32: boolean;
        readonly asAccountId32: {
            readonly network: XcmV2NetworkId;
            readonly id: U8aFixed;
        } & Struct;
        readonly isAccountIndex64: boolean;
        readonly asAccountIndex64: {
            readonly network: XcmV2NetworkId;
            readonly index: Compact<u64>;
        } & Struct;
        readonly isAccountKey20: boolean;
        readonly asAccountKey20: {
            readonly network: XcmV2NetworkId;
            readonly key: U8aFixed;
        } & Struct;
        readonly isPalletInstance: boolean;
        readonly asPalletInstance: u8;
        readonly isGeneralIndex: boolean;
        readonly asGeneralIndex: Compact<u128>;
        readonly isGeneralKey: boolean;
        readonly asGeneralKey: Bytes;
        readonly isOnlyChild: boolean;
        readonly isPlurality: boolean;
        readonly asPlurality: {
            readonly id: XcmV2BodyId;
            readonly part: XcmV2BodyPart;
        } & Struct;
        readonly type:
            | "Parachain"
            | "AccountId32"
            | "AccountIndex64"
            | "AccountKey20"
            | "PalletInstance"
            | "GeneralIndex"
            | "GeneralKey"
            | "OnlyChild"
            | "Plurality";
    }

    /** @name XcmV2NetworkId (304) */
    interface XcmV2NetworkId extends Enum {
        readonly isAny: boolean;
        readonly isNamed: boolean;
        readonly asNamed: Bytes;
        readonly isPolkadot: boolean;
        readonly isKusama: boolean;
        readonly type: "Any" | "Named" | "Polkadot" | "Kusama";
    }

    /** @name XcmV2BodyId (306) */
    interface XcmV2BodyId extends Enum {
        readonly isUnit: boolean;
        readonly isNamed: boolean;
        readonly asNamed: Bytes;
        readonly isIndex: boolean;
        readonly asIndex: Compact<u32>;
        readonly isExecutive: boolean;
        readonly isTechnical: boolean;
        readonly isLegislative: boolean;
        readonly isJudicial: boolean;
        readonly isDefense: boolean;
        readonly isAdministration: boolean;
        readonly isTreasury: boolean;
        readonly type:
            | "Unit"
            | "Named"
            | "Index"
            | "Executive"
            | "Technical"
            | "Legislative"
            | "Judicial"
            | "Defense"
            | "Administration"
            | "Treasury";
    }

    /** @name XcmV2BodyPart (307) */
    interface XcmV2BodyPart extends Enum {
        readonly isVoice: boolean;
        readonly isMembers: boolean;
        readonly asMembers: {
            readonly count: Compact<u32>;
        } & Struct;
        readonly isFraction: boolean;
        readonly asFraction: {
            readonly nom: Compact<u32>;
            readonly denom: Compact<u32>;
        } & Struct;
        readonly isAtLeastProportion: boolean;
        readonly asAtLeastProportion: {
            readonly nom: Compact<u32>;
            readonly denom: Compact<u32>;
        } & Struct;
        readonly isMoreThanProportion: boolean;
        readonly asMoreThanProportion: {
            readonly nom: Compact<u32>;
            readonly denom: Compact<u32>;
        } & Struct;
        readonly type: "Voice" | "Members" | "Fraction" | "AtLeastProportion" | "MoreThanProportion";
    }

    /** @name StagingXcmV3MultiLocation (308) */
    interface StagingXcmV3MultiLocation extends Struct {
        readonly parents: u8;
        readonly interior: XcmV3Junctions;
    }

    /** @name XcmV3Junctions (309) */
    interface XcmV3Junctions extends Enum {
        readonly isHere: boolean;
        readonly isX1: boolean;
        readonly asX1: XcmV3Junction;
        readonly isX2: boolean;
        readonly asX2: ITuple<[XcmV3Junction, XcmV3Junction]>;
        readonly isX3: boolean;
        readonly asX3: ITuple<[XcmV3Junction, XcmV3Junction, XcmV3Junction]>;
        readonly isX4: boolean;
        readonly asX4: ITuple<[XcmV3Junction, XcmV3Junction, XcmV3Junction, XcmV3Junction]>;
        readonly isX5: boolean;
        readonly asX5: ITuple<[XcmV3Junction, XcmV3Junction, XcmV3Junction, XcmV3Junction, XcmV3Junction]>;
        readonly isX6: boolean;
        readonly asX6: ITuple<
            [XcmV3Junction, XcmV3Junction, XcmV3Junction, XcmV3Junction, XcmV3Junction, XcmV3Junction]
        >;
        readonly isX7: boolean;
        readonly asX7: ITuple<
            [XcmV3Junction, XcmV3Junction, XcmV3Junction, XcmV3Junction, XcmV3Junction, XcmV3Junction, XcmV3Junction]
        >;
        readonly isX8: boolean;
        readonly asX8: ITuple<
            [
                XcmV3Junction,
                XcmV3Junction,
                XcmV3Junction,
                XcmV3Junction,
                XcmV3Junction,
                XcmV3Junction,
                XcmV3Junction,
                XcmV3Junction,
            ]
        >;
        readonly type: "Here" | "X1" | "X2" | "X3" | "X4" | "X5" | "X6" | "X7" | "X8";
    }

    /** @name XcmV3Junction (310) */
    interface XcmV3Junction extends Enum {
        readonly isParachain: boolean;
        readonly asParachain: Compact<u32>;
        readonly isAccountId32: boolean;
        readonly asAccountId32: {
            readonly network: Option<XcmV3JunctionNetworkId>;
            readonly id: U8aFixed;
        } & Struct;
        readonly isAccountIndex64: boolean;
        readonly asAccountIndex64: {
            readonly network: Option<XcmV3JunctionNetworkId>;
            readonly index: Compact<u64>;
        } & Struct;
        readonly isAccountKey20: boolean;
        readonly asAccountKey20: {
            readonly network: Option<XcmV3JunctionNetworkId>;
            readonly key: U8aFixed;
        } & Struct;
        readonly isPalletInstance: boolean;
        readonly asPalletInstance: u8;
        readonly isGeneralIndex: boolean;
        readonly asGeneralIndex: Compact<u128>;
        readonly isGeneralKey: boolean;
        readonly asGeneralKey: {
            readonly length: u8;
            readonly data: U8aFixed;
        } & Struct;
        readonly isOnlyChild: boolean;
        readonly isPlurality: boolean;
        readonly asPlurality: {
            readonly id: XcmV3JunctionBodyId;
            readonly part: XcmV3JunctionBodyPart;
        } & Struct;
        readonly isGlobalConsensus: boolean;
        readonly asGlobalConsensus: XcmV3JunctionNetworkId;
        readonly type:
            | "Parachain"
            | "AccountId32"
            | "AccountIndex64"
            | "AccountKey20"
            | "PalletInstance"
            | "GeneralIndex"
            | "GeneralKey"
            | "OnlyChild"
            | "Plurality"
            | "GlobalConsensus";
    }

    /** @name XcmV3JunctionNetworkId (312) */
    interface XcmV3JunctionNetworkId extends Enum {
        readonly isByGenesis: boolean;
        readonly asByGenesis: U8aFixed;
        readonly isByFork: boolean;
        readonly asByFork: {
            readonly blockNumber: u64;
            readonly blockHash: U8aFixed;
        } & Struct;
        readonly isPolkadot: boolean;
        readonly isKusama: boolean;
        readonly isWestend: boolean;
        readonly isRococo: boolean;
        readonly isWococo: boolean;
        readonly isEthereum: boolean;
        readonly asEthereum: {
            readonly chainId: Compact<u64>;
        } & Struct;
        readonly isBitcoinCore: boolean;
        readonly isBitcoinCash: boolean;
        readonly isPolkadotBulletin: boolean;
        readonly type:
            | "ByGenesis"
            | "ByFork"
            | "Polkadot"
            | "Kusama"
            | "Westend"
            | "Rococo"
            | "Wococo"
            | "Ethereum"
            | "BitcoinCore"
            | "BitcoinCash"
            | "PolkadotBulletin";
    }

    /** @name XcmVersionedXcm (313) */
    interface XcmVersionedXcm extends Enum {
        readonly isV2: boolean;
        readonly asV2: XcmV2Xcm;
        readonly isV3: boolean;
        readonly asV3: XcmV3Xcm;
        readonly isV4: boolean;
        readonly asV4: StagingXcmV4Xcm;
        readonly type: "V2" | "V3" | "V4";
    }

    /** @name XcmV2Xcm (314) */
    interface XcmV2Xcm extends Vec<XcmV2Instruction> {}

    /** @name XcmV2Instruction (316) */
    interface XcmV2Instruction extends Enum {
        readonly isWithdrawAsset: boolean;
        readonly asWithdrawAsset: XcmV2MultiassetMultiAssets;
        readonly isReserveAssetDeposited: boolean;
        readonly asReserveAssetDeposited: XcmV2MultiassetMultiAssets;
        readonly isReceiveTeleportedAsset: boolean;
        readonly asReceiveTeleportedAsset: XcmV2MultiassetMultiAssets;
        readonly isQueryResponse: boolean;
        readonly asQueryResponse: {
            readonly queryId: Compact<u64>;
            readonly response: XcmV2Response;
            readonly maxWeight: Compact<u64>;
        } & Struct;
        readonly isTransferAsset: boolean;
        readonly asTransferAsset: {
            readonly assets: XcmV2MultiassetMultiAssets;
            readonly beneficiary: XcmV2MultiLocation;
        } & Struct;
        readonly isTransferReserveAsset: boolean;
        readonly asTransferReserveAsset: {
            readonly assets: XcmV2MultiassetMultiAssets;
            readonly dest: XcmV2MultiLocation;
            readonly xcm: XcmV2Xcm;
        } & Struct;
        readonly isTransact: boolean;
        readonly asTransact: {
            readonly originType: XcmV2OriginKind;
            readonly requireWeightAtMost: Compact<u64>;
            readonly call: XcmDoubleEncoded;
        } & Struct;
        readonly isHrmpNewChannelOpenRequest: boolean;
        readonly asHrmpNewChannelOpenRequest: {
            readonly sender: Compact<u32>;
            readonly maxMessageSize: Compact<u32>;
            readonly maxCapacity: Compact<u32>;
        } & Struct;
        readonly isHrmpChannelAccepted: boolean;
        readonly asHrmpChannelAccepted: {
            readonly recipient: Compact<u32>;
        } & Struct;
        readonly isHrmpChannelClosing: boolean;
        readonly asHrmpChannelClosing: {
            readonly initiator: Compact<u32>;
            readonly sender: Compact<u32>;
            readonly recipient: Compact<u32>;
        } & Struct;
        readonly isClearOrigin: boolean;
        readonly isDescendOrigin: boolean;
        readonly asDescendOrigin: XcmV2MultilocationJunctions;
        readonly isReportError: boolean;
        readonly asReportError: {
            readonly queryId: Compact<u64>;
            readonly dest: XcmV2MultiLocation;
            readonly maxResponseWeight: Compact<u64>;
        } & Struct;
        readonly isDepositAsset: boolean;
        readonly asDepositAsset: {
            readonly assets: XcmV2MultiassetMultiAssetFilter;
            readonly maxAssets: Compact<u32>;
            readonly beneficiary: XcmV2MultiLocation;
        } & Struct;
        readonly isDepositReserveAsset: boolean;
        readonly asDepositReserveAsset: {
            readonly assets: XcmV2MultiassetMultiAssetFilter;
            readonly maxAssets: Compact<u32>;
            readonly dest: XcmV2MultiLocation;
            readonly xcm: XcmV2Xcm;
        } & Struct;
        readonly isExchangeAsset: boolean;
        readonly asExchangeAsset: {
            readonly give: XcmV2MultiassetMultiAssetFilter;
            readonly receive: XcmV2MultiassetMultiAssets;
        } & Struct;
        readonly isInitiateReserveWithdraw: boolean;
        readonly asInitiateReserveWithdraw: {
            readonly assets: XcmV2MultiassetMultiAssetFilter;
            readonly reserve: XcmV2MultiLocation;
            readonly xcm: XcmV2Xcm;
        } & Struct;
        readonly isInitiateTeleport: boolean;
        readonly asInitiateTeleport: {
            readonly assets: XcmV2MultiassetMultiAssetFilter;
            readonly dest: XcmV2MultiLocation;
            readonly xcm: XcmV2Xcm;
        } & Struct;
        readonly isQueryHolding: boolean;
        readonly asQueryHolding: {
            readonly queryId: Compact<u64>;
            readonly dest: XcmV2MultiLocation;
            readonly assets: XcmV2MultiassetMultiAssetFilter;
            readonly maxResponseWeight: Compact<u64>;
        } & Struct;
        readonly isBuyExecution: boolean;
        readonly asBuyExecution: {
            readonly fees: XcmV2MultiAsset;
            readonly weightLimit: XcmV2WeightLimit;
        } & Struct;
        readonly isRefundSurplus: boolean;
        readonly isSetErrorHandler: boolean;
        readonly asSetErrorHandler: XcmV2Xcm;
        readonly isSetAppendix: boolean;
        readonly asSetAppendix: XcmV2Xcm;
        readonly isClearError: boolean;
        readonly isClaimAsset: boolean;
        readonly asClaimAsset: {
            readonly assets: XcmV2MultiassetMultiAssets;
            readonly ticket: XcmV2MultiLocation;
        } & Struct;
        readonly isTrap: boolean;
        readonly asTrap: Compact<u64>;
        readonly isSubscribeVersion: boolean;
        readonly asSubscribeVersion: {
            readonly queryId: Compact<u64>;
            readonly maxResponseWeight: Compact<u64>;
        } & Struct;
        readonly isUnsubscribeVersion: boolean;
        readonly type:
            | "WithdrawAsset"
            | "ReserveAssetDeposited"
            | "ReceiveTeleportedAsset"
            | "QueryResponse"
            | "TransferAsset"
            | "TransferReserveAsset"
            | "Transact"
            | "HrmpNewChannelOpenRequest"
            | "HrmpChannelAccepted"
            | "HrmpChannelClosing"
            | "ClearOrigin"
            | "DescendOrigin"
            | "ReportError"
            | "DepositAsset"
            | "DepositReserveAsset"
            | "ExchangeAsset"
            | "InitiateReserveWithdraw"
            | "InitiateTeleport"
            | "QueryHolding"
            | "BuyExecution"
            | "RefundSurplus"
            | "SetErrorHandler"
            | "SetAppendix"
            | "ClearError"
            | "ClaimAsset"
            | "Trap"
            | "SubscribeVersion"
            | "UnsubscribeVersion";
    }

    /** @name XcmV2MultiassetMultiAssets (317) */
    interface XcmV2MultiassetMultiAssets extends Vec<XcmV2MultiAsset> {}

    /** @name XcmV2MultiAsset (319) */
    interface XcmV2MultiAsset extends Struct {
        readonly id: XcmV2MultiassetAssetId;
        readonly fun: XcmV2MultiassetFungibility;
    }

    /** @name XcmV2MultiassetAssetId (320) */
    interface XcmV2MultiassetAssetId extends Enum {
        readonly isConcrete: boolean;
        readonly asConcrete: XcmV2MultiLocation;
        readonly isAbstract: boolean;
        readonly asAbstract: Bytes;
        readonly type: "Concrete" | "Abstract";
    }

    /** @name XcmV2MultiassetFungibility (321) */
    interface XcmV2MultiassetFungibility extends Enum {
        readonly isFungible: boolean;
        readonly asFungible: Compact<u128>;
        readonly isNonFungible: boolean;
        readonly asNonFungible: XcmV2MultiassetAssetInstance;
        readonly type: "Fungible" | "NonFungible";
    }

    /** @name XcmV2MultiassetAssetInstance (322) */
    interface XcmV2MultiassetAssetInstance extends Enum {
        readonly isUndefined: boolean;
        readonly isIndex: boolean;
        readonly asIndex: Compact<u128>;
        readonly isArray4: boolean;
        readonly asArray4: U8aFixed;
        readonly isArray8: boolean;
        readonly asArray8: U8aFixed;
        readonly isArray16: boolean;
        readonly asArray16: U8aFixed;
        readonly isArray32: boolean;
        readonly asArray32: U8aFixed;
        readonly isBlob: boolean;
        readonly asBlob: Bytes;
        readonly type: "Undefined" | "Index" | "Array4" | "Array8" | "Array16" | "Array32" | "Blob";
    }

    /** @name XcmV2Response (323) */
    interface XcmV2Response extends Enum {
        readonly isNull: boolean;
        readonly isAssets: boolean;
        readonly asAssets: XcmV2MultiassetMultiAssets;
        readonly isExecutionResult: boolean;
        readonly asExecutionResult: Option<ITuple<[u32, XcmV2TraitsError]>>;
        readonly isVersion: boolean;
        readonly asVersion: u32;
        readonly type: "Null" | "Assets" | "ExecutionResult" | "Version";
    }

    /** @name XcmV2TraitsError (326) */
    interface XcmV2TraitsError extends Enum {
        readonly isOverflow: boolean;
        readonly isUnimplemented: boolean;
        readonly isUntrustedReserveLocation: boolean;
        readonly isUntrustedTeleportLocation: boolean;
        readonly isMultiLocationFull: boolean;
        readonly isMultiLocationNotInvertible: boolean;
        readonly isBadOrigin: boolean;
        readonly isInvalidLocation: boolean;
        readonly isAssetNotFound: boolean;
        readonly isFailedToTransactAsset: boolean;
        readonly isNotWithdrawable: boolean;
        readonly isLocationCannotHold: boolean;
        readonly isExceedsMaxMessageSize: boolean;
        readonly isDestinationUnsupported: boolean;
        readonly isTransport: boolean;
        readonly isUnroutable: boolean;
        readonly isUnknownClaim: boolean;
        readonly isFailedToDecode: boolean;
        readonly isMaxWeightInvalid: boolean;
        readonly isNotHoldingFees: boolean;
        readonly isTooExpensive: boolean;
        readonly isTrap: boolean;
        readonly asTrap: u64;
        readonly isUnhandledXcmVersion: boolean;
        readonly isWeightLimitReached: boolean;
        readonly asWeightLimitReached: u64;
        readonly isBarrier: boolean;
        readonly isWeightNotComputable: boolean;
        readonly type:
            | "Overflow"
            | "Unimplemented"
            | "UntrustedReserveLocation"
            | "UntrustedTeleportLocation"
            | "MultiLocationFull"
            | "MultiLocationNotInvertible"
            | "BadOrigin"
            | "InvalidLocation"
            | "AssetNotFound"
            | "FailedToTransactAsset"
            | "NotWithdrawable"
            | "LocationCannotHold"
            | "ExceedsMaxMessageSize"
            | "DestinationUnsupported"
            | "Transport"
            | "Unroutable"
            | "UnknownClaim"
            | "FailedToDecode"
            | "MaxWeightInvalid"
            | "NotHoldingFees"
            | "TooExpensive"
            | "Trap"
            | "UnhandledXcmVersion"
            | "WeightLimitReached"
            | "Barrier"
            | "WeightNotComputable";
    }

    /** @name XcmV2OriginKind (327) */
    interface XcmV2OriginKind extends Enum {
        readonly isNative: boolean;
        readonly isSovereignAccount: boolean;
        readonly isSuperuser: boolean;
        readonly isXcm: boolean;
        readonly type: "Native" | "SovereignAccount" | "Superuser" | "Xcm";
    }

    /** @name XcmDoubleEncoded (328) */
    interface XcmDoubleEncoded extends Struct {
        readonly encoded: Bytes;
    }

    /** @name XcmV2MultiassetMultiAssetFilter (329) */
    interface XcmV2MultiassetMultiAssetFilter extends Enum {
        readonly isDefinite: boolean;
        readonly asDefinite: XcmV2MultiassetMultiAssets;
        readonly isWild: boolean;
        readonly asWild: XcmV2MultiassetWildMultiAsset;
        readonly type: "Definite" | "Wild";
    }

    /** @name XcmV2MultiassetWildMultiAsset (330) */
    interface XcmV2MultiassetWildMultiAsset extends Enum {
        readonly isAll: boolean;
        readonly isAllOf: boolean;
        readonly asAllOf: {
            readonly id: XcmV2MultiassetAssetId;
            readonly fun: XcmV2MultiassetWildFungibility;
        } & Struct;
        readonly type: "All" | "AllOf";
    }

    /** @name XcmV2MultiassetWildFungibility (331) */
    interface XcmV2MultiassetWildFungibility extends Enum {
        readonly isFungible: boolean;
        readonly isNonFungible: boolean;
        readonly type: "Fungible" | "NonFungible";
    }

    /** @name XcmV2WeightLimit (332) */
    interface XcmV2WeightLimit extends Enum {
        readonly isUnlimited: boolean;
        readonly isLimited: boolean;
        readonly asLimited: Compact<u64>;
        readonly type: "Unlimited" | "Limited";
    }

    /** @name XcmV3Xcm (333) */
    interface XcmV3Xcm extends Vec<XcmV3Instruction> {}

    /** @name XcmV3Instruction (335) */
    interface XcmV3Instruction extends Enum {
        readonly isWithdrawAsset: boolean;
        readonly asWithdrawAsset: XcmV3MultiassetMultiAssets;
        readonly isReserveAssetDeposited: boolean;
        readonly asReserveAssetDeposited: XcmV3MultiassetMultiAssets;
        readonly isReceiveTeleportedAsset: boolean;
        readonly asReceiveTeleportedAsset: XcmV3MultiassetMultiAssets;
        readonly isQueryResponse: boolean;
        readonly asQueryResponse: {
            readonly queryId: Compact<u64>;
            readonly response: XcmV3Response;
            readonly maxWeight: SpWeightsWeightV2Weight;
            readonly querier: Option<StagingXcmV3MultiLocation>;
        } & Struct;
        readonly isTransferAsset: boolean;
        readonly asTransferAsset: {
            readonly assets: XcmV3MultiassetMultiAssets;
            readonly beneficiary: StagingXcmV3MultiLocation;
        } & Struct;
        readonly isTransferReserveAsset: boolean;
        readonly asTransferReserveAsset: {
            readonly assets: XcmV3MultiassetMultiAssets;
            readonly dest: StagingXcmV3MultiLocation;
            readonly xcm: XcmV3Xcm;
        } & Struct;
        readonly isTransact: boolean;
        readonly asTransact: {
            readonly originKind: XcmV3OriginKind;
            readonly requireWeightAtMost: SpWeightsWeightV2Weight;
            readonly call: XcmDoubleEncoded;
        } & Struct;
        readonly isHrmpNewChannelOpenRequest: boolean;
        readonly asHrmpNewChannelOpenRequest: {
            readonly sender: Compact<u32>;
            readonly maxMessageSize: Compact<u32>;
            readonly maxCapacity: Compact<u32>;
        } & Struct;
        readonly isHrmpChannelAccepted: boolean;
        readonly asHrmpChannelAccepted: {
            readonly recipient: Compact<u32>;
        } & Struct;
        readonly isHrmpChannelClosing: boolean;
        readonly asHrmpChannelClosing: {
            readonly initiator: Compact<u32>;
            readonly sender: Compact<u32>;
            readonly recipient: Compact<u32>;
        } & Struct;
        readonly isClearOrigin: boolean;
        readonly isDescendOrigin: boolean;
        readonly asDescendOrigin: XcmV3Junctions;
        readonly isReportError: boolean;
        readonly asReportError: XcmV3QueryResponseInfo;
        readonly isDepositAsset: boolean;
        readonly asDepositAsset: {
            readonly assets: XcmV3MultiassetMultiAssetFilter;
            readonly beneficiary: StagingXcmV3MultiLocation;
        } & Struct;
        readonly isDepositReserveAsset: boolean;
        readonly asDepositReserveAsset: {
            readonly assets: XcmV3MultiassetMultiAssetFilter;
            readonly dest: StagingXcmV3MultiLocation;
            readonly xcm: XcmV3Xcm;
        } & Struct;
        readonly isExchangeAsset: boolean;
        readonly asExchangeAsset: {
            readonly give: XcmV3MultiassetMultiAssetFilter;
            readonly want: XcmV3MultiassetMultiAssets;
            readonly maximal: bool;
        } & Struct;
        readonly isInitiateReserveWithdraw: boolean;
        readonly asInitiateReserveWithdraw: {
            readonly assets: XcmV3MultiassetMultiAssetFilter;
            readonly reserve: StagingXcmV3MultiLocation;
            readonly xcm: XcmV3Xcm;
        } & Struct;
        readonly isInitiateTeleport: boolean;
        readonly asInitiateTeleport: {
            readonly assets: XcmV3MultiassetMultiAssetFilter;
            readonly dest: StagingXcmV3MultiLocation;
            readonly xcm: XcmV3Xcm;
        } & Struct;
        readonly isReportHolding: boolean;
        readonly asReportHolding: {
            readonly responseInfo: XcmV3QueryResponseInfo;
            readonly assets: XcmV3MultiassetMultiAssetFilter;
        } & Struct;
        readonly isBuyExecution: boolean;
        readonly asBuyExecution: {
            readonly fees: XcmV3MultiAsset;
            readonly weightLimit: XcmV3WeightLimit;
        } & Struct;
        readonly isRefundSurplus: boolean;
        readonly isSetErrorHandler: boolean;
        readonly asSetErrorHandler: XcmV3Xcm;
        readonly isSetAppendix: boolean;
        readonly asSetAppendix: XcmV3Xcm;
        readonly isClearError: boolean;
        readonly isClaimAsset: boolean;
        readonly asClaimAsset: {
            readonly assets: XcmV3MultiassetMultiAssets;
            readonly ticket: StagingXcmV3MultiLocation;
        } & Struct;
        readonly isTrap: boolean;
        readonly asTrap: Compact<u64>;
        readonly isSubscribeVersion: boolean;
        readonly asSubscribeVersion: {
            readonly queryId: Compact<u64>;
            readonly maxResponseWeight: SpWeightsWeightV2Weight;
        } & Struct;
        readonly isUnsubscribeVersion: boolean;
        readonly isBurnAsset: boolean;
        readonly asBurnAsset: XcmV3MultiassetMultiAssets;
        readonly isExpectAsset: boolean;
        readonly asExpectAsset: XcmV3MultiassetMultiAssets;
        readonly isExpectOrigin: boolean;
        readonly asExpectOrigin: Option<StagingXcmV3MultiLocation>;
        readonly isExpectError: boolean;
        readonly asExpectError: Option<ITuple<[u32, XcmV3TraitsError]>>;
        readonly isExpectTransactStatus: boolean;
        readonly asExpectTransactStatus: XcmV3MaybeErrorCode;
        readonly isQueryPallet: boolean;
        readonly asQueryPallet: {
            readonly moduleName: Bytes;
            readonly responseInfo: XcmV3QueryResponseInfo;
        } & Struct;
        readonly isExpectPallet: boolean;
        readonly asExpectPallet: {
            readonly index: Compact<u32>;
            readonly name: Bytes;
            readonly moduleName: Bytes;
            readonly crateMajor: Compact<u32>;
            readonly minCrateMinor: Compact<u32>;
        } & Struct;
        readonly isReportTransactStatus: boolean;
        readonly asReportTransactStatus: XcmV3QueryResponseInfo;
        readonly isClearTransactStatus: boolean;
        readonly isUniversalOrigin: boolean;
        readonly asUniversalOrigin: XcmV3Junction;
        readonly isExportMessage: boolean;
        readonly asExportMessage: {
            readonly network: XcmV3JunctionNetworkId;
            readonly destination: XcmV3Junctions;
            readonly xcm: XcmV3Xcm;
        } & Struct;
        readonly isLockAsset: boolean;
        readonly asLockAsset: {
            readonly asset: XcmV3MultiAsset;
            readonly unlocker: StagingXcmV3MultiLocation;
        } & Struct;
        readonly isUnlockAsset: boolean;
        readonly asUnlockAsset: {
            readonly asset: XcmV3MultiAsset;
            readonly target: StagingXcmV3MultiLocation;
        } & Struct;
        readonly isNoteUnlockable: boolean;
        readonly asNoteUnlockable: {
            readonly asset: XcmV3MultiAsset;
            readonly owner: StagingXcmV3MultiLocation;
        } & Struct;
        readonly isRequestUnlock: boolean;
        readonly asRequestUnlock: {
            readonly asset: XcmV3MultiAsset;
            readonly locker: StagingXcmV3MultiLocation;
        } & Struct;
        readonly isSetFeesMode: boolean;
        readonly asSetFeesMode: {
            readonly jitWithdraw: bool;
        } & Struct;
        readonly isSetTopic: boolean;
        readonly asSetTopic: U8aFixed;
        readonly isClearTopic: boolean;
        readonly isAliasOrigin: boolean;
        readonly asAliasOrigin: StagingXcmV3MultiLocation;
        readonly isUnpaidExecution: boolean;
        readonly asUnpaidExecution: {
            readonly weightLimit: XcmV3WeightLimit;
            readonly checkOrigin: Option<StagingXcmV3MultiLocation>;
        } & Struct;
        readonly type:
            | "WithdrawAsset"
            | "ReserveAssetDeposited"
            | "ReceiveTeleportedAsset"
            | "QueryResponse"
            | "TransferAsset"
            | "TransferReserveAsset"
            | "Transact"
            | "HrmpNewChannelOpenRequest"
            | "HrmpChannelAccepted"
            | "HrmpChannelClosing"
            | "ClearOrigin"
            | "DescendOrigin"
            | "ReportError"
            | "DepositAsset"
            | "DepositReserveAsset"
            | "ExchangeAsset"
            | "InitiateReserveWithdraw"
            | "InitiateTeleport"
            | "ReportHolding"
            | "BuyExecution"
            | "RefundSurplus"
            | "SetErrorHandler"
            | "SetAppendix"
            | "ClearError"
            | "ClaimAsset"
            | "Trap"
            | "SubscribeVersion"
            | "UnsubscribeVersion"
            | "BurnAsset"
            | "ExpectAsset"
            | "ExpectOrigin"
            | "ExpectError"
            | "ExpectTransactStatus"
            | "QueryPallet"
            | "ExpectPallet"
            | "ReportTransactStatus"
            | "ClearTransactStatus"
            | "UniversalOrigin"
            | "ExportMessage"
            | "LockAsset"
            | "UnlockAsset"
            | "NoteUnlockable"
            | "RequestUnlock"
            | "SetFeesMode"
            | "SetTopic"
            | "ClearTopic"
            | "AliasOrigin"
            | "UnpaidExecution";
    }

    /** @name XcmV3MultiassetMultiAssets (336) */
    interface XcmV3MultiassetMultiAssets extends Vec<XcmV3MultiAsset> {}

    /** @name XcmV3MultiAsset (338) */
    interface XcmV3MultiAsset extends Struct {
        readonly id: XcmV3MultiassetAssetId;
        readonly fun: XcmV3MultiassetFungibility;
    }

    /** @name XcmV3MultiassetAssetId (339) */
    interface XcmV3MultiassetAssetId extends Enum {
        readonly isConcrete: boolean;
        readonly asConcrete: StagingXcmV3MultiLocation;
        readonly isAbstract: boolean;
        readonly asAbstract: U8aFixed;
        readonly type: "Concrete" | "Abstract";
    }

    /** @name XcmV3MultiassetFungibility (340) */
    interface XcmV3MultiassetFungibility extends Enum {
        readonly isFungible: boolean;
        readonly asFungible: Compact<u128>;
        readonly isNonFungible: boolean;
        readonly asNonFungible: XcmV3MultiassetAssetInstance;
        readonly type: "Fungible" | "NonFungible";
    }

    /** @name XcmV3MultiassetAssetInstance (341) */
    interface XcmV3MultiassetAssetInstance extends Enum {
        readonly isUndefined: boolean;
        readonly isIndex: boolean;
        readonly asIndex: Compact<u128>;
        readonly isArray4: boolean;
        readonly asArray4: U8aFixed;
        readonly isArray8: boolean;
        readonly asArray8: U8aFixed;
        readonly isArray16: boolean;
        readonly asArray16: U8aFixed;
        readonly isArray32: boolean;
        readonly asArray32: U8aFixed;
        readonly type: "Undefined" | "Index" | "Array4" | "Array8" | "Array16" | "Array32";
    }

    /** @name XcmV3Response (342) */
    interface XcmV3Response extends Enum {
        readonly isNull: boolean;
        readonly isAssets: boolean;
        readonly asAssets: XcmV3MultiassetMultiAssets;
        readonly isExecutionResult: boolean;
        readonly asExecutionResult: Option<ITuple<[u32, XcmV3TraitsError]>>;
        readonly isVersion: boolean;
        readonly asVersion: u32;
        readonly isPalletsInfo: boolean;
        readonly asPalletsInfo: Vec<XcmV3PalletInfo>;
        readonly isDispatchResult: boolean;
        readonly asDispatchResult: XcmV3MaybeErrorCode;
        readonly type: "Null" | "Assets" | "ExecutionResult" | "Version" | "PalletsInfo" | "DispatchResult";
    }

    /** @name XcmV3TraitsError (345) */
    interface XcmV3TraitsError extends Enum {
        readonly isOverflow: boolean;
        readonly isUnimplemented: boolean;
        readonly isUntrustedReserveLocation: boolean;
        readonly isUntrustedTeleportLocation: boolean;
        readonly isLocationFull: boolean;
        readonly isLocationNotInvertible: boolean;
        readonly isBadOrigin: boolean;
        readonly isInvalidLocation: boolean;
        readonly isAssetNotFound: boolean;
        readonly isFailedToTransactAsset: boolean;
        readonly isNotWithdrawable: boolean;
        readonly isLocationCannotHold: boolean;
        readonly isExceedsMaxMessageSize: boolean;
        readonly isDestinationUnsupported: boolean;
        readonly isTransport: boolean;
        readonly isUnroutable: boolean;
        readonly isUnknownClaim: boolean;
        readonly isFailedToDecode: boolean;
        readonly isMaxWeightInvalid: boolean;
        readonly isNotHoldingFees: boolean;
        readonly isTooExpensive: boolean;
        readonly isTrap: boolean;
        readonly asTrap: u64;
        readonly isExpectationFalse: boolean;
        readonly isPalletNotFound: boolean;
        readonly isNameMismatch: boolean;
        readonly isVersionIncompatible: boolean;
        readonly isHoldingWouldOverflow: boolean;
        readonly isExportError: boolean;
        readonly isReanchorFailed: boolean;
        readonly isNoDeal: boolean;
        readonly isFeesNotMet: boolean;
        readonly isLockError: boolean;
        readonly isNoPermission: boolean;
        readonly isUnanchored: boolean;
        readonly isNotDepositable: boolean;
        readonly isUnhandledXcmVersion: boolean;
        readonly isWeightLimitReached: boolean;
        readonly asWeightLimitReached: SpWeightsWeightV2Weight;
        readonly isBarrier: boolean;
        readonly isWeightNotComputable: boolean;
        readonly isExceedsStackLimit: boolean;
        readonly type:
            | "Overflow"
            | "Unimplemented"
            | "UntrustedReserveLocation"
            | "UntrustedTeleportLocation"
            | "LocationFull"
            | "LocationNotInvertible"
            | "BadOrigin"
            | "InvalidLocation"
            | "AssetNotFound"
            | "FailedToTransactAsset"
            | "NotWithdrawable"
            | "LocationCannotHold"
            | "ExceedsMaxMessageSize"
            | "DestinationUnsupported"
            | "Transport"
            | "Unroutable"
            | "UnknownClaim"
            | "FailedToDecode"
            | "MaxWeightInvalid"
            | "NotHoldingFees"
            | "TooExpensive"
            | "Trap"
            | "ExpectationFalse"
            | "PalletNotFound"
            | "NameMismatch"
            | "VersionIncompatible"
            | "HoldingWouldOverflow"
            | "ExportError"
            | "ReanchorFailed"
            | "NoDeal"
            | "FeesNotMet"
            | "LockError"
            | "NoPermission"
            | "Unanchored"
            | "NotDepositable"
            | "UnhandledXcmVersion"
            | "WeightLimitReached"
            | "Barrier"
            | "WeightNotComputable"
            | "ExceedsStackLimit";
    }

    /** @name XcmV3PalletInfo (347) */
    interface XcmV3PalletInfo extends Struct {
        readonly index: Compact<u32>;
        readonly name: Bytes;
        readonly moduleName: Bytes;
        readonly major: Compact<u32>;
        readonly minor: Compact<u32>;
        readonly patch: Compact<u32>;
    }

    /** @name XcmV3MaybeErrorCode (350) */
    interface XcmV3MaybeErrorCode extends Enum {
        readonly isSuccess: boolean;
        readonly isError: boolean;
        readonly asError: Bytes;
        readonly isTruncatedError: boolean;
        readonly asTruncatedError: Bytes;
        readonly type: "Success" | "Error" | "TruncatedError";
    }

    /** @name XcmV3OriginKind (353) */
    interface XcmV3OriginKind extends Enum {
        readonly isNative: boolean;
        readonly isSovereignAccount: boolean;
        readonly isSuperuser: boolean;
        readonly isXcm: boolean;
        readonly type: "Native" | "SovereignAccount" | "Superuser" | "Xcm";
    }

    /** @name XcmV3QueryResponseInfo (354) */
    interface XcmV3QueryResponseInfo extends Struct {
        readonly destination: StagingXcmV3MultiLocation;
        readonly queryId: Compact<u64>;
        readonly maxWeight: SpWeightsWeightV2Weight;
    }

    /** @name XcmV3MultiassetMultiAssetFilter (355) */
    interface XcmV3MultiassetMultiAssetFilter extends Enum {
        readonly isDefinite: boolean;
        readonly asDefinite: XcmV3MultiassetMultiAssets;
        readonly isWild: boolean;
        readonly asWild: XcmV3MultiassetWildMultiAsset;
        readonly type: "Definite" | "Wild";
    }

    /** @name XcmV3MultiassetWildMultiAsset (356) */
    interface XcmV3MultiassetWildMultiAsset extends Enum {
        readonly isAll: boolean;
        readonly isAllOf: boolean;
        readonly asAllOf: {
            readonly id: XcmV3MultiassetAssetId;
            readonly fun: XcmV3MultiassetWildFungibility;
        } & Struct;
        readonly isAllCounted: boolean;
        readonly asAllCounted: Compact<u32>;
        readonly isAllOfCounted: boolean;
        readonly asAllOfCounted: {
            readonly id: XcmV3MultiassetAssetId;
            readonly fun: XcmV3MultiassetWildFungibility;
            readonly count: Compact<u32>;
        } & Struct;
        readonly type: "All" | "AllOf" | "AllCounted" | "AllOfCounted";
    }

    /** @name XcmV3MultiassetWildFungibility (357) */
    interface XcmV3MultiassetWildFungibility extends Enum {
        readonly isFungible: boolean;
        readonly isNonFungible: boolean;
        readonly type: "Fungible" | "NonFungible";
    }

    /** @name XcmV3WeightLimit (358) */
    interface XcmV3WeightLimit extends Enum {
        readonly isUnlimited: boolean;
        readonly isLimited: boolean;
        readonly asLimited: SpWeightsWeightV2Weight;
        readonly type: "Unlimited" | "Limited";
    }

    /** @name StagingXcmV4Xcm (359) */
    interface StagingXcmV4Xcm extends Vec<StagingXcmV4Instruction> {}

    /** @name StagingXcmV4Instruction (361) */
    interface StagingXcmV4Instruction extends Enum {
        readonly isWithdrawAsset: boolean;
        readonly asWithdrawAsset: StagingXcmV4AssetAssets;
        readonly isReserveAssetDeposited: boolean;
        readonly asReserveAssetDeposited: StagingXcmV4AssetAssets;
        readonly isReceiveTeleportedAsset: boolean;
        readonly asReceiveTeleportedAsset: StagingXcmV4AssetAssets;
        readonly isQueryResponse: boolean;
        readonly asQueryResponse: {
            readonly queryId: Compact<u64>;
            readonly response: StagingXcmV4Response;
            readonly maxWeight: SpWeightsWeightV2Weight;
            readonly querier: Option<StagingXcmV4Location>;
        } & Struct;
        readonly isTransferAsset: boolean;
        readonly asTransferAsset: {
            readonly assets: StagingXcmV4AssetAssets;
            readonly beneficiary: StagingXcmV4Location;
        } & Struct;
        readonly isTransferReserveAsset: boolean;
        readonly asTransferReserveAsset: {
            readonly assets: StagingXcmV4AssetAssets;
            readonly dest: StagingXcmV4Location;
            readonly xcm: StagingXcmV4Xcm;
        } & Struct;
        readonly isTransact: boolean;
        readonly asTransact: {
            readonly originKind: XcmV3OriginKind;
            readonly requireWeightAtMost: SpWeightsWeightV2Weight;
            readonly call: XcmDoubleEncoded;
        } & Struct;
        readonly isHrmpNewChannelOpenRequest: boolean;
        readonly asHrmpNewChannelOpenRequest: {
            readonly sender: Compact<u32>;
            readonly maxMessageSize: Compact<u32>;
            readonly maxCapacity: Compact<u32>;
        } & Struct;
        readonly isHrmpChannelAccepted: boolean;
        readonly asHrmpChannelAccepted: {
            readonly recipient: Compact<u32>;
        } & Struct;
        readonly isHrmpChannelClosing: boolean;
        readonly asHrmpChannelClosing: {
            readonly initiator: Compact<u32>;
            readonly sender: Compact<u32>;
            readonly recipient: Compact<u32>;
        } & Struct;
        readonly isClearOrigin: boolean;
        readonly isDescendOrigin: boolean;
        readonly asDescendOrigin: StagingXcmV4Junctions;
        readonly isReportError: boolean;
        readonly asReportError: StagingXcmV4QueryResponseInfo;
        readonly isDepositAsset: boolean;
        readonly asDepositAsset: {
            readonly assets: StagingXcmV4AssetAssetFilter;
            readonly beneficiary: StagingXcmV4Location;
        } & Struct;
        readonly isDepositReserveAsset: boolean;
        readonly asDepositReserveAsset: {
            readonly assets: StagingXcmV4AssetAssetFilter;
            readonly dest: StagingXcmV4Location;
            readonly xcm: StagingXcmV4Xcm;
        } & Struct;
        readonly isExchangeAsset: boolean;
        readonly asExchangeAsset: {
            readonly give: StagingXcmV4AssetAssetFilter;
            readonly want: StagingXcmV4AssetAssets;
            readonly maximal: bool;
        } & Struct;
        readonly isInitiateReserveWithdraw: boolean;
        readonly asInitiateReserveWithdraw: {
            readonly assets: StagingXcmV4AssetAssetFilter;
            readonly reserve: StagingXcmV4Location;
            readonly xcm: StagingXcmV4Xcm;
        } & Struct;
        readonly isInitiateTeleport: boolean;
        readonly asInitiateTeleport: {
            readonly assets: StagingXcmV4AssetAssetFilter;
            readonly dest: StagingXcmV4Location;
            readonly xcm: StagingXcmV4Xcm;
        } & Struct;
        readonly isReportHolding: boolean;
        readonly asReportHolding: {
            readonly responseInfo: StagingXcmV4QueryResponseInfo;
            readonly assets: StagingXcmV4AssetAssetFilter;
        } & Struct;
        readonly isBuyExecution: boolean;
        readonly asBuyExecution: {
            readonly fees: StagingXcmV4Asset;
            readonly weightLimit: XcmV3WeightLimit;
        } & Struct;
        readonly isRefundSurplus: boolean;
        readonly isSetErrorHandler: boolean;
        readonly asSetErrorHandler: StagingXcmV4Xcm;
        readonly isSetAppendix: boolean;
        readonly asSetAppendix: StagingXcmV4Xcm;
        readonly isClearError: boolean;
        readonly isClaimAsset: boolean;
        readonly asClaimAsset: {
            readonly assets: StagingXcmV4AssetAssets;
            readonly ticket: StagingXcmV4Location;
        } & Struct;
        readonly isTrap: boolean;
        readonly asTrap: Compact<u64>;
        readonly isSubscribeVersion: boolean;
        readonly asSubscribeVersion: {
            readonly queryId: Compact<u64>;
            readonly maxResponseWeight: SpWeightsWeightV2Weight;
        } & Struct;
        readonly isUnsubscribeVersion: boolean;
        readonly isBurnAsset: boolean;
        readonly asBurnAsset: StagingXcmV4AssetAssets;
        readonly isExpectAsset: boolean;
        readonly asExpectAsset: StagingXcmV4AssetAssets;
        readonly isExpectOrigin: boolean;
        readonly asExpectOrigin: Option<StagingXcmV4Location>;
        readonly isExpectError: boolean;
        readonly asExpectError: Option<ITuple<[u32, XcmV3TraitsError]>>;
        readonly isExpectTransactStatus: boolean;
        readonly asExpectTransactStatus: XcmV3MaybeErrorCode;
        readonly isQueryPallet: boolean;
        readonly asQueryPallet: {
            readonly moduleName: Bytes;
            readonly responseInfo: StagingXcmV4QueryResponseInfo;
        } & Struct;
        readonly isExpectPallet: boolean;
        readonly asExpectPallet: {
            readonly index: Compact<u32>;
            readonly name: Bytes;
            readonly moduleName: Bytes;
            readonly crateMajor: Compact<u32>;
            readonly minCrateMinor: Compact<u32>;
        } & Struct;
        readonly isReportTransactStatus: boolean;
        readonly asReportTransactStatus: StagingXcmV4QueryResponseInfo;
        readonly isClearTransactStatus: boolean;
        readonly isUniversalOrigin: boolean;
        readonly asUniversalOrigin: StagingXcmV4Junction;
        readonly isExportMessage: boolean;
        readonly asExportMessage: {
            readonly network: StagingXcmV4JunctionNetworkId;
            readonly destination: StagingXcmV4Junctions;
            readonly xcm: StagingXcmV4Xcm;
        } & Struct;
        readonly isLockAsset: boolean;
        readonly asLockAsset: {
            readonly asset: StagingXcmV4Asset;
            readonly unlocker: StagingXcmV4Location;
        } & Struct;
        readonly isUnlockAsset: boolean;
        readonly asUnlockAsset: {
            readonly asset: StagingXcmV4Asset;
            readonly target: StagingXcmV4Location;
        } & Struct;
        readonly isNoteUnlockable: boolean;
        readonly asNoteUnlockable: {
            readonly asset: StagingXcmV4Asset;
            readonly owner: StagingXcmV4Location;
        } & Struct;
        readonly isRequestUnlock: boolean;
        readonly asRequestUnlock: {
            readonly asset: StagingXcmV4Asset;
            readonly locker: StagingXcmV4Location;
        } & Struct;
        readonly isSetFeesMode: boolean;
        readonly asSetFeesMode: {
            readonly jitWithdraw: bool;
        } & Struct;
        readonly isSetTopic: boolean;
        readonly asSetTopic: U8aFixed;
        readonly isClearTopic: boolean;
        readonly isAliasOrigin: boolean;
        readonly asAliasOrigin: StagingXcmV4Location;
        readonly isUnpaidExecution: boolean;
        readonly asUnpaidExecution: {
            readonly weightLimit: XcmV3WeightLimit;
            readonly checkOrigin: Option<StagingXcmV4Location>;
        } & Struct;
        readonly type:
            | "WithdrawAsset"
            | "ReserveAssetDeposited"
            | "ReceiveTeleportedAsset"
            | "QueryResponse"
            | "TransferAsset"
            | "TransferReserveAsset"
            | "Transact"
            | "HrmpNewChannelOpenRequest"
            | "HrmpChannelAccepted"
            | "HrmpChannelClosing"
            | "ClearOrigin"
            | "DescendOrigin"
            | "ReportError"
            | "DepositAsset"
            | "DepositReserveAsset"
            | "ExchangeAsset"
            | "InitiateReserveWithdraw"
            | "InitiateTeleport"
            | "ReportHolding"
            | "BuyExecution"
            | "RefundSurplus"
            | "SetErrorHandler"
            | "SetAppendix"
            | "ClearError"
            | "ClaimAsset"
            | "Trap"
            | "SubscribeVersion"
            | "UnsubscribeVersion"
            | "BurnAsset"
            | "ExpectAsset"
            | "ExpectOrigin"
            | "ExpectError"
            | "ExpectTransactStatus"
            | "QueryPallet"
            | "ExpectPallet"
            | "ReportTransactStatus"
            | "ClearTransactStatus"
            | "UniversalOrigin"
            | "ExportMessage"
            | "LockAsset"
            | "UnlockAsset"
            | "NoteUnlockable"
            | "RequestUnlock"
            | "SetFeesMode"
            | "SetTopic"
            | "ClearTopic"
            | "AliasOrigin"
            | "UnpaidExecution";
    }

    /** @name StagingXcmV4AssetAssets (362) */
    interface StagingXcmV4AssetAssets extends Vec<StagingXcmV4Asset> {}

    /** @name StagingXcmV4Asset (364) */
    interface StagingXcmV4Asset extends Struct {
        readonly id: StagingXcmV4AssetAssetId;
        readonly fun: StagingXcmV4AssetFungibility;
    }

    /** @name StagingXcmV4AssetAssetId (365) */
    interface StagingXcmV4AssetAssetId extends StagingXcmV4Location {}

    /** @name StagingXcmV4AssetFungibility (366) */
    interface StagingXcmV4AssetFungibility extends Enum {
        readonly isFungible: boolean;
        readonly asFungible: Compact<u128>;
        readonly isNonFungible: boolean;
        readonly asNonFungible: StagingXcmV4AssetAssetInstance;
        readonly type: "Fungible" | "NonFungible";
    }

    /** @name StagingXcmV4AssetAssetInstance (367) */
    interface StagingXcmV4AssetAssetInstance extends Enum {
        readonly isUndefined: boolean;
        readonly isIndex: boolean;
        readonly asIndex: Compact<u128>;
        readonly isArray4: boolean;
        readonly asArray4: U8aFixed;
        readonly isArray8: boolean;
        readonly asArray8: U8aFixed;
        readonly isArray16: boolean;
        readonly asArray16: U8aFixed;
        readonly isArray32: boolean;
        readonly asArray32: U8aFixed;
        readonly type: "Undefined" | "Index" | "Array4" | "Array8" | "Array16" | "Array32";
    }

    /** @name StagingXcmV4Response (368) */
    interface StagingXcmV4Response extends Enum {
        readonly isNull: boolean;
        readonly isAssets: boolean;
        readonly asAssets: StagingXcmV4AssetAssets;
        readonly isExecutionResult: boolean;
        readonly asExecutionResult: Option<ITuple<[u32, XcmV3TraitsError]>>;
        readonly isVersion: boolean;
        readonly asVersion: u32;
        readonly isPalletsInfo: boolean;
        readonly asPalletsInfo: Vec<StagingXcmV4PalletInfo>;
        readonly isDispatchResult: boolean;
        readonly asDispatchResult: XcmV3MaybeErrorCode;
        readonly type: "Null" | "Assets" | "ExecutionResult" | "Version" | "PalletsInfo" | "DispatchResult";
    }

    /** @name StagingXcmV4PalletInfo (370) */
    interface StagingXcmV4PalletInfo extends Struct {
        readonly index: Compact<u32>;
        readonly name: Bytes;
        readonly moduleName: Bytes;
        readonly major: Compact<u32>;
        readonly minor: Compact<u32>;
        readonly patch: Compact<u32>;
    }

    /** @name StagingXcmV4QueryResponseInfo (374) */
    interface StagingXcmV4QueryResponseInfo extends Struct {
        readonly destination: StagingXcmV4Location;
        readonly queryId: Compact<u64>;
        readonly maxWeight: SpWeightsWeightV2Weight;
    }

    /** @name StagingXcmV4AssetAssetFilter (375) */
    interface StagingXcmV4AssetAssetFilter extends Enum {
        readonly isDefinite: boolean;
        readonly asDefinite: StagingXcmV4AssetAssets;
        readonly isWild: boolean;
        readonly asWild: StagingXcmV4AssetWildAsset;
        readonly type: "Definite" | "Wild";
    }

    /** @name StagingXcmV4AssetWildAsset (376) */
    interface StagingXcmV4AssetWildAsset extends Enum {
        readonly isAll: boolean;
        readonly isAllOf: boolean;
        readonly asAllOf: {
            readonly id: StagingXcmV4AssetAssetId;
            readonly fun: StagingXcmV4AssetWildFungibility;
        } & Struct;
        readonly isAllCounted: boolean;
        readonly asAllCounted: Compact<u32>;
        readonly isAllOfCounted: boolean;
        readonly asAllOfCounted: {
            readonly id: StagingXcmV4AssetAssetId;
            readonly fun: StagingXcmV4AssetWildFungibility;
            readonly count: Compact<u32>;
        } & Struct;
        readonly type: "All" | "AllOf" | "AllCounted" | "AllOfCounted";
    }

    /** @name StagingXcmV4AssetWildFungibility (377) */
    interface StagingXcmV4AssetWildFungibility extends Enum {
        readonly isFungible: boolean;
        readonly isNonFungible: boolean;
        readonly type: "Fungible" | "NonFungible";
    }

    /** @name XcmVersionedAssets (378) */
    interface XcmVersionedAssets extends Enum {
        readonly isV2: boolean;
        readonly asV2: XcmV2MultiassetMultiAssets;
        readonly isV3: boolean;
        readonly asV3: XcmV3MultiassetMultiAssets;
        readonly isV4: boolean;
        readonly asV4: StagingXcmV4AssetAssets;
        readonly type: "V2" | "V3" | "V4";
    }

    /** @name StagingXcmExecutorAssetTransferTransferType (390) */
    interface StagingXcmExecutorAssetTransferTransferType extends Enum {
        readonly isTeleport: boolean;
        readonly isLocalReserve: boolean;
        readonly isDestinationReserve: boolean;
        readonly isRemoteReserve: boolean;
        readonly asRemoteReserve: XcmVersionedLocation;
        readonly type: "Teleport" | "LocalReserve" | "DestinationReserve" | "RemoteReserve";
    }

    /** @name XcmVersionedAssetId (391) */
    interface XcmVersionedAssetId extends Enum {
        readonly isV3: boolean;
        readonly asV3: XcmV3MultiassetAssetId;
        readonly isV4: boolean;
        readonly asV4: StagingXcmV4AssetAssetId;
        readonly type: "V3" | "V4";
    }

    /** @name PalletMigrationsCall (392) */
    interface PalletMigrationsCall extends Enum {
        readonly isForceSetCursor: boolean;
        readonly asForceSetCursor: {
            readonly cursor: Option<PalletMigrationsMigrationCursor>;
        } & Struct;
        readonly isForceSetActiveCursor: boolean;
        readonly asForceSetActiveCursor: {
            readonly index: u32;
            readonly innerCursor: Option<Bytes>;
            readonly startedAt: Option<u32>;
        } & Struct;
        readonly isForceOnboardMbms: boolean;
        readonly isClearHistoric: boolean;
        readonly asClearHistoric: {
            readonly selector: PalletMigrationsHistoricCleanupSelector;
        } & Struct;
        readonly type: "ForceSetCursor" | "ForceSetActiveCursor" | "ForceOnboardMbms" | "ClearHistoric";
    }

    /** @name PalletMigrationsMigrationCursor (394) */
    interface PalletMigrationsMigrationCursor extends Enum {
        readonly isActive: boolean;
        readonly asActive: PalletMigrationsActiveCursor;
        readonly isStuck: boolean;
        readonly type: "Active" | "Stuck";
    }

    /** @name PalletMigrationsActiveCursor (396) */
    interface PalletMigrationsActiveCursor extends Struct {
        readonly index: u32;
        readonly innerCursor: Option<Bytes>;
        readonly startedAt: u32;
    }

    /** @name PalletMigrationsHistoricCleanupSelector (398) */
    interface PalletMigrationsHistoricCleanupSelector extends Enum {
        readonly isSpecific: boolean;
        readonly asSpecific: Vec<Bytes>;
        readonly isWildcard: boolean;
        readonly asWildcard: {
            readonly limit: Option<u32>;
            readonly previousCursor: Option<Bytes>;
        } & Struct;
        readonly type: "Specific" | "Wildcard";
    }

    /** @name PalletBeefyCall (401) */
    interface PalletBeefyCall extends Enum {
        readonly isReportDoubleVoting: boolean;
        readonly asReportDoubleVoting: {
            readonly equivocationProof: SpConsensusBeefyDoubleVotingProof;
            readonly keyOwnerProof: SpSessionMembershipProof;
        } & Struct;
        readonly isReportDoubleVotingUnsigned: boolean;
        readonly asReportDoubleVotingUnsigned: {
            readonly equivocationProof: SpConsensusBeefyDoubleVotingProof;
            readonly keyOwnerProof: SpSessionMembershipProof;
        } & Struct;
        readonly isSetNewGenesis: boolean;
        readonly asSetNewGenesis: {
            readonly delayInBlocks: u32;
        } & Struct;
        readonly isReportForkVoting: boolean;
        readonly asReportForkVoting: {
            readonly equivocationProof: SpConsensusBeefyForkVotingProof;
            readonly keyOwnerProof: SpSessionMembershipProof;
        } & Struct;
        readonly isReportForkVotingUnsigned: boolean;
        readonly asReportForkVotingUnsigned: {
            readonly equivocationProof: SpConsensusBeefyForkVotingProof;
            readonly keyOwnerProof: SpSessionMembershipProof;
        } & Struct;
        readonly isReportFutureBlockVoting: boolean;
        readonly asReportFutureBlockVoting: {
            readonly equivocationProof: SpConsensusBeefyFutureBlockVotingProof;
            readonly keyOwnerProof: SpSessionMembershipProof;
        } & Struct;
        readonly isReportFutureBlockVotingUnsigned: boolean;
        readonly asReportFutureBlockVotingUnsigned: {
            readonly equivocationProof: SpConsensusBeefyFutureBlockVotingProof;
            readonly keyOwnerProof: SpSessionMembershipProof;
        } & Struct;
        readonly type:
            | "ReportDoubleVoting"
            | "ReportDoubleVotingUnsigned"
            | "SetNewGenesis"
            | "ReportForkVoting"
            | "ReportForkVotingUnsigned"
            | "ReportFutureBlockVoting"
            | "ReportFutureBlockVotingUnsigned";
    }

    /** @name SpConsensusBeefyDoubleVotingProof (402) */
    interface SpConsensusBeefyDoubleVotingProof extends Struct {
        readonly first: SpConsensusBeefyVoteMessage;
        readonly second: SpConsensusBeefyVoteMessage;
    }

    /** @name SpConsensusBeefyEcdsaCryptoSignature (403) */
    interface SpConsensusBeefyEcdsaCryptoSignature extends U8aFixed {}

    /** @name SpConsensusBeefyVoteMessage (404) */
    interface SpConsensusBeefyVoteMessage extends Struct {
        readonly commitment: SpConsensusBeefyCommitment;
        readonly id: SpConsensusBeefyEcdsaCryptoPublic;
        readonly signature: SpConsensusBeefyEcdsaCryptoSignature;
    }

    /** @name SpConsensusBeefyCommitment (405) */
    interface SpConsensusBeefyCommitment extends Struct {
        readonly payload: SpConsensusBeefyPayload;
        readonly blockNumber: u32;
        readonly validatorSetId: u64;
    }

    /** @name SpConsensusBeefyPayload (406) */
    interface SpConsensusBeefyPayload extends Vec<ITuple<[U8aFixed, Bytes]>> {}

    /** @name SpConsensusBeefyForkVotingProof (409) */
    interface SpConsensusBeefyForkVotingProof extends Struct {
        readonly vote: SpConsensusBeefyVoteMessage;
        readonly ancestryProof: SpMmrPrimitivesAncestryProof;
        readonly header: SpRuntimeHeader;
    }

    /** @name SpMmrPrimitivesAncestryProof (410) */
    interface SpMmrPrimitivesAncestryProof extends Struct {
        readonly prevPeaks: Vec<H256>;
        readonly prevLeafCount: u64;
        readonly leafCount: u64;
        readonly items: Vec<ITuple<[u64, H256]>>;
    }

    /** @name SpConsensusBeefyFutureBlockVotingProof (413) */
    interface SpConsensusBeefyFutureBlockVotingProof extends Struct {
        readonly vote: SpConsensusBeefyVoteMessage;
    }

    /** @name SnowbridgePalletEthereumClientCall (414) */
    interface SnowbridgePalletEthereumClientCall extends Enum {
        readonly isForceCheckpoint: boolean;
        readonly asForceCheckpoint: {
            readonly update: SnowbridgeBeaconPrimitivesUpdatesCheckpointUpdate;
        } & Struct;
        readonly isSubmit: boolean;
        readonly asSubmit: {
            readonly update: SnowbridgeBeaconPrimitivesUpdatesUpdate;
        } & Struct;
        readonly isSetOperatingMode: boolean;
        readonly asSetOperatingMode: {
            readonly mode: SnowbridgeCoreOperatingModeBasicOperatingMode;
        } & Struct;
        readonly type: "ForceCheckpoint" | "Submit" | "SetOperatingMode";
    }

    /** @name SnowbridgeBeaconPrimitivesUpdatesCheckpointUpdate (415) */
    interface SnowbridgeBeaconPrimitivesUpdatesCheckpointUpdate extends Struct {
        readonly header: SnowbridgeBeaconPrimitivesBeaconHeader;
        readonly currentSyncCommittee: SnowbridgeBeaconPrimitivesSyncCommittee;
        readonly currentSyncCommitteeBranch: Vec<H256>;
        readonly validatorsRoot: H256;
        readonly blockRootsRoot: H256;
        readonly blockRootsBranch: Vec<H256>;
    }

    /** @name SnowbridgeBeaconPrimitivesBeaconHeader (416) */
    interface SnowbridgeBeaconPrimitivesBeaconHeader extends Struct {
        readonly slot: u64;
        readonly proposerIndex: u64;
        readonly parentRoot: H256;
        readonly stateRoot: H256;
        readonly bodyRoot: H256;
    }

    /** @name SnowbridgeBeaconPrimitivesSyncCommittee (417) */
    interface SnowbridgeBeaconPrimitivesSyncCommittee extends Struct {
        readonly pubkeys: Vec<SnowbridgeBeaconPrimitivesPublicKey>;
        readonly aggregatePubkey: SnowbridgeBeaconPrimitivesPublicKey;
    }

    /** @name SnowbridgeBeaconPrimitivesPublicKey (419) */
    interface SnowbridgeBeaconPrimitivesPublicKey extends U8aFixed {}

    /** @name SnowbridgeBeaconPrimitivesUpdatesUpdate (421) */
    interface SnowbridgeBeaconPrimitivesUpdatesUpdate extends Struct {
        readonly attestedHeader: SnowbridgeBeaconPrimitivesBeaconHeader;
        readonly syncAggregate: SnowbridgeBeaconPrimitivesSyncAggregate;
        readonly signatureSlot: u64;
        readonly nextSyncCommitteeUpdate: Option<SnowbridgeBeaconPrimitivesUpdatesNextSyncCommitteeUpdate>;
        readonly finalizedHeader: SnowbridgeBeaconPrimitivesBeaconHeader;
        readonly finalityBranch: Vec<H256>;
        readonly blockRootsRoot: H256;
        readonly blockRootsBranch: Vec<H256>;
    }

    /** @name SnowbridgeBeaconPrimitivesSyncAggregate (422) */
    interface SnowbridgeBeaconPrimitivesSyncAggregate extends Struct {
        readonly syncCommitteeBits: U8aFixed;
        readonly syncCommitteeSignature: SnowbridgeBeaconPrimitivesSignature;
    }

    /** @name SnowbridgeBeaconPrimitivesSignature (423) */
    interface SnowbridgeBeaconPrimitivesSignature extends U8aFixed {}

    /** @name SnowbridgeBeaconPrimitivesUpdatesNextSyncCommitteeUpdate (426) */
    interface SnowbridgeBeaconPrimitivesUpdatesNextSyncCommitteeUpdate extends Struct {
        readonly nextSyncCommittee: SnowbridgeBeaconPrimitivesSyncCommittee;
        readonly nextSyncCommitteeBranch: Vec<H256>;
    }

    /** @name SnowbridgeCoreOperatingModeBasicOperatingMode (427) */
    interface SnowbridgeCoreOperatingModeBasicOperatingMode extends Enum {
        readonly isNormal: boolean;
        readonly isHalted: boolean;
        readonly type: "Normal" | "Halted";
    }

    /** @name PolkadotRuntimeCommonParasSudoWrapperPalletCall (428) */
    interface PolkadotRuntimeCommonParasSudoWrapperPalletCall extends Enum {
        readonly isSudoScheduleParaInitialize: boolean;
        readonly asSudoScheduleParaInitialize: {
            readonly id: u32;
            readonly genesis: PolkadotRuntimeParachainsParasParaGenesisArgs;
        } & Struct;
        readonly isSudoScheduleParaCleanup: boolean;
        readonly asSudoScheduleParaCleanup: {
            readonly id: u32;
        } & Struct;
        readonly isSudoScheduleParathreadUpgrade: boolean;
        readonly asSudoScheduleParathreadUpgrade: {
            readonly id: u32;
        } & Struct;
        readonly isSudoScheduleParachainDowngrade: boolean;
        readonly asSudoScheduleParachainDowngrade: {
            readonly id: u32;
        } & Struct;
        readonly isSudoQueueDownwardXcm: boolean;
        readonly asSudoQueueDownwardXcm: {
            readonly id: u32;
            readonly xcm: XcmVersionedXcm;
        } & Struct;
        readonly isSudoEstablishHrmpChannel: boolean;
        readonly asSudoEstablishHrmpChannel: {
            readonly sender: u32;
            readonly recipient: u32;
            readonly maxCapacity: u32;
            readonly maxMessageSize: u32;
        } & Struct;
        readonly type:
            | "SudoScheduleParaInitialize"
            | "SudoScheduleParaCleanup"
            | "SudoScheduleParathreadUpgrade"
            | "SudoScheduleParachainDowngrade"
            | "SudoQueueDownwardXcm"
            | "SudoEstablishHrmpChannel";
    }

    /** @name PolkadotRuntimeParachainsParasParaGenesisArgs (429) */
    interface PolkadotRuntimeParachainsParasParaGenesisArgs extends Struct {
        readonly genesisHead: Bytes;
        readonly validationCode: Bytes;
        readonly paraKind: bool;
    }

    /** @name PalletRootTestingCall (430) */
    interface PalletRootTestingCall extends Enum {
        readonly isFillBlock: boolean;
        readonly asFillBlock: {
            readonly ratio: Perbill;
        } & Struct;
        readonly isTriggerDefensive: boolean;
        readonly type: "FillBlock" | "TriggerDefensive";
    }

    /** @name PalletSudoCall (431) */
    interface PalletSudoCall extends Enum {
        readonly isSudo: boolean;
        readonly asSudo: {
            readonly call: Call;
        } & Struct;
        readonly isSudoUncheckedWeight: boolean;
        readonly asSudoUncheckedWeight: {
            readonly call: Call;
            readonly weight: SpWeightsWeightV2Weight;
        } & Struct;
        readonly isSetKey: boolean;
        readonly asSetKey: {
            readonly new_: MultiAddress;
        } & Struct;
        readonly isSudoAs: boolean;
        readonly asSudoAs: {
            readonly who: MultiAddress;
            readonly call: Call;
        } & Struct;
        readonly isRemoveKey: boolean;
        readonly type: "Sudo" | "SudoUncheckedWeight" | "SetKey" | "SudoAs" | "RemoveKey";
    }

    /** @name SpRuntimeBlakeTwo256 (432) */
    type SpRuntimeBlakeTwo256 = Null;

    /** @name PalletConvictionVotingTally (434) */
    interface PalletConvictionVotingTally extends Struct {
        readonly ayes: u128;
        readonly nays: u128;
        readonly support: u128;
    }

    /** @name PalletRankedCollectiveEvent (435) */
    interface PalletRankedCollectiveEvent extends Enum {
        readonly isMemberAdded: boolean;
        readonly asMemberAdded: {
            readonly who: AccountId32;
        } & Struct;
        readonly isRankChanged: boolean;
        readonly asRankChanged: {
            readonly who: AccountId32;
            readonly rank: u16;
        } & Struct;
        readonly isMemberRemoved: boolean;
        readonly asMemberRemoved: {
            readonly who: AccountId32;
            readonly rank: u16;
        } & Struct;
        readonly isVoted: boolean;
        readonly asVoted: {
            readonly who: AccountId32;
            readonly poll: u32;
            readonly vote: PalletRankedCollectiveVoteRecord;
            readonly tally: PalletRankedCollectiveTally;
        } & Struct;
        readonly isMemberExchanged: boolean;
        readonly asMemberExchanged: {
            readonly who: AccountId32;
            readonly newWho: AccountId32;
        } & Struct;
        readonly type: "MemberAdded" | "RankChanged" | "MemberRemoved" | "Voted" | "MemberExchanged";
    }

    /** @name PalletRankedCollectiveVoteRecord (436) */
    interface PalletRankedCollectiveVoteRecord extends Enum {
        readonly isAye: boolean;
        readonly asAye: u32;
        readonly isNay: boolean;
        readonly asNay: u32;
        readonly type: "Aye" | "Nay";
    }

    /** @name PalletRankedCollectiveTally (437) */
    interface PalletRankedCollectiveTally extends Struct {
        readonly bareAyes: u32;
        readonly ayes: u32;
        readonly nays: u32;
    }

    /** @name PalletWhitelistEvent (439) */
    interface PalletWhitelistEvent extends Enum {
        readonly isCallWhitelisted: boolean;
        readonly asCallWhitelisted: {
            readonly callHash: H256;
        } & Struct;
        readonly isWhitelistedCallRemoved: boolean;
        readonly asWhitelistedCallRemoved: {
            readonly callHash: H256;
        } & Struct;
        readonly isWhitelistedCallDispatched: boolean;
        readonly asWhitelistedCallDispatched: {
            readonly callHash: H256;
            readonly result: Result<FrameSupportDispatchPostDispatchInfo, SpRuntimeDispatchErrorWithPostInfo>;
        } & Struct;
        readonly type: "CallWhitelisted" | "WhitelistedCallRemoved" | "WhitelistedCallDispatched";
    }

    /** @name FrameSupportDispatchPostDispatchInfo (441) */
    interface FrameSupportDispatchPostDispatchInfo extends Struct {
        readonly actualWeight: Option<SpWeightsWeightV2Weight>;
        readonly paysFee: FrameSupportDispatchPays;
    }

    /** @name SpRuntimeDispatchErrorWithPostInfo (443) */
    interface SpRuntimeDispatchErrorWithPostInfo extends Struct {
        readonly postInfo: FrameSupportDispatchPostDispatchInfo;
        readonly error: SpRuntimeDispatchError;
    }

    /** @name PolkadotRuntimeParachainsInclusionPalletEvent (444) */
    interface PolkadotRuntimeParachainsInclusionPalletEvent extends Enum {
        readonly isCandidateBacked: boolean;
        readonly asCandidateBacked: ITuple<[PolkadotPrimitivesV7CandidateReceipt, Bytes, u32, u32]>;
        readonly isCandidateIncluded: boolean;
        readonly asCandidateIncluded: ITuple<[PolkadotPrimitivesV7CandidateReceipt, Bytes, u32, u32]>;
        readonly isCandidateTimedOut: boolean;
        readonly asCandidateTimedOut: ITuple<[PolkadotPrimitivesV7CandidateReceipt, Bytes, u32]>;
        readonly isUpwardMessagesReceived: boolean;
        readonly asUpwardMessagesReceived: {
            readonly from: u32;
            readonly count: u32;
        } & Struct;
        readonly type: "CandidateBacked" | "CandidateIncluded" | "CandidateTimedOut" | "UpwardMessagesReceived";
    }

    /** @name PolkadotPrimitivesV7CandidateReceipt (445) */
    interface PolkadotPrimitivesV7CandidateReceipt extends Struct {
        readonly descriptor: PolkadotPrimitivesV7CandidateDescriptor;
        readonly commitmentsHash: H256;
    }

    /** @name PolkadotRuntimeParachainsParasPalletEvent (448) */
    interface PolkadotRuntimeParachainsParasPalletEvent extends Enum {
        readonly isCurrentCodeUpdated: boolean;
        readonly asCurrentCodeUpdated: u32;
        readonly isCurrentHeadUpdated: boolean;
        readonly asCurrentHeadUpdated: u32;
        readonly isCodeUpgradeScheduled: boolean;
        readonly asCodeUpgradeScheduled: u32;
        readonly isNewHeadNoted: boolean;
        readonly asNewHeadNoted: u32;
        readonly isActionQueued: boolean;
        readonly asActionQueued: ITuple<[u32, u32]>;
        readonly isPvfCheckStarted: boolean;
        readonly asPvfCheckStarted: ITuple<[H256, u32]>;
        readonly isPvfCheckAccepted: boolean;
        readonly asPvfCheckAccepted: ITuple<[H256, u32]>;
        readonly isPvfCheckRejected: boolean;
        readonly asPvfCheckRejected: ITuple<[H256, u32]>;
        readonly type:
            | "CurrentCodeUpdated"
            | "CurrentHeadUpdated"
            | "CodeUpgradeScheduled"
            | "NewHeadNoted"
            | "ActionQueued"
            | "PvfCheckStarted"
            | "PvfCheckAccepted"
            | "PvfCheckRejected";
    }

    /** @name PolkadotRuntimeParachainsHrmpPalletEvent (449) */
    interface PolkadotRuntimeParachainsHrmpPalletEvent extends Enum {
        readonly isOpenChannelRequested: boolean;
        readonly asOpenChannelRequested: {
            readonly sender: u32;
            readonly recipient: u32;
            readonly proposedMaxCapacity: u32;
            readonly proposedMaxMessageSize: u32;
        } & Struct;
        readonly isOpenChannelCanceled: boolean;
        readonly asOpenChannelCanceled: {
            readonly byParachain: u32;
            readonly channelId: PolkadotParachainPrimitivesPrimitivesHrmpChannelId;
        } & Struct;
        readonly isOpenChannelAccepted: boolean;
        readonly asOpenChannelAccepted: {
            readonly sender: u32;
            readonly recipient: u32;
        } & Struct;
        readonly isChannelClosed: boolean;
        readonly asChannelClosed: {
            readonly byParachain: u32;
            readonly channelId: PolkadotParachainPrimitivesPrimitivesHrmpChannelId;
        } & Struct;
        readonly isHrmpChannelForceOpened: boolean;
        readonly asHrmpChannelForceOpened: {
            readonly sender: u32;
            readonly recipient: u32;
            readonly proposedMaxCapacity: u32;
            readonly proposedMaxMessageSize: u32;
        } & Struct;
        readonly isHrmpSystemChannelOpened: boolean;
        readonly asHrmpSystemChannelOpened: {
            readonly sender: u32;
            readonly recipient: u32;
            readonly proposedMaxCapacity: u32;
            readonly proposedMaxMessageSize: u32;
        } & Struct;
        readonly isOpenChannelDepositsUpdated: boolean;
        readonly asOpenChannelDepositsUpdated: {
            readonly sender: u32;
            readonly recipient: u32;
        } & Struct;
        readonly type:
            | "OpenChannelRequested"
            | "OpenChannelCanceled"
            | "OpenChannelAccepted"
            | "ChannelClosed"
            | "HrmpChannelForceOpened"
            | "HrmpSystemChannelOpened"
            | "OpenChannelDepositsUpdated";
    }

    /** @name PolkadotRuntimeParachainsDisputesPalletEvent (450) */
    interface PolkadotRuntimeParachainsDisputesPalletEvent extends Enum {
        readonly isDisputeInitiated: boolean;
        readonly asDisputeInitiated: ITuple<[H256, PolkadotRuntimeParachainsDisputesDisputeLocation]>;
        readonly isDisputeConcluded: boolean;
        readonly asDisputeConcluded: ITuple<[H256, PolkadotRuntimeParachainsDisputesDisputeResult]>;
        readonly isRevert: boolean;
        readonly asRevert: u32;
        readonly type: "DisputeInitiated" | "DisputeConcluded" | "Revert";
    }

    /** @name PolkadotRuntimeParachainsDisputesDisputeLocation (451) */
    interface PolkadotRuntimeParachainsDisputesDisputeLocation extends Enum {
        readonly isLocal: boolean;
        readonly isRemote: boolean;
        readonly type: "Local" | "Remote";
    }

    /** @name PolkadotRuntimeParachainsDisputesDisputeResult (452) */
    interface PolkadotRuntimeParachainsDisputesDisputeResult extends Enum {
        readonly isValid: boolean;
        readonly isInvalid: boolean;
        readonly type: "Valid" | "Invalid";
    }

    /** @name PalletMessageQueueEvent (453) */
    interface PalletMessageQueueEvent extends Enum {
        readonly isProcessingFailed: boolean;
        readonly asProcessingFailed: {
            readonly id: H256;
            readonly origin: PolkadotRuntimeParachainsInclusionAggregateMessageOrigin;
            readonly error: FrameSupportMessagesProcessMessageError;
        } & Struct;
        readonly isProcessed: boolean;
        readonly asProcessed: {
            readonly id: H256;
            readonly origin: PolkadotRuntimeParachainsInclusionAggregateMessageOrigin;
            readonly weightUsed: SpWeightsWeightV2Weight;
            readonly success: bool;
        } & Struct;
        readonly isOverweightEnqueued: boolean;
        readonly asOverweightEnqueued: {
            readonly id: U8aFixed;
            readonly origin: PolkadotRuntimeParachainsInclusionAggregateMessageOrigin;
            readonly pageIndex: u32;
            readonly messageIndex: u32;
        } & Struct;
        readonly isPageReaped: boolean;
        readonly asPageReaped: {
            readonly origin: PolkadotRuntimeParachainsInclusionAggregateMessageOrigin;
            readonly index: u32;
        } & Struct;
        readonly type: "ProcessingFailed" | "Processed" | "OverweightEnqueued" | "PageReaped";
    }

    /** @name FrameSupportMessagesProcessMessageError (454) */
    interface FrameSupportMessagesProcessMessageError extends Enum {
        readonly isBadFormat: boolean;
        readonly isCorrupt: boolean;
        readonly isUnsupported: boolean;
        readonly isOverweight: boolean;
        readonly asOverweight: SpWeightsWeightV2Weight;
        readonly isYield: boolean;
        readonly isStackLimitReached: boolean;
        readonly type: "BadFormat" | "Corrupt" | "Unsupported" | "Overweight" | "Yield" | "StackLimitReached";
    }

    /** @name PolkadotRuntimeParachainsAssignerOnDemandPalletEvent (455) */
    interface PolkadotRuntimeParachainsAssignerOnDemandPalletEvent extends Enum {
        readonly isOnDemandOrderPlaced: boolean;
        readonly asOnDemandOrderPlaced: {
            readonly paraId: u32;
            readonly spotPrice: u128;
            readonly orderedBy: AccountId32;
        } & Struct;
        readonly isSpotPriceSet: boolean;
        readonly asSpotPriceSet: {
            readonly spotPrice: u128;
        } & Struct;
        readonly type: "OnDemandOrderPlaced" | "SpotPriceSet";
    }

    /** @name PolkadotRuntimeCommonParasRegistrarPalletEvent (456) */
    interface PolkadotRuntimeCommonParasRegistrarPalletEvent extends Enum {
        readonly isRegistered: boolean;
        readonly asRegistered: {
            readonly paraId: u32;
            readonly manager: AccountId32;
        } & Struct;
        readonly isDeregistered: boolean;
        readonly asDeregistered: {
            readonly paraId: u32;
        } & Struct;
        readonly isReserved: boolean;
        readonly asReserved: {
            readonly paraId: u32;
            readonly who: AccountId32;
        } & Struct;
        readonly isSwapped: boolean;
        readonly asSwapped: {
            readonly paraId: u32;
            readonly otherId: u32;
        } & Struct;
        readonly type: "Registered" | "Deregistered" | "Reserved" | "Swapped";
    }

    /** @name PalletUtilityEvent (457) */
    interface PalletUtilityEvent extends Enum {
        readonly isBatchInterrupted: boolean;
        readonly asBatchInterrupted: {
            readonly index: u32;
            readonly error: SpRuntimeDispatchError;
        } & Struct;
        readonly isBatchCompleted: boolean;
        readonly isBatchCompletedWithErrors: boolean;
        readonly isItemCompleted: boolean;
        readonly isItemFailed: boolean;
        readonly asItemFailed: {
            readonly error: SpRuntimeDispatchError;
        } & Struct;
        readonly isDispatchedAs: boolean;
        readonly asDispatchedAs: {
            readonly result: Result<Null, SpRuntimeDispatchError>;
        } & Struct;
        readonly type:
            | "BatchInterrupted"
            | "BatchCompleted"
            | "BatchCompletedWithErrors"
            | "ItemCompleted"
            | "ItemFailed"
            | "DispatchedAs";
    }

    /** @name PalletIdentityEvent (459) */
    interface PalletIdentityEvent extends Enum {
        readonly isIdentitySet: boolean;
        readonly asIdentitySet: {
            readonly who: AccountId32;
        } & Struct;
        readonly isIdentityCleared: boolean;
        readonly asIdentityCleared: {
            readonly who: AccountId32;
            readonly deposit: u128;
        } & Struct;
        readonly isIdentityKilled: boolean;
        readonly asIdentityKilled: {
            readonly who: AccountId32;
            readonly deposit: u128;
        } & Struct;
        readonly isJudgementRequested: boolean;
        readonly asJudgementRequested: {
            readonly who: AccountId32;
            readonly registrarIndex: u32;
        } & Struct;
        readonly isJudgementUnrequested: boolean;
        readonly asJudgementUnrequested: {
            readonly who: AccountId32;
            readonly registrarIndex: u32;
        } & Struct;
        readonly isJudgementGiven: boolean;
        readonly asJudgementGiven: {
            readonly target: AccountId32;
            readonly registrarIndex: u32;
        } & Struct;
        readonly isRegistrarAdded: boolean;
        readonly asRegistrarAdded: {
            readonly registrarIndex: u32;
        } & Struct;
        readonly isSubIdentityAdded: boolean;
        readonly asSubIdentityAdded: {
            readonly sub: AccountId32;
            readonly main: AccountId32;
            readonly deposit: u128;
        } & Struct;
        readonly isSubIdentityRemoved: boolean;
        readonly asSubIdentityRemoved: {
            readonly sub: AccountId32;
            readonly main: AccountId32;
            readonly deposit: u128;
        } & Struct;
        readonly isSubIdentityRevoked: boolean;
        readonly asSubIdentityRevoked: {
            readonly sub: AccountId32;
            readonly main: AccountId32;
            readonly deposit: u128;
        } & Struct;
        readonly isAuthorityAdded: boolean;
        readonly asAuthorityAdded: {
            readonly authority: AccountId32;
        } & Struct;
        readonly isAuthorityRemoved: boolean;
        readonly asAuthorityRemoved: {
            readonly authority: AccountId32;
        } & Struct;
        readonly isUsernameSet: boolean;
        readonly asUsernameSet: {
            readonly who: AccountId32;
            readonly username: Bytes;
        } & Struct;
        readonly isUsernameQueued: boolean;
        readonly asUsernameQueued: {
            readonly who: AccountId32;
            readonly username: Bytes;
            readonly expiration: u32;
        } & Struct;
        readonly isPreapprovalExpired: boolean;
        readonly asPreapprovalExpired: {
            readonly whose: AccountId32;
        } & Struct;
        readonly isPrimaryUsernameSet: boolean;
        readonly asPrimaryUsernameSet: {
            readonly who: AccountId32;
            readonly username: Bytes;
        } & Struct;
        readonly isDanglingUsernameRemoved: boolean;
        readonly asDanglingUsernameRemoved: {
            readonly who: AccountId32;
            readonly username: Bytes;
        } & Struct;
        readonly type:
            | "IdentitySet"
            | "IdentityCleared"
            | "IdentityKilled"
            | "JudgementRequested"
            | "JudgementUnrequested"
            | "JudgementGiven"
            | "RegistrarAdded"
            | "SubIdentityAdded"
            | "SubIdentityRemoved"
            | "SubIdentityRevoked"
            | "AuthorityAdded"
            | "AuthorityRemoved"
            | "UsernameSet"
            | "UsernameQueued"
            | "PreapprovalExpired"
            | "PrimaryUsernameSet"
            | "DanglingUsernameRemoved";
    }

    /** @name PalletSchedulerEvent (460) */
    interface PalletSchedulerEvent extends Enum {
        readonly isScheduled: boolean;
        readonly asScheduled: {
            readonly when: u32;
            readonly index: u32;
        } & Struct;
        readonly isCanceled: boolean;
        readonly asCanceled: {
            readonly when: u32;
            readonly index: u32;
        } & Struct;
        readonly isDispatched: boolean;
        readonly asDispatched: {
            readonly task: ITuple<[u32, u32]>;
            readonly id: Option<U8aFixed>;
            readonly result: Result<Null, SpRuntimeDispatchError>;
        } & Struct;
        readonly isRetrySet: boolean;
        readonly asRetrySet: {
            readonly task: ITuple<[u32, u32]>;
            readonly id: Option<U8aFixed>;
            readonly period: u32;
            readonly retries: u8;
        } & Struct;
        readonly isRetryCancelled: boolean;
        readonly asRetryCancelled: {
            readonly task: ITuple<[u32, u32]>;
            readonly id: Option<U8aFixed>;
        } & Struct;
        readonly isCallUnavailable: boolean;
        readonly asCallUnavailable: {
            readonly task: ITuple<[u32, u32]>;
            readonly id: Option<U8aFixed>;
        } & Struct;
        readonly isPeriodicFailed: boolean;
        readonly asPeriodicFailed: {
            readonly task: ITuple<[u32, u32]>;
            readonly id: Option<U8aFixed>;
        } & Struct;
        readonly isRetryFailed: boolean;
        readonly asRetryFailed: {
            readonly task: ITuple<[u32, u32]>;
            readonly id: Option<U8aFixed>;
        } & Struct;
        readonly isPermanentlyOverweight: boolean;
        readonly asPermanentlyOverweight: {
            readonly task: ITuple<[u32, u32]>;
            readonly id: Option<U8aFixed>;
        } & Struct;
        readonly type:
            | "Scheduled"
            | "Canceled"
            | "Dispatched"
            | "RetrySet"
            | "RetryCancelled"
            | "CallUnavailable"
            | "PeriodicFailed"
            | "RetryFailed"
            | "PermanentlyOverweight";
    }

    /** @name PalletProxyEvent (462) */
    interface PalletProxyEvent extends Enum {
        readonly isProxyExecuted: boolean;
        readonly asProxyExecuted: {
            readonly result: Result<Null, SpRuntimeDispatchError>;
        } & Struct;
        readonly isPureCreated: boolean;
        readonly asPureCreated: {
            readonly pure: AccountId32;
            readonly who: AccountId32;
            readonly proxyType: DancelightRuntimeProxyType;
            readonly disambiguationIndex: u16;
        } & Struct;
        readonly isAnnounced: boolean;
        readonly asAnnounced: {
            readonly real: AccountId32;
            readonly proxy: AccountId32;
            readonly callHash: H256;
        } & Struct;
        readonly isProxyAdded: boolean;
        readonly asProxyAdded: {
            readonly delegator: AccountId32;
            readonly delegatee: AccountId32;
            readonly proxyType: DancelightRuntimeProxyType;
            readonly delay: u32;
        } & Struct;
        readonly isProxyRemoved: boolean;
        readonly asProxyRemoved: {
            readonly delegator: AccountId32;
            readonly delegatee: AccountId32;
            readonly proxyType: DancelightRuntimeProxyType;
            readonly delay: u32;
        } & Struct;
        readonly type: "ProxyExecuted" | "PureCreated" | "Announced" | "ProxyAdded" | "ProxyRemoved";
    }

    /** @name PalletMultisigEvent (463) */
    interface PalletMultisigEvent extends Enum {
        readonly isNewMultisig: boolean;
        readonly asNewMultisig: {
            readonly approving: AccountId32;
            readonly multisig: AccountId32;
            readonly callHash: U8aFixed;
        } & Struct;
        readonly isMultisigApproval: boolean;
        readonly asMultisigApproval: {
            readonly approving: AccountId32;
            readonly timepoint: PalletMultisigTimepoint;
            readonly multisig: AccountId32;
            readonly callHash: U8aFixed;
        } & Struct;
        readonly isMultisigExecuted: boolean;
        readonly asMultisigExecuted: {
            readonly approving: AccountId32;
            readonly timepoint: PalletMultisigTimepoint;
            readonly multisig: AccountId32;
            readonly callHash: U8aFixed;
            readonly result: Result<Null, SpRuntimeDispatchError>;
        } & Struct;
        readonly isMultisigCancelled: boolean;
        readonly asMultisigCancelled: {
            readonly cancelling: AccountId32;
            readonly timepoint: PalletMultisigTimepoint;
            readonly multisig: AccountId32;
            readonly callHash: U8aFixed;
        } & Struct;
        readonly type: "NewMultisig" | "MultisigApproval" | "MultisigExecuted" | "MultisigCancelled";
    }

    /** @name PalletPreimageEvent (464) */
    interface PalletPreimageEvent extends Enum {
        readonly isNoted: boolean;
        readonly asNoted: {
            readonly hash_: H256;
        } & Struct;
        readonly isRequested: boolean;
        readonly asRequested: {
            readonly hash_: H256;
        } & Struct;
        readonly isCleared: boolean;
        readonly asCleared: {
            readonly hash_: H256;
        } & Struct;
        readonly type: "Noted" | "Requested" | "Cleared";
    }

    /** @name PalletAssetRateEvent (465) */
    interface PalletAssetRateEvent extends Enum {
        readonly isAssetRateCreated: boolean;
        readonly asAssetRateCreated: {
            readonly assetKind: Null;
            readonly rate: u128;
        } & Struct;
        readonly isAssetRateRemoved: boolean;
        readonly asAssetRateRemoved: {
            readonly assetKind: Null;
        } & Struct;
        readonly isAssetRateUpdated: boolean;
        readonly asAssetRateUpdated: {
            readonly assetKind: Null;
            readonly old: u128;
            readonly new_: u128;
        } & Struct;
        readonly type: "AssetRateCreated" | "AssetRateRemoved" | "AssetRateUpdated";
    }

    /** @name PalletXcmEvent (466) */
    interface PalletXcmEvent extends Enum {
        readonly isAttempted: boolean;
        readonly asAttempted: {
            readonly outcome: StagingXcmV4TraitsOutcome;
        } & Struct;
        readonly isSent: boolean;
        readonly asSent: {
            readonly origin: StagingXcmV4Location;
            readonly destination: StagingXcmV4Location;
            readonly message: StagingXcmV4Xcm;
            readonly messageId: U8aFixed;
        } & Struct;
        readonly isUnexpectedResponse: boolean;
        readonly asUnexpectedResponse: {
            readonly origin: StagingXcmV4Location;
            readonly queryId: u64;
        } & Struct;
        readonly isResponseReady: boolean;
        readonly asResponseReady: {
            readonly queryId: u64;
            readonly response: StagingXcmV4Response;
        } & Struct;
        readonly isNotified: boolean;
        readonly asNotified: {
            readonly queryId: u64;
            readonly palletIndex: u8;
            readonly callIndex: u8;
        } & Struct;
        readonly isNotifyOverweight: boolean;
        readonly asNotifyOverweight: {
            readonly queryId: u64;
            readonly palletIndex: u8;
            readonly callIndex: u8;
            readonly actualWeight: SpWeightsWeightV2Weight;
            readonly maxBudgetedWeight: SpWeightsWeightV2Weight;
        } & Struct;
        readonly isNotifyDispatchError: boolean;
        readonly asNotifyDispatchError: {
            readonly queryId: u64;
            readonly palletIndex: u8;
            readonly callIndex: u8;
        } & Struct;
        readonly isNotifyDecodeFailed: boolean;
        readonly asNotifyDecodeFailed: {
            readonly queryId: u64;
            readonly palletIndex: u8;
            readonly callIndex: u8;
        } & Struct;
        readonly isInvalidResponder: boolean;
        readonly asInvalidResponder: {
            readonly origin: StagingXcmV4Location;
            readonly queryId: u64;
            readonly expectedLocation: Option<StagingXcmV4Location>;
        } & Struct;
        readonly isInvalidResponderVersion: boolean;
        readonly asInvalidResponderVersion: {
            readonly origin: StagingXcmV4Location;
            readonly queryId: u64;
        } & Struct;
        readonly isResponseTaken: boolean;
        readonly asResponseTaken: {
            readonly queryId: u64;
        } & Struct;
        readonly isAssetsTrapped: boolean;
        readonly asAssetsTrapped: {
            readonly hash_: H256;
            readonly origin: StagingXcmV4Location;
            readonly assets: XcmVersionedAssets;
        } & Struct;
        readonly isVersionChangeNotified: boolean;
        readonly asVersionChangeNotified: {
            readonly destination: StagingXcmV4Location;
            readonly result: u32;
            readonly cost: StagingXcmV4AssetAssets;
            readonly messageId: U8aFixed;
        } & Struct;
        readonly isSupportedVersionChanged: boolean;
        readonly asSupportedVersionChanged: {
            readonly location: StagingXcmV4Location;
            readonly version: u32;
        } & Struct;
        readonly isNotifyTargetSendFail: boolean;
        readonly asNotifyTargetSendFail: {
            readonly location: StagingXcmV4Location;
            readonly queryId: u64;
            readonly error: XcmV3TraitsError;
        } & Struct;
        readonly isNotifyTargetMigrationFail: boolean;
        readonly asNotifyTargetMigrationFail: {
            readonly location: XcmVersionedLocation;
            readonly queryId: u64;
        } & Struct;
        readonly isInvalidQuerierVersion: boolean;
        readonly asInvalidQuerierVersion: {
            readonly origin: StagingXcmV4Location;
            readonly queryId: u64;
        } & Struct;
        readonly isInvalidQuerier: boolean;
        readonly asInvalidQuerier: {
            readonly origin: StagingXcmV4Location;
            readonly queryId: u64;
            readonly expectedQuerier: StagingXcmV4Location;
            readonly maybeActualQuerier: Option<StagingXcmV4Location>;
        } & Struct;
        readonly isVersionNotifyStarted: boolean;
        readonly asVersionNotifyStarted: {
            readonly destination: StagingXcmV4Location;
            readonly cost: StagingXcmV4AssetAssets;
            readonly messageId: U8aFixed;
        } & Struct;
        readonly isVersionNotifyRequested: boolean;
        readonly asVersionNotifyRequested: {
            readonly destination: StagingXcmV4Location;
            readonly cost: StagingXcmV4AssetAssets;
            readonly messageId: U8aFixed;
        } & Struct;
        readonly isVersionNotifyUnrequested: boolean;
        readonly asVersionNotifyUnrequested: {
            readonly destination: StagingXcmV4Location;
            readonly cost: StagingXcmV4AssetAssets;
            readonly messageId: U8aFixed;
        } & Struct;
        readonly isFeesPaid: boolean;
        readonly asFeesPaid: {
            readonly paying: StagingXcmV4Location;
            readonly fees: StagingXcmV4AssetAssets;
        } & Struct;
        readonly isAssetsClaimed: boolean;
        readonly asAssetsClaimed: {
            readonly hash_: H256;
            readonly origin: StagingXcmV4Location;
            readonly assets: XcmVersionedAssets;
        } & Struct;
        readonly isVersionMigrationFinished: boolean;
        readonly asVersionMigrationFinished: {
            readonly version: u32;
        } & Struct;
        readonly type:
            | "Attempted"
            | "Sent"
            | "UnexpectedResponse"
            | "ResponseReady"
            | "Notified"
            | "NotifyOverweight"
            | "NotifyDispatchError"
            | "NotifyDecodeFailed"
            | "InvalidResponder"
            | "InvalidResponderVersion"
            | "ResponseTaken"
            | "AssetsTrapped"
            | "VersionChangeNotified"
            | "SupportedVersionChanged"
            | "NotifyTargetSendFail"
            | "NotifyTargetMigrationFail"
            | "InvalidQuerierVersion"
            | "InvalidQuerier"
            | "VersionNotifyStarted"
            | "VersionNotifyRequested"
            | "VersionNotifyUnrequested"
            | "FeesPaid"
            | "AssetsClaimed"
            | "VersionMigrationFinished";
    }

    /** @name StagingXcmV4TraitsOutcome (467) */
    interface StagingXcmV4TraitsOutcome extends Enum {
        readonly isComplete: boolean;
        readonly asComplete: {
            readonly used: SpWeightsWeightV2Weight;
        } & Struct;
        readonly isIncomplete: boolean;
        readonly asIncomplete: {
            readonly used: SpWeightsWeightV2Weight;
            readonly error: XcmV3TraitsError;
        } & Struct;
        readonly isError: boolean;
        readonly asError: {
            readonly error: XcmV3TraitsError;
        } & Struct;
        readonly type: "Complete" | "Incomplete" | "Error";
    }

    /** @name PalletMigrationsEvent (468) */
    interface PalletMigrationsEvent extends Enum {
        readonly isRuntimeUpgradeStarted: boolean;
        readonly isRuntimeUpgradeCompleted: boolean;
        readonly asRuntimeUpgradeCompleted: {
            readonly weight: SpWeightsWeightV2Weight;
        } & Struct;
        readonly isMigrationStarted: boolean;
        readonly asMigrationStarted: {
            readonly migrationName: Bytes;
        } & Struct;
        readonly isMigrationCompleted: boolean;
        readonly asMigrationCompleted: {
            readonly migrationName: Bytes;
            readonly consumedWeight: SpWeightsWeightV2Weight;
        } & Struct;
        readonly isFailedToSuspendIdleXcmExecution: boolean;
        readonly asFailedToSuspendIdleXcmExecution: {
            readonly error: SpRuntimeDispatchError;
        } & Struct;
        readonly isFailedToResumeIdleXcmExecution: boolean;
        readonly asFailedToResumeIdleXcmExecution: {
            readonly error: SpRuntimeDispatchError;
        } & Struct;
        readonly type:
            | "RuntimeUpgradeStarted"
            | "RuntimeUpgradeCompleted"
            | "MigrationStarted"
            | "MigrationCompleted"
            | "FailedToSuspendIdleXcmExecution"
            | "FailedToResumeIdleXcmExecution";
    }

    /** @name SnowbridgePalletEthereumClientEvent (470) */
    interface SnowbridgePalletEthereumClientEvent extends Enum {
        readonly isBeaconHeaderImported: boolean;
        readonly asBeaconHeaderImported: {
            readonly blockHash: H256;
            readonly slot: u64;
        } & Struct;
        readonly isSyncCommitteeUpdated: boolean;
        readonly asSyncCommitteeUpdated: {
            readonly period: u64;
        } & Struct;
        readonly isOperatingModeChanged: boolean;
        readonly asOperatingModeChanged: {
            readonly mode: SnowbridgeCoreOperatingModeBasicOperatingMode;
        } & Struct;
        readonly type: "BeaconHeaderImported" | "SyncCommitteeUpdated" | "OperatingModeChanged";
    }

    /** @name PalletRootTestingEvent (471) */
    interface PalletRootTestingEvent extends Enum {
        readonly isDefensiveTestCall: boolean;
        readonly type: "DefensiveTestCall";
    }

    /** @name PalletSudoEvent (472) */
    interface PalletSudoEvent extends Enum {
        readonly isSudid: boolean;
        readonly asSudid: {
            readonly sudoResult: Result<Null, SpRuntimeDispatchError>;
        } & Struct;
        readonly isKeyChanged: boolean;
        readonly asKeyChanged: {
            readonly old: Option<AccountId32>;
            readonly new_: AccountId32;
        } & Struct;
        readonly isKeyRemoved: boolean;
        readonly isSudoAsDone: boolean;
        readonly asSudoAsDone: {
            readonly sudoResult: Result<Null, SpRuntimeDispatchError>;
        } & Struct;
        readonly type: "Sudid" | "KeyChanged" | "KeyRemoved" | "SudoAsDone";
    }

    /** @name FrameSystemPhase (473) */
    interface FrameSystemPhase extends Enum {
        readonly isApplyExtrinsic: boolean;
        readonly asApplyExtrinsic: u32;
        readonly isFinalization: boolean;
        readonly isInitialization: boolean;
        readonly type: "ApplyExtrinsic" | "Finalization" | "Initialization";
    }

    /** @name FrameSystemLastRuntimeUpgradeInfo (475) */
    interface FrameSystemLastRuntimeUpgradeInfo extends Struct {
        readonly specVersion: Compact<u32>;
        readonly specName: Text;
    }

    /** @name FrameSystemCodeUpgradeAuthorization (477) */
    interface FrameSystemCodeUpgradeAuthorization extends Struct {
        readonly codeHash: H256;
        readonly checkVersion: bool;
    }

    /** @name FrameSystemLimitsBlockWeights (478) */
    interface FrameSystemLimitsBlockWeights extends Struct {
        readonly baseBlock: SpWeightsWeightV2Weight;
        readonly maxBlock: SpWeightsWeightV2Weight;
        readonly perClass: FrameSupportDispatchPerDispatchClassWeightsPerClass;
    }

    /** @name FrameSupportDispatchPerDispatchClassWeightsPerClass (479) */
    interface FrameSupportDispatchPerDispatchClassWeightsPerClass extends Struct {
        readonly normal: FrameSystemLimitsWeightsPerClass;
        readonly operational: FrameSystemLimitsWeightsPerClass;
        readonly mandatory: FrameSystemLimitsWeightsPerClass;
    }

    /** @name FrameSystemLimitsWeightsPerClass (480) */
    interface FrameSystemLimitsWeightsPerClass extends Struct {
        readonly baseExtrinsic: SpWeightsWeightV2Weight;
        readonly maxExtrinsic: Option<SpWeightsWeightV2Weight>;
        readonly maxTotal: Option<SpWeightsWeightV2Weight>;
        readonly reserved: Option<SpWeightsWeightV2Weight>;
    }

    /** @name FrameSystemLimitsBlockLength (481) */
    interface FrameSystemLimitsBlockLength extends Struct {
        readonly max: FrameSupportDispatchPerDispatchClassU32;
    }

    /** @name FrameSupportDispatchPerDispatchClassU32 (482) */
    interface FrameSupportDispatchPerDispatchClassU32 extends Struct {
        readonly normal: u32;
        readonly operational: u32;
        readonly mandatory: u32;
    }

    /** @name SpWeightsRuntimeDbWeight (483) */
    interface SpWeightsRuntimeDbWeight extends Struct {
        readonly read: u64;
        readonly write: u64;
    }

    /** @name SpVersionRuntimeVersion (484) */
    interface SpVersionRuntimeVersion extends Struct {
        readonly specName: Text;
        readonly implName: Text;
        readonly authoringVersion: u32;
        readonly specVersion: u32;
        readonly implVersion: u32;
        readonly apis: Vec<ITuple<[U8aFixed, u32]>>;
        readonly transactionVersion: u32;
        readonly stateVersion: u8;
    }

    /** @name FrameSystemError (488) */
    interface FrameSystemError extends Enum {
        readonly isInvalidSpecName: boolean;
        readonly isSpecVersionNeedsToIncrease: boolean;
        readonly isFailedToExtractRuntimeVersion: boolean;
        readonly isNonDefaultComposite: boolean;
        readonly isNonZeroRefCount: boolean;
        readonly isCallFiltered: boolean;
        readonly isMultiBlockMigrationsOngoing: boolean;
        readonly isNothingAuthorized: boolean;
        readonly isUnauthorized: boolean;
        readonly type:
            | "InvalidSpecName"
            | "SpecVersionNeedsToIncrease"
            | "FailedToExtractRuntimeVersion"
            | "NonDefaultComposite"
            | "NonZeroRefCount"
            | "CallFiltered"
            | "MultiBlockMigrationsOngoing"
            | "NothingAuthorized"
            | "Unauthorized";
    }

    /** @name SpConsensusBabeDigestsPreDigest (495) */
    interface SpConsensusBabeDigestsPreDigest extends Enum {
        readonly isPrimary: boolean;
        readonly asPrimary: SpConsensusBabeDigestsPrimaryPreDigest;
        readonly isSecondaryPlain: boolean;
        readonly asSecondaryPlain: SpConsensusBabeDigestsSecondaryPlainPreDigest;
        readonly isSecondaryVRF: boolean;
        readonly asSecondaryVRF: SpConsensusBabeDigestsSecondaryVRFPreDigest;
        readonly type: "Primary" | "SecondaryPlain" | "SecondaryVRF";
    }

    /** @name SpConsensusBabeDigestsPrimaryPreDigest (496) */
    interface SpConsensusBabeDigestsPrimaryPreDigest extends Struct {
        readonly authorityIndex: u32;
        readonly slot: u64;
        readonly vrfSignature: SpCoreSr25519VrfVrfSignature;
    }

    /** @name SpCoreSr25519VrfVrfSignature (497) */
    interface SpCoreSr25519VrfVrfSignature extends Struct {
        readonly preOutput: U8aFixed;
        readonly proof: U8aFixed;
    }

    /** @name SpConsensusBabeDigestsSecondaryPlainPreDigest (498) */
    interface SpConsensusBabeDigestsSecondaryPlainPreDigest extends Struct {
        readonly authorityIndex: u32;
        readonly slot: u64;
    }

    /** @name SpConsensusBabeDigestsSecondaryVRFPreDigest (499) */
    interface SpConsensusBabeDigestsSecondaryVRFPreDigest extends Struct {
        readonly authorityIndex: u32;
        readonly slot: u64;
        readonly vrfSignature: SpCoreSr25519VrfVrfSignature;
    }

    /** @name SpConsensusBabeBabeEpochConfiguration (500) */
    interface SpConsensusBabeBabeEpochConfiguration extends Struct {
        readonly c: ITuple<[u64, u64]>;
        readonly allowedSlots: SpConsensusBabeAllowedSlots;
    }

    /** @name PalletBabeError (504) */
    interface PalletBabeError extends Enum {
        readonly isInvalidEquivocationProof: boolean;
        readonly isInvalidKeyOwnershipProof: boolean;
        readonly isDuplicateOffenceReport: boolean;
        readonly isInvalidConfiguration: boolean;
        readonly type:
            | "InvalidEquivocationProof"
            | "InvalidKeyOwnershipProof"
            | "DuplicateOffenceReport"
            | "InvalidConfiguration";
    }

    /** @name PalletBalancesBalanceLock (506) */
    interface PalletBalancesBalanceLock extends Struct {
        readonly id: U8aFixed;
        readonly amount: u128;
        readonly reasons: PalletBalancesReasons;
    }

    /** @name PalletBalancesReasons (507) */
    interface PalletBalancesReasons extends Enum {
        readonly isFee: boolean;
        readonly isMisc: boolean;
        readonly isAll: boolean;
        readonly type: "Fee" | "Misc" | "All";
    }

    /** @name PalletBalancesReserveData (510) */
    interface PalletBalancesReserveData extends Struct {
        readonly id: U8aFixed;
        readonly amount: u128;
    }

    /** @name DancelightRuntimeRuntimeHoldReason (514) */
    interface DancelightRuntimeRuntimeHoldReason extends Enum {
        readonly isContainerRegistrar: boolean;
        readonly asContainerRegistrar: PalletRegistrarHoldReason;
        readonly isDataPreservers: boolean;
        readonly asDataPreservers: PalletDataPreserversHoldReason;
        readonly isPreimage: boolean;
        readonly asPreimage: PalletPreimageHoldReason;
        readonly type: "ContainerRegistrar" | "DataPreservers" | "Preimage";
    }

    /** @name PalletRegistrarHoldReason (515) */
    interface PalletRegistrarHoldReason extends Enum {
        readonly isRegistrarDeposit: boolean;
        readonly type: "RegistrarDeposit";
    }

    /** @name PalletDataPreserversHoldReason (516) */
    interface PalletDataPreserversHoldReason extends Enum {
        readonly isProfileDeposit: boolean;
        readonly type: "ProfileDeposit";
    }

    /** @name PalletPreimageHoldReason (517) */
    interface PalletPreimageHoldReason extends Enum {
        readonly isPreimage: boolean;
        readonly type: "Preimage";
    }

    /** @name FrameSupportTokensMiscIdAmount (520) */
    interface FrameSupportTokensMiscIdAmount extends Struct {
        readonly id: Null;
        readonly amount: u128;
    }

    /** @name PalletBalancesError (522) */
    interface PalletBalancesError extends Enum {
        readonly isVestingBalance: boolean;
        readonly isLiquidityRestrictions: boolean;
        readonly isInsufficientBalance: boolean;
        readonly isExistentialDeposit: boolean;
        readonly isExpendability: boolean;
        readonly isExistingVestingSchedule: boolean;
        readonly isDeadAccount: boolean;
        readonly isTooManyReserves: boolean;
        readonly isTooManyHolds: boolean;
        readonly isTooManyFreezes: boolean;
        readonly isIssuanceDeactivated: boolean;
        readonly isDeltaZero: boolean;
        readonly type:
            | "VestingBalance"
            | "LiquidityRestrictions"
            | "InsufficientBalance"
            | "ExistentialDeposit"
            | "Expendability"
            | "ExistingVestingSchedule"
            | "DeadAccount"
            | "TooManyReserves"
            | "TooManyHolds"
            | "TooManyFreezes"
            | "IssuanceDeactivated"
            | "DeltaZero";
    }

    /** @name PalletTransactionPaymentReleases (523) */
    interface PalletTransactionPaymentReleases extends Enum {
        readonly isV1Ancient: boolean;
        readonly isV2: boolean;
        readonly type: "V1Ancient" | "V2";
    }

    /** @name SpStakingOffenceOffenceDetails (524) */
    interface SpStakingOffenceOffenceDetails extends Struct {
        readonly offender: ITuple<[AccountId32, Null]>;
        readonly reporters: Vec<AccountId32>;
    }

    /** @name PalletRegistrarDepositInfo (536) */
    interface PalletRegistrarDepositInfo extends Struct {
        readonly creator: AccountId32;
        readonly deposit: u128;
    }

    /** @name PalletRegistrarError (537) */
    interface PalletRegistrarError extends Enum {
        readonly isParaIdAlreadyRegistered: boolean;
        readonly isParaIdNotRegistered: boolean;
        readonly isParaIdAlreadyDeregistered: boolean;
        readonly isParaIdAlreadyPaused: boolean;
        readonly isParaIdNotPaused: boolean;
        readonly isParaIdListFull: boolean;
        readonly isGenesisDataTooBig: boolean;
        readonly isParaIdNotInPendingVerification: boolean;
        readonly isNotSufficientDeposit: boolean;
        readonly isNotAParathread: boolean;
        readonly isNotParaCreator: boolean;
        readonly isRelayStorageRootNotFound: boolean;
        readonly isInvalidRelayStorageProof: boolean;
        readonly isInvalidRelayManagerSignature: boolean;
        readonly isParaStillExistsInRelay: boolean;
        readonly isHeadDataNecessary: boolean;
        readonly isWasmCodeNecessary: boolean;
        readonly type:
            | "ParaIdAlreadyRegistered"
            | "ParaIdNotRegistered"
            | "ParaIdAlreadyDeregistered"
            | "ParaIdAlreadyPaused"
            | "ParaIdNotPaused"
            | "ParaIdListFull"
            | "GenesisDataTooBig"
            | "ParaIdNotInPendingVerification"
            | "NotSufficientDeposit"
            | "NotAParathread"
            | "NotParaCreator"
            | "RelayStorageRootNotFound"
            | "InvalidRelayStorageProof"
            | "InvalidRelayManagerSignature"
            | "ParaStillExistsInRelay"
            | "HeadDataNecessary"
            | "WasmCodeNecessary";
    }

    /** @name PalletConfigurationHostConfiguration (538) */
    interface PalletConfigurationHostConfiguration extends Struct {
        readonly maxCollators: u32;
        readonly minOrchestratorCollators: u32;
        readonly maxOrchestratorCollators: u32;
        readonly collatorsPerContainer: u32;
        readonly fullRotationPeriod: u32;
        readonly collatorsPerParathread: u32;
        readonly parathreadsPerCollator: u32;
        readonly targetContainerChainFullness: Perbill;
        readonly maxParachainCoresPercentage: Option<Perbill>;
    }

    /** @name PalletConfigurationError (541) */
    interface PalletConfigurationError extends Enum {
        readonly isInvalidNewValue: boolean;
        readonly type: "InvalidNewValue";
    }

    /** @name PalletInvulnerablesError (543) */
    interface PalletInvulnerablesError extends Enum {
        readonly isTooManyInvulnerables: boolean;
        readonly isAlreadyInvulnerable: boolean;
        readonly isNotInvulnerable: boolean;
        readonly isNoKeysRegistered: boolean;
        readonly isUnableToDeriveCollatorId: boolean;
        readonly type:
            | "TooManyInvulnerables"
            | "AlreadyInvulnerable"
            | "NotInvulnerable"
            | "NoKeysRegistered"
            | "UnableToDeriveCollatorId";
    }

    /** @name DpCollatorAssignmentAssignedCollatorsAccountId32 (544) */
    interface DpCollatorAssignmentAssignedCollatorsAccountId32 extends Struct {
        readonly orchestratorChain: Vec<AccountId32>;
        readonly containerChains: BTreeMap<u32, Vec<AccountId32>>;
    }

    /** @name DpCollatorAssignmentAssignedCollatorsPublic (549) */
    interface DpCollatorAssignmentAssignedCollatorsPublic extends Struct {
        readonly orchestratorChain: Vec<NimbusPrimitivesNimbusCryptoPublic>;
        readonly containerChains: BTreeMap<u32, Vec<NimbusPrimitivesNimbusCryptoPublic>>;
    }

    /** @name TpTraitsContainerChainBlockInfo (557) */
    interface TpTraitsContainerChainBlockInfo extends Struct {
        readonly blockNumber: u32;
        readonly author: AccountId32;
        readonly latestSlotNumber: u64;
    }

    /** @name PalletAuthorNotingError (558) */
    interface PalletAuthorNotingError extends Enum {
        readonly isFailedReading: boolean;
        readonly isFailedDecodingHeader: boolean;
        readonly isAuraDigestFirstItem: boolean;
        readonly isAsPreRuntimeError: boolean;
        readonly isNonDecodableSlot: boolean;
        readonly isAuthorNotFound: boolean;
        readonly isNonAuraDigest: boolean;
        readonly type:
            | "FailedReading"
            | "FailedDecodingHeader"
            | "AuraDigestFirstItem"
            | "AsPreRuntimeError"
            | "NonDecodableSlot"
            | "AuthorNotFound"
            | "NonAuraDigest";
    }

    /** @name PalletServicesPaymentError (559) */
    interface PalletServicesPaymentError extends Enum {
        readonly isInsufficientFundsToPurchaseCredits: boolean;
        readonly isInsufficientCredits: boolean;
        readonly isCreditPriceTooExpensive: boolean;
        readonly type: "InsufficientFundsToPurchaseCredits" | "InsufficientCredits" | "CreditPriceTooExpensive";
    }

    /** @name PalletDataPreserversRegisteredProfile (560) */
    interface PalletDataPreserversRegisteredProfile extends Struct {
        readonly account: AccountId32;
        readonly deposit: u128;
        readonly profile: PalletDataPreserversProfile;
        readonly assignment: Option<ITuple<[u32, DancelightRuntimePreserversAssignmentPaymentWitness]>>;
    }

    /** @name PalletDataPreserversError (566) */
    interface PalletDataPreserversError extends Enum {
        readonly isNoBootNodes: boolean;
        readonly isUnknownProfileId: boolean;
        readonly isNextProfileIdShouldBeAvailable: boolean;
        readonly isAssignmentPaymentRequestParameterMismatch: boolean;
        readonly isProfileAlreadyAssigned: boolean;
        readonly isProfileNotAssigned: boolean;
        readonly isProfileIsNotElligibleForParaId: boolean;
        readonly isWrongParaId: boolean;
        readonly isMaxAssignmentsPerParaIdReached: boolean;
        readonly isCantDeleteAssignedProfile: boolean;
        readonly type:
            | "NoBootNodes"
            | "UnknownProfileId"
            | "NextProfileIdShouldBeAvailable"
            | "AssignmentPaymentRequestParameterMismatch"
            | "ProfileAlreadyAssigned"
            | "ProfileNotAssigned"
            | "ProfileIsNotElligibleForParaId"
            | "WrongParaId"
            | "MaxAssignmentsPerParaIdReached"
            | "CantDeleteAssignedProfile";
    }

    /** @name TpTraitsActiveEraInfo (569) */
    interface TpTraitsActiveEraInfo extends Struct {
        readonly index: u32;
        readonly start: Option<u64>;
    }

    /** @name PalletExternalValidatorsError (571) */
    interface PalletExternalValidatorsError extends Enum {
<<<<<<< HEAD
        readonly isTooManyInvulnerables: boolean;
        readonly isAlreadyInvulnerable: boolean;
        readonly isNotInvulnerable: boolean;
        readonly isNoKeysRegistered: boolean;
        readonly isUnableToDeriveCollatorId: boolean;
        readonly type:
            | "TooManyInvulnerables"
            | "AlreadyInvulnerable"
            | "NotInvulnerable"
            | "NoKeysRegistered"
            | "UnableToDeriveCollatorId";
=======
        readonly isTooManyWhitelisted: boolean;
        readonly isAlreadyWhitelisted: boolean;
        readonly isNotWhitelisted: boolean;
        readonly isNoKeysRegistered: boolean;
        readonly isUnableToDeriveValidatorId: boolean;
        readonly type:
            | "TooManyWhitelisted"
            | "AlreadyWhitelisted"
            | "NotWhitelisted"
            | "NoKeysRegistered"
            | "UnableToDeriveValidatorId";
>>>>>>> fafdcc96
    }

    /** @name SpCoreCryptoKeyTypeId (576) */
    interface SpCoreCryptoKeyTypeId extends U8aFixed {}

    /** @name PalletSessionError (577) */
    interface PalletSessionError extends Enum {
        readonly isInvalidProof: boolean;
        readonly isNoAssociatedValidatorId: boolean;
        readonly isDuplicatedKey: boolean;
        readonly isNoKeys: boolean;
        readonly isNoAccount: boolean;
        readonly type: "InvalidProof" | "NoAssociatedValidatorId" | "DuplicatedKey" | "NoKeys" | "NoAccount";
    }

    /** @name PalletGrandpaStoredState (578) */
    interface PalletGrandpaStoredState extends Enum {
        readonly isLive: boolean;
        readonly isPendingPause: boolean;
        readonly asPendingPause: {
            readonly scheduledAt: u32;
            readonly delay: u32;
        } & Struct;
        readonly isPaused: boolean;
        readonly isPendingResume: boolean;
        readonly asPendingResume: {
            readonly scheduledAt: u32;
            readonly delay: u32;
        } & Struct;
        readonly type: "Live" | "PendingPause" | "Paused" | "PendingResume";
    }

    /** @name PalletGrandpaStoredPendingChange (579) */
    interface PalletGrandpaStoredPendingChange extends Struct {
        readonly scheduledAt: u32;
        readonly delay: u32;
        readonly nextAuthorities: Vec<ITuple<[SpConsensusGrandpaAppPublic, u64]>>;
        readonly forced: Option<u32>;
    }

    /** @name PalletGrandpaError (581) */
    interface PalletGrandpaError extends Enum {
        readonly isPauseFailed: boolean;
        readonly isResumeFailed: boolean;
        readonly isChangePending: boolean;
        readonly isTooSoon: boolean;
        readonly isInvalidKeyOwnershipProof: boolean;
        readonly isInvalidEquivocationProof: boolean;
        readonly isDuplicateOffenceReport: boolean;
        readonly type:
            | "PauseFailed"
            | "ResumeFailed"
            | "ChangePending"
            | "TooSoon"
            | "InvalidKeyOwnershipProof"
            | "InvalidEquivocationProof"
            | "DuplicateOffenceReport";
    }

    /** @name PalletInflationRewardsChainsToRewardValue (584) */
    interface PalletInflationRewardsChainsToRewardValue extends Struct {
        readonly paraIds: Vec<u32>;
        readonly rewardsPerChain: u128;
    }

    /** @name PalletTreasuryProposal (585) */
    interface PalletTreasuryProposal extends Struct {
        readonly proposer: AccountId32;
        readonly value: u128;
        readonly beneficiary: AccountId32;
        readonly bond: u128;
    }

    /** @name PalletTreasurySpendStatus (587) */
    interface PalletTreasurySpendStatus extends Struct {
        readonly assetKind: Null;
        readonly amount: u128;
        readonly beneficiary: AccountId32;
        readonly validFrom: u32;
        readonly expireAt: u32;
        readonly status: PalletTreasuryPaymentState;
    }

    /** @name PalletTreasuryPaymentState (588) */
    interface PalletTreasuryPaymentState extends Enum {
        readonly isPending: boolean;
        readonly isAttempted: boolean;
        readonly asAttempted: {
            readonly id: Null;
        } & Struct;
        readonly isFailed: boolean;
        readonly type: "Pending" | "Attempted" | "Failed";
    }

    /** @name FrameSupportPalletId (590) */
    interface FrameSupportPalletId extends U8aFixed {}

    /** @name PalletTreasuryError (591) */
    interface PalletTreasuryError extends Enum {
        readonly isInvalidIndex: boolean;
        readonly isTooManyApprovals: boolean;
        readonly isInsufficientPermission: boolean;
        readonly isProposalNotApproved: boolean;
        readonly isFailedToConvertBalance: boolean;
        readonly isSpendExpired: boolean;
        readonly isEarlyPayout: boolean;
        readonly isAlreadyAttempted: boolean;
        readonly isPayoutError: boolean;
        readonly isNotAttempted: boolean;
        readonly isInconclusive: boolean;
        readonly type:
            | "InvalidIndex"
            | "TooManyApprovals"
            | "InsufficientPermission"
            | "ProposalNotApproved"
            | "FailedToConvertBalance"
            | "SpendExpired"
            | "EarlyPayout"
            | "AlreadyAttempted"
            | "PayoutError"
            | "NotAttempted"
            | "Inconclusive";
    }

    /** @name PalletConvictionVotingVoteVoting (593) */
    interface PalletConvictionVotingVoteVoting extends Enum {
        readonly isCasting: boolean;
        readonly asCasting: PalletConvictionVotingVoteCasting;
        readonly isDelegating: boolean;
        readonly asDelegating: PalletConvictionVotingVoteDelegating;
        readonly type: "Casting" | "Delegating";
    }

    /** @name PalletConvictionVotingVoteCasting (594) */
    interface PalletConvictionVotingVoteCasting extends Struct {
        readonly votes: Vec<ITuple<[u32, PalletConvictionVotingVoteAccountVote]>>;
        readonly delegations: PalletConvictionVotingDelegations;
        readonly prior: PalletConvictionVotingVotePriorLock;
    }

    /** @name PalletConvictionVotingDelegations (598) */
    interface PalletConvictionVotingDelegations extends Struct {
        readonly votes: u128;
        readonly capital: u128;
    }

    /** @name PalletConvictionVotingVotePriorLock (599) */
    interface PalletConvictionVotingVotePriorLock extends ITuple<[u32, u128]> {}

    /** @name PalletConvictionVotingVoteDelegating (600) */
    interface PalletConvictionVotingVoteDelegating extends Struct {
        readonly balance: u128;
        readonly target: AccountId32;
        readonly conviction: PalletConvictionVotingConviction;
        readonly delegations: PalletConvictionVotingDelegations;
        readonly prior: PalletConvictionVotingVotePriorLock;
    }

    /** @name PalletConvictionVotingError (604) */
    interface PalletConvictionVotingError extends Enum {
        readonly isNotOngoing: boolean;
        readonly isNotVoter: boolean;
        readonly isNoPermission: boolean;
        readonly isNoPermissionYet: boolean;
        readonly isAlreadyDelegating: boolean;
        readonly isAlreadyVoting: boolean;
        readonly isInsufficientFunds: boolean;
        readonly isNotDelegating: boolean;
        readonly isNonsense: boolean;
        readonly isMaxVotesReached: boolean;
        readonly isClassNeeded: boolean;
        readonly isBadClass: boolean;
        readonly type:
            | "NotOngoing"
            | "NotVoter"
            | "NoPermission"
            | "NoPermissionYet"
            | "AlreadyDelegating"
            | "AlreadyVoting"
            | "InsufficientFunds"
            | "NotDelegating"
            | "Nonsense"
            | "MaxVotesReached"
            | "ClassNeeded"
            | "BadClass";
    }

    /** @name PalletReferendaReferendumInfoConvictionVotingTally (605) */
    interface PalletReferendaReferendumInfoConvictionVotingTally extends Enum {
        readonly isOngoing: boolean;
        readonly asOngoing: PalletReferendaReferendumStatusConvictionVotingTally;
        readonly isApproved: boolean;
        readonly asApproved: ITuple<[u32, Option<PalletReferendaDeposit>, Option<PalletReferendaDeposit>]>;
        readonly isRejected: boolean;
        readonly asRejected: ITuple<[u32, Option<PalletReferendaDeposit>, Option<PalletReferendaDeposit>]>;
        readonly isCancelled: boolean;
        readonly asCancelled: ITuple<[u32, Option<PalletReferendaDeposit>, Option<PalletReferendaDeposit>]>;
        readonly isTimedOut: boolean;
        readonly asTimedOut: ITuple<[u32, Option<PalletReferendaDeposit>, Option<PalletReferendaDeposit>]>;
        readonly isKilled: boolean;
        readonly asKilled: u32;
        readonly type: "Ongoing" | "Approved" | "Rejected" | "Cancelled" | "TimedOut" | "Killed";
    }

    /** @name PalletReferendaReferendumStatusConvictionVotingTally (606) */
    interface PalletReferendaReferendumStatusConvictionVotingTally extends Struct {
        readonly track: u16;
        readonly origin: DancelightRuntimeOriginCaller;
        readonly proposal: FrameSupportPreimagesBounded;
        readonly enactment: FrameSupportScheduleDispatchTime;
        readonly submitted: u32;
        readonly submissionDeposit: PalletReferendaDeposit;
        readonly decisionDeposit: Option<PalletReferendaDeposit>;
        readonly deciding: Option<PalletReferendaDecidingStatus>;
        readonly tally: PalletConvictionVotingTally;
        readonly inQueue: bool;
        readonly alarm: Option<ITuple<[u32, ITuple<[u32, u32]>]>>;
    }

    /** @name PalletReferendaDeposit (607) */
    interface PalletReferendaDeposit extends Struct {
        readonly who: AccountId32;
        readonly amount: u128;
    }

    /** @name PalletReferendaDecidingStatus (610) */
    interface PalletReferendaDecidingStatus extends Struct {
        readonly since: u32;
        readonly confirming: Option<u32>;
    }

    /** @name PalletReferendaTrackInfo (618) */
    interface PalletReferendaTrackInfo extends Struct {
        readonly name: Text;
        readonly maxDeciding: u32;
        readonly decisionDeposit: u128;
        readonly preparePeriod: u32;
        readonly decisionPeriod: u32;
        readonly confirmPeriod: u32;
        readonly minEnactmentPeriod: u32;
        readonly minApproval: PalletReferendaCurve;
        readonly minSupport: PalletReferendaCurve;
    }

    /** @name PalletReferendaCurve (619) */
    interface PalletReferendaCurve extends Enum {
        readonly isLinearDecreasing: boolean;
        readonly asLinearDecreasing: {
            readonly length: Perbill;
            readonly floor: Perbill;
            readonly ceil: Perbill;
        } & Struct;
        readonly isSteppedDecreasing: boolean;
        readonly asSteppedDecreasing: {
            readonly begin: Perbill;
            readonly end: Perbill;
            readonly step: Perbill;
            readonly period: Perbill;
        } & Struct;
        readonly isReciprocal: boolean;
        readonly asReciprocal: {
            readonly factor: i64;
            readonly xOffset: i64;
            readonly yOffset: i64;
        } & Struct;
        readonly type: "LinearDecreasing" | "SteppedDecreasing" | "Reciprocal";
    }

    /** @name PalletReferendaError (622) */
    interface PalletReferendaError extends Enum {
        readonly isNotOngoing: boolean;
        readonly isHasDeposit: boolean;
        readonly isBadTrack: boolean;
        readonly isFull: boolean;
        readonly isQueueEmpty: boolean;
        readonly isBadReferendum: boolean;
        readonly isNothingToDo: boolean;
        readonly isNoTrack: boolean;
        readonly isUnfinished: boolean;
        readonly isNoPermission: boolean;
        readonly isNoDeposit: boolean;
        readonly isBadStatus: boolean;
        readonly isPreimageNotExist: boolean;
        readonly isPreimageStoredWithDifferentLength: boolean;
        readonly type:
            | "NotOngoing"
            | "HasDeposit"
            | "BadTrack"
            | "Full"
            | "QueueEmpty"
            | "BadReferendum"
            | "NothingToDo"
            | "NoTrack"
            | "Unfinished"
            | "NoPermission"
            | "NoDeposit"
            | "BadStatus"
            | "PreimageNotExist"
            | "PreimageStoredWithDifferentLength";
    }

    /** @name PalletRankedCollectiveMemberRecord (623) */
    interface PalletRankedCollectiveMemberRecord extends Struct {
        readonly rank: u16;
    }

    /** @name PalletRankedCollectiveError (628) */
    interface PalletRankedCollectiveError extends Enum {
        readonly isAlreadyMember: boolean;
        readonly isNotMember: boolean;
        readonly isNotPolling: boolean;
        readonly isOngoing: boolean;
        readonly isNoneRemaining: boolean;
        readonly isCorruption: boolean;
        readonly isRankTooLow: boolean;
        readonly isInvalidWitness: boolean;
        readonly isNoPermission: boolean;
        readonly isSameMember: boolean;
        readonly isTooManyMembers: boolean;
        readonly type:
            | "AlreadyMember"
            | "NotMember"
            | "NotPolling"
            | "Ongoing"
            | "NoneRemaining"
            | "Corruption"
            | "RankTooLow"
            | "InvalidWitness"
            | "NoPermission"
            | "SameMember"
            | "TooManyMembers";
    }

    /** @name PalletReferendaReferendumInfoRankedCollectiveTally (629) */
    interface PalletReferendaReferendumInfoRankedCollectiveTally extends Enum {
        readonly isOngoing: boolean;
        readonly asOngoing: PalletReferendaReferendumStatusRankedCollectiveTally;
        readonly isApproved: boolean;
        readonly asApproved: ITuple<[u32, Option<PalletReferendaDeposit>, Option<PalletReferendaDeposit>]>;
        readonly isRejected: boolean;
        readonly asRejected: ITuple<[u32, Option<PalletReferendaDeposit>, Option<PalletReferendaDeposit>]>;
        readonly isCancelled: boolean;
        readonly asCancelled: ITuple<[u32, Option<PalletReferendaDeposit>, Option<PalletReferendaDeposit>]>;
        readonly isTimedOut: boolean;
        readonly asTimedOut: ITuple<[u32, Option<PalletReferendaDeposit>, Option<PalletReferendaDeposit>]>;
        readonly isKilled: boolean;
        readonly asKilled: u32;
        readonly type: "Ongoing" | "Approved" | "Rejected" | "Cancelled" | "TimedOut" | "Killed";
    }

    /** @name PalletReferendaReferendumStatusRankedCollectiveTally (630) */
    interface PalletReferendaReferendumStatusRankedCollectiveTally extends Struct {
        readonly track: u16;
        readonly origin: DancelightRuntimeOriginCaller;
        readonly proposal: FrameSupportPreimagesBounded;
        readonly enactment: FrameSupportScheduleDispatchTime;
        readonly submitted: u32;
        readonly submissionDeposit: PalletReferendaDeposit;
        readonly decisionDeposit: Option<PalletReferendaDeposit>;
        readonly deciding: Option<PalletReferendaDecidingStatus>;
        readonly tally: PalletRankedCollectiveTally;
        readonly inQueue: bool;
        readonly alarm: Option<ITuple<[u32, ITuple<[u32, u32]>]>>;
    }

    /** @name PalletWhitelistError (633) */
    interface PalletWhitelistError extends Enum {
        readonly isUnavailablePreImage: boolean;
        readonly isUndecodableCall: boolean;
        readonly isInvalidCallWeightWitness: boolean;
        readonly isCallIsNotWhitelisted: boolean;
        readonly isCallAlreadyWhitelisted: boolean;
        readonly type:
            | "UnavailablePreImage"
            | "UndecodableCall"
            | "InvalidCallWeightWitness"
            | "CallIsNotWhitelisted"
            | "CallAlreadyWhitelisted";
    }

    /** @name PolkadotRuntimeParachainsConfigurationHostConfiguration (634) */
    interface PolkadotRuntimeParachainsConfigurationHostConfiguration extends Struct {
        readonly maxCodeSize: u32;
        readonly maxHeadDataSize: u32;
        readonly maxUpwardQueueCount: u32;
        readonly maxUpwardQueueSize: u32;
        readonly maxUpwardMessageSize: u32;
        readonly maxUpwardMessageNumPerCandidate: u32;
        readonly hrmpMaxMessageNumPerCandidate: u32;
        readonly validationUpgradeCooldown: u32;
        readonly validationUpgradeDelay: u32;
        readonly asyncBackingParams: PolkadotPrimitivesV7AsyncBackingAsyncBackingParams;
        readonly maxPovSize: u32;
        readonly maxDownwardMessageSize: u32;
        readonly hrmpMaxParachainOutboundChannels: u32;
        readonly hrmpSenderDeposit: u128;
        readonly hrmpRecipientDeposit: u128;
        readonly hrmpChannelMaxCapacity: u32;
        readonly hrmpChannelMaxTotalSize: u32;
        readonly hrmpMaxParachainInboundChannels: u32;
        readonly hrmpChannelMaxMessageSize: u32;
        readonly executorParams: PolkadotPrimitivesV7ExecutorParams;
        readonly codeRetentionPeriod: u32;
        readonly maxValidators: Option<u32>;
        readonly disputePeriod: u32;
        readonly disputePostConclusionAcceptancePeriod: u32;
        readonly noShowSlots: u32;
        readonly nDelayTranches: u32;
        readonly zerothDelayTrancheWidth: u32;
        readonly neededApprovals: u32;
        readonly relayVrfModuloSamples: u32;
        readonly pvfVotingTtl: u32;
        readonly minimumValidationUpgradeDelay: u32;
        readonly minimumBackingVotes: u32;
        readonly nodeFeatures: BitVec;
        readonly approvalVotingParams: PolkadotPrimitivesV7ApprovalVotingParams;
        readonly schedulerParams: PolkadotPrimitivesVstagingSchedulerParams;
    }

    /** @name PolkadotRuntimeParachainsConfigurationPalletError (637) */
    interface PolkadotRuntimeParachainsConfigurationPalletError extends Enum {
        readonly isInvalidNewValue: boolean;
        readonly type: "InvalidNewValue";
    }

    /** @name PolkadotRuntimeParachainsSharedAllowedRelayParentsTracker (640) */
    interface PolkadotRuntimeParachainsSharedAllowedRelayParentsTracker extends Struct {
        readonly buffer: Vec<ITuple<[H256, H256]>>;
        readonly latestNumber: u32;
    }

    /** @name PolkadotRuntimeParachainsInclusionCandidatePendingAvailability (644) */
    interface PolkadotRuntimeParachainsInclusionCandidatePendingAvailability extends Struct {
        readonly core: u32;
        readonly hash_: H256;
        readonly descriptor: PolkadotPrimitivesV7CandidateDescriptor;
        readonly commitments: PolkadotPrimitivesV7CandidateCommitments;
        readonly availabilityVotes: BitVec;
        readonly backers: BitVec;
        readonly relayParentNumber: u32;
        readonly backedInNumber: u32;
        readonly backingGroup: u32;
    }

    /** @name PolkadotRuntimeParachainsInclusionPalletError (645) */
    interface PolkadotRuntimeParachainsInclusionPalletError extends Enum {
        readonly isValidatorIndexOutOfBounds: boolean;
        readonly isUnscheduledCandidate: boolean;
        readonly isHeadDataTooLarge: boolean;
        readonly isPrematureCodeUpgrade: boolean;
        readonly isNewCodeTooLarge: boolean;
        readonly isDisallowedRelayParent: boolean;
        readonly isInvalidAssignment: boolean;
        readonly isInvalidGroupIndex: boolean;
        readonly isInsufficientBacking: boolean;
        readonly isInvalidBacking: boolean;
        readonly isNotCollatorSigned: boolean;
        readonly isValidationDataHashMismatch: boolean;
        readonly isIncorrectDownwardMessageHandling: boolean;
        readonly isInvalidUpwardMessages: boolean;
        readonly isHrmpWatermarkMishandling: boolean;
        readonly isInvalidOutboundHrmp: boolean;
        readonly isInvalidValidationCodeHash: boolean;
        readonly isParaHeadMismatch: boolean;
        readonly type:
            | "ValidatorIndexOutOfBounds"
            | "UnscheduledCandidate"
            | "HeadDataTooLarge"
            | "PrematureCodeUpgrade"
            | "NewCodeTooLarge"
            | "DisallowedRelayParent"
            | "InvalidAssignment"
            | "InvalidGroupIndex"
            | "InsufficientBacking"
            | "InvalidBacking"
            | "NotCollatorSigned"
            | "ValidationDataHashMismatch"
            | "IncorrectDownwardMessageHandling"
            | "InvalidUpwardMessages"
            | "HrmpWatermarkMishandling"
            | "InvalidOutboundHrmp"
            | "InvalidValidationCodeHash"
            | "ParaHeadMismatch";
    }

    /** @name PolkadotPrimitivesV7ScrapedOnChainVotes (646) */
    interface PolkadotPrimitivesV7ScrapedOnChainVotes extends Struct {
        readonly session: u32;
        readonly backingValidatorsPerCandidate: Vec<
            ITuple<[PolkadotPrimitivesV7CandidateReceipt, Vec<ITuple<[u32, PolkadotPrimitivesV7ValidityAttestation]>>]>
        >;
        readonly disputes: Vec<PolkadotPrimitivesV7DisputeStatementSet>;
    }

    /** @name PolkadotRuntimeParachainsParasInherentPalletError (651) */
    interface PolkadotRuntimeParachainsParasInherentPalletError extends Enum {
        readonly isTooManyInclusionInherents: boolean;
        readonly isInvalidParentHeader: boolean;
        readonly isInherentOverweight: boolean;
        readonly isCandidatesFilteredDuringExecution: boolean;
        readonly isUnscheduledCandidate: boolean;
        readonly type:
            | "TooManyInclusionInherents"
            | "InvalidParentHeader"
            | "InherentOverweight"
            | "CandidatesFilteredDuringExecution"
            | "UnscheduledCandidate";
    }

    /** @name PolkadotRuntimeParachainsSchedulerPalletCoreOccupied (654) */
    interface PolkadotRuntimeParachainsSchedulerPalletCoreOccupied extends Enum {
        readonly isFree: boolean;
        readonly isParas: boolean;
        readonly asParas: PolkadotRuntimeParachainsSchedulerPalletParasEntry;
        readonly type: "Free" | "Paras";
    }

    /** @name PolkadotRuntimeParachainsSchedulerPalletParasEntry (655) */
    interface PolkadotRuntimeParachainsSchedulerPalletParasEntry extends Struct {
        readonly assignment: PolkadotRuntimeParachainsSchedulerCommonAssignment;
        readonly availabilityTimeouts: u32;
        readonly ttl: u32;
    }

    /** @name PolkadotRuntimeParachainsSchedulerCommonAssignment (656) */
    interface PolkadotRuntimeParachainsSchedulerCommonAssignment extends Enum {
        readonly isPool: boolean;
        readonly asPool: {
            readonly paraId: u32;
            readonly coreIndex: u32;
        } & Struct;
        readonly isBulk: boolean;
        readonly asBulk: u32;
        readonly type: "Pool" | "Bulk";
    }

    /** @name PolkadotRuntimeParachainsParasPvfCheckActiveVoteState (661) */
    interface PolkadotRuntimeParachainsParasPvfCheckActiveVoteState extends Struct {
        readonly votesAccept: BitVec;
        readonly votesReject: BitVec;
        readonly age: u32;
        readonly createdAt: u32;
        readonly causes: Vec<PolkadotRuntimeParachainsParasPvfCheckCause>;
    }

    /** @name PolkadotRuntimeParachainsParasPvfCheckCause (663) */
    interface PolkadotRuntimeParachainsParasPvfCheckCause extends Enum {
        readonly isOnboarding: boolean;
        readonly asOnboarding: u32;
        readonly isUpgrade: boolean;
        readonly asUpgrade: {
            readonly id: u32;
            readonly includedAt: u32;
            readonly upgradeStrategy: PolkadotRuntimeParachainsParasUpgradeStrategy;
        } & Struct;
        readonly type: "Onboarding" | "Upgrade";
    }

    /** @name PolkadotRuntimeParachainsParasUpgradeStrategy (664) */
    interface PolkadotRuntimeParachainsParasUpgradeStrategy extends Enum {
        readonly isSetGoAheadSignal: boolean;
        readonly isApplyAtExpectedBlock: boolean;
        readonly type: "SetGoAheadSignal" | "ApplyAtExpectedBlock";
    }

    /** @name PolkadotRuntimeParachainsParasParaLifecycle (666) */
    interface PolkadotRuntimeParachainsParasParaLifecycle extends Enum {
        readonly isOnboarding: boolean;
        readonly isParathread: boolean;
        readonly isParachain: boolean;
        readonly isUpgradingParathread: boolean;
        readonly isDowngradingParachain: boolean;
        readonly isOffboardingParathread: boolean;
        readonly isOffboardingParachain: boolean;
        readonly type:
            | "Onboarding"
            | "Parathread"
            | "Parachain"
            | "UpgradingParathread"
            | "DowngradingParachain"
            | "OffboardingParathread"
            | "OffboardingParachain";
    }

    /** @name PolkadotRuntimeParachainsParasParaPastCodeMeta (668) */
    interface PolkadotRuntimeParachainsParasParaPastCodeMeta extends Struct {
        readonly upgradeTimes: Vec<PolkadotRuntimeParachainsParasReplacementTimes>;
        readonly lastPruned: Option<u32>;
    }

    /** @name PolkadotRuntimeParachainsParasReplacementTimes (670) */
    interface PolkadotRuntimeParachainsParasReplacementTimes extends Struct {
        readonly expectedAt: u32;
        readonly activatedAt: u32;
    }

    /** @name PolkadotPrimitivesV7UpgradeGoAhead (672) */
    interface PolkadotPrimitivesV7UpgradeGoAhead extends Enum {
        readonly isAbort: boolean;
        readonly isGoAhead: boolean;
        readonly type: "Abort" | "GoAhead";
    }

    /** @name PolkadotPrimitivesV7UpgradeRestriction (673) */
    interface PolkadotPrimitivesV7UpgradeRestriction extends Enum {
        readonly isPresent: boolean;
        readonly type: "Present";
    }

    /** @name PolkadotRuntimeParachainsParasPalletError (674) */
    interface PolkadotRuntimeParachainsParasPalletError extends Enum {
        readonly isNotRegistered: boolean;
        readonly isCannotOnboard: boolean;
        readonly isCannotOffboard: boolean;
        readonly isCannotUpgrade: boolean;
        readonly isCannotDowngrade: boolean;
        readonly isPvfCheckStatementStale: boolean;
        readonly isPvfCheckStatementFuture: boolean;
        readonly isPvfCheckValidatorIndexOutOfBounds: boolean;
        readonly isPvfCheckInvalidSignature: boolean;
        readonly isPvfCheckDoubleVote: boolean;
        readonly isPvfCheckSubjectInvalid: boolean;
        readonly isCannotUpgradeCode: boolean;
        readonly isInvalidCode: boolean;
        readonly type:
            | "NotRegistered"
            | "CannotOnboard"
            | "CannotOffboard"
            | "CannotUpgrade"
            | "CannotDowngrade"
            | "PvfCheckStatementStale"
            | "PvfCheckStatementFuture"
            | "PvfCheckValidatorIndexOutOfBounds"
            | "PvfCheckInvalidSignature"
            | "PvfCheckDoubleVote"
            | "PvfCheckSubjectInvalid"
            | "CannotUpgradeCode"
            | "InvalidCode";
    }

    /** @name PolkadotRuntimeParachainsInitializerBufferedSessionChange (676) */
    interface PolkadotRuntimeParachainsInitializerBufferedSessionChange extends Struct {
        readonly validators: Vec<PolkadotPrimitivesV7ValidatorAppPublic>;
        readonly queued: Vec<PolkadotPrimitivesV7ValidatorAppPublic>;
        readonly sessionIndex: u32;
    }

    /** @name PolkadotCorePrimitivesInboundDownwardMessage (678) */
    interface PolkadotCorePrimitivesInboundDownwardMessage extends Struct {
        readonly sentAt: u32;
        readonly msg: Bytes;
    }

    /** @name PolkadotRuntimeParachainsHrmpHrmpOpenChannelRequest (679) */
    interface PolkadotRuntimeParachainsHrmpHrmpOpenChannelRequest extends Struct {
        readonly confirmed: bool;
        readonly age: u32;
        readonly senderDeposit: u128;
        readonly maxMessageSize: u32;
        readonly maxCapacity: u32;
        readonly maxTotalSize: u32;
    }

    /** @name PolkadotRuntimeParachainsHrmpHrmpChannel (681) */
    interface PolkadotRuntimeParachainsHrmpHrmpChannel extends Struct {
        readonly maxCapacity: u32;
        readonly maxTotalSize: u32;
        readonly maxMessageSize: u32;
        readonly msgCount: u32;
        readonly totalSize: u32;
        readonly mqcHead: Option<H256>;
        readonly senderDeposit: u128;
        readonly recipientDeposit: u128;
    }

    /** @name PolkadotCorePrimitivesInboundHrmpMessage (683) */
    interface PolkadotCorePrimitivesInboundHrmpMessage extends Struct {
        readonly sentAt: u32;
        readonly data: Bytes;
    }

    /** @name PolkadotRuntimeParachainsHrmpPalletError (686) */
    interface PolkadotRuntimeParachainsHrmpPalletError extends Enum {
        readonly isOpenHrmpChannelToSelf: boolean;
        readonly isOpenHrmpChannelInvalidRecipient: boolean;
        readonly isOpenHrmpChannelZeroCapacity: boolean;
        readonly isOpenHrmpChannelCapacityExceedsLimit: boolean;
        readonly isOpenHrmpChannelZeroMessageSize: boolean;
        readonly isOpenHrmpChannelMessageSizeExceedsLimit: boolean;
        readonly isOpenHrmpChannelAlreadyExists: boolean;
        readonly isOpenHrmpChannelAlreadyRequested: boolean;
        readonly isOpenHrmpChannelLimitExceeded: boolean;
        readonly isAcceptHrmpChannelDoesntExist: boolean;
        readonly isAcceptHrmpChannelAlreadyConfirmed: boolean;
        readonly isAcceptHrmpChannelLimitExceeded: boolean;
        readonly isCloseHrmpChannelUnauthorized: boolean;
        readonly isCloseHrmpChannelDoesntExist: boolean;
        readonly isCloseHrmpChannelAlreadyUnderway: boolean;
        readonly isCancelHrmpOpenChannelUnauthorized: boolean;
        readonly isOpenHrmpChannelDoesntExist: boolean;
        readonly isOpenHrmpChannelAlreadyConfirmed: boolean;
        readonly isWrongWitness: boolean;
        readonly isChannelCreationNotAuthorized: boolean;
        readonly type:
            | "OpenHrmpChannelToSelf"
            | "OpenHrmpChannelInvalidRecipient"
            | "OpenHrmpChannelZeroCapacity"
            | "OpenHrmpChannelCapacityExceedsLimit"
            | "OpenHrmpChannelZeroMessageSize"
            | "OpenHrmpChannelMessageSizeExceedsLimit"
            | "OpenHrmpChannelAlreadyExists"
            | "OpenHrmpChannelAlreadyRequested"
            | "OpenHrmpChannelLimitExceeded"
            | "AcceptHrmpChannelDoesntExist"
            | "AcceptHrmpChannelAlreadyConfirmed"
            | "AcceptHrmpChannelLimitExceeded"
            | "CloseHrmpChannelUnauthorized"
            | "CloseHrmpChannelDoesntExist"
            | "CloseHrmpChannelAlreadyUnderway"
            | "CancelHrmpOpenChannelUnauthorized"
            | "OpenHrmpChannelDoesntExist"
            | "OpenHrmpChannelAlreadyConfirmed"
            | "WrongWitness"
            | "ChannelCreationNotAuthorized";
    }

    /** @name PolkadotPrimitivesV7SessionInfo (688) */
    interface PolkadotPrimitivesV7SessionInfo extends Struct {
        readonly activeValidatorIndices: Vec<u32>;
        readonly randomSeed: U8aFixed;
        readonly disputePeriod: u32;
        readonly validators: PolkadotPrimitivesV7IndexedVecValidatorIndex;
        readonly discoveryKeys: Vec<SpAuthorityDiscoveryAppPublic>;
        readonly assignmentKeys: Vec<PolkadotPrimitivesV7AssignmentAppPublic>;
        readonly validatorGroups: PolkadotPrimitivesV7IndexedVecGroupIndex;
        readonly nCores: u32;
        readonly zerothDelayTrancheWidth: u32;
        readonly relayVrfModuloSamples: u32;
        readonly nDelayTranches: u32;
        readonly noShowSlots: u32;
        readonly neededApprovals: u32;
    }

    /** @name PolkadotPrimitivesV7IndexedVecValidatorIndex (689) */
    interface PolkadotPrimitivesV7IndexedVecValidatorIndex extends Vec<PolkadotPrimitivesV7ValidatorAppPublic> {}

    /** @name PolkadotPrimitivesV7IndexedVecGroupIndex (690) */
    interface PolkadotPrimitivesV7IndexedVecGroupIndex extends Vec<Vec<u32>> {}

    /** @name PolkadotPrimitivesV7DisputeState (692) */
    interface PolkadotPrimitivesV7DisputeState extends Struct {
        readonly validatorsFor: BitVec;
        readonly validatorsAgainst: BitVec;
        readonly start: u32;
        readonly concludedAt: Option<u32>;
    }

    /** @name PolkadotRuntimeParachainsDisputesPalletError (694) */
    interface PolkadotRuntimeParachainsDisputesPalletError extends Enum {
        readonly isDuplicateDisputeStatementSets: boolean;
        readonly isAncientDisputeStatement: boolean;
        readonly isValidatorIndexOutOfBounds: boolean;
        readonly isInvalidSignature: boolean;
        readonly isDuplicateStatement: boolean;
        readonly isSingleSidedDispute: boolean;
        readonly isMaliciousBacker: boolean;
        readonly isMissingBackingVotes: boolean;
        readonly isUnconfirmedDispute: boolean;
        readonly type:
            | "DuplicateDisputeStatementSets"
            | "AncientDisputeStatement"
            | "ValidatorIndexOutOfBounds"
            | "InvalidSignature"
            | "DuplicateStatement"
            | "SingleSidedDispute"
            | "MaliciousBacker"
            | "MissingBackingVotes"
            | "UnconfirmedDispute";
    }

    /** @name PolkadotPrimitivesV7SlashingPendingSlashes (695) */
    interface PolkadotPrimitivesV7SlashingPendingSlashes extends Struct {
        readonly keys_: BTreeMap<u32, PolkadotPrimitivesV7ValidatorAppPublic>;
        readonly kind: PolkadotPrimitivesV7SlashingSlashingOffenceKind;
    }

    /** @name PolkadotRuntimeParachainsDisputesSlashingPalletError (699) */
    interface PolkadotRuntimeParachainsDisputesSlashingPalletError extends Enum {
        readonly isInvalidKeyOwnershipProof: boolean;
        readonly isInvalidSessionIndex: boolean;
        readonly isInvalidCandidateHash: boolean;
        readonly isInvalidValidatorIndex: boolean;
        readonly isValidatorIndexIdMismatch: boolean;
        readonly isDuplicateSlashingReport: boolean;
        readonly type:
            | "InvalidKeyOwnershipProof"
            | "InvalidSessionIndex"
            | "InvalidCandidateHash"
            | "InvalidValidatorIndex"
            | "ValidatorIndexIdMismatch"
            | "DuplicateSlashingReport";
    }

    /** @name PalletMessageQueueBookState (700) */
    interface PalletMessageQueueBookState extends Struct {
        readonly begin: u32;
        readonly end: u32;
        readonly count: u32;
        readonly readyNeighbours: Option<PalletMessageQueueNeighbours>;
        readonly messageCount: u64;
        readonly size_: u64;
    }

    /** @name PalletMessageQueueNeighbours (702) */
    interface PalletMessageQueueNeighbours extends Struct {
        readonly prev: PolkadotRuntimeParachainsInclusionAggregateMessageOrigin;
        readonly next: PolkadotRuntimeParachainsInclusionAggregateMessageOrigin;
    }

    /** @name PalletMessageQueuePage (704) */
    interface PalletMessageQueuePage extends Struct {
        readonly remaining: u32;
        readonly remainingSize: u32;
        readonly firstIndex: u32;
        readonly first: u32;
        readonly last: u32;
        readonly heap: Bytes;
    }

    /** @name PalletMessageQueueError (706) */
    interface PalletMessageQueueError extends Enum {
        readonly isNotReapable: boolean;
        readonly isNoPage: boolean;
        readonly isNoMessage: boolean;
        readonly isAlreadyProcessed: boolean;
        readonly isQueued: boolean;
        readonly isInsufficientWeight: boolean;
        readonly isTemporarilyUnprocessable: boolean;
        readonly isQueuePaused: boolean;
        readonly isRecursiveDisallowed: boolean;
        readonly type:
            | "NotReapable"
            | "NoPage"
            | "NoMessage"
            | "AlreadyProcessed"
            | "Queued"
            | "InsufficientWeight"
            | "TemporarilyUnprocessable"
            | "QueuePaused"
            | "RecursiveDisallowed";
    }

    /** @name PolkadotRuntimeParachainsAssignerOnDemandTypesCoreAffinityCount (707) */
    interface PolkadotRuntimeParachainsAssignerOnDemandTypesCoreAffinityCount extends Struct {
        readonly coreIndex: u32;
        readonly count: u32;
    }

    /** @name PolkadotRuntimeParachainsAssignerOnDemandTypesQueueStatusType (708) */
    interface PolkadotRuntimeParachainsAssignerOnDemandTypesQueueStatusType extends Struct {
        readonly traffic: u128;
        readonly nextIndex: u32;
        readonly smallestIndex: u32;
        readonly freedIndices: BinaryHeapReverseQueueIndex;
    }

    /** @name BinaryHeapReverseQueueIndex (710) */
    interface BinaryHeapReverseQueueIndex extends Vec<u32> {}

    /** @name BinaryHeapEnqueuedOrder (713) */
    interface BinaryHeapEnqueuedOrder extends Vec<PolkadotRuntimeParachainsAssignerOnDemandTypesEnqueuedOrder> {}

    /** @name PolkadotRuntimeParachainsAssignerOnDemandTypesEnqueuedOrder (714) */
    interface PolkadotRuntimeParachainsAssignerOnDemandTypesEnqueuedOrder extends Struct {
        readonly paraId: u32;
        readonly idx: u32;
    }

    /** @name PolkadotRuntimeParachainsAssignerOnDemandPalletError (718) */
    interface PolkadotRuntimeParachainsAssignerOnDemandPalletError extends Enum {
        readonly isQueueFull: boolean;
        readonly isSpotPriceHigherThanMaxAmount: boolean;
        readonly type: "QueueFull" | "SpotPriceHigherThanMaxAmount";
    }

    /** @name PolkadotRuntimeCommonParasRegistrarParaInfo (719) */
    interface PolkadotRuntimeCommonParasRegistrarParaInfo extends Struct {
        readonly manager: AccountId32;
        readonly deposit: u128;
        readonly locked: Option<bool>;
    }

    /** @name PolkadotRuntimeCommonParasRegistrarPalletError (721) */
    interface PolkadotRuntimeCommonParasRegistrarPalletError extends Enum {
        readonly isNotRegistered: boolean;
        readonly isAlreadyRegistered: boolean;
        readonly isNotOwner: boolean;
        readonly isCodeTooLarge: boolean;
        readonly isHeadDataTooLarge: boolean;
        readonly isNotParachain: boolean;
        readonly isNotParathread: boolean;
        readonly isCannotDeregister: boolean;
        readonly isCannotDowngrade: boolean;
        readonly isCannotUpgrade: boolean;
        readonly isParaLocked: boolean;
        readonly isNotReserved: boolean;
        readonly isInvalidCode: boolean;
        readonly isCannotSwap: boolean;
        readonly type:
            | "NotRegistered"
            | "AlreadyRegistered"
            | "NotOwner"
            | "CodeTooLarge"
            | "HeadDataTooLarge"
            | "NotParachain"
            | "NotParathread"
            | "CannotDeregister"
            | "CannotDowngrade"
            | "CannotUpgrade"
            | "ParaLocked"
            | "NotReserved"
            | "InvalidCode"
            | "CannotSwap";
    }

    /** @name PalletUtilityError (722) */
    interface PalletUtilityError extends Enum {
        readonly isTooManyCalls: boolean;
        readonly type: "TooManyCalls";
    }

    /** @name PalletIdentityRegistration (724) */
    interface PalletIdentityRegistration extends Struct {
        readonly judgements: Vec<ITuple<[u32, PalletIdentityJudgement]>>;
        readonly deposit: u128;
        readonly info: PalletIdentityLegacyIdentityInfo;
    }

    /** @name PalletIdentityRegistrarInfo (733) */
    interface PalletIdentityRegistrarInfo extends Struct {
        readonly account: AccountId32;
        readonly fee: u128;
        readonly fields: u64;
    }

    /** @name PalletIdentityAuthorityProperties (735) */
    interface PalletIdentityAuthorityProperties extends Struct {
        readonly suffix: Bytes;
        readonly allocation: u32;
    }

    /** @name PalletIdentityError (738) */
    interface PalletIdentityError extends Enum {
        readonly isTooManySubAccounts: boolean;
        readonly isNotFound: boolean;
        readonly isNotNamed: boolean;
        readonly isEmptyIndex: boolean;
        readonly isFeeChanged: boolean;
        readonly isNoIdentity: boolean;
        readonly isStickyJudgement: boolean;
        readonly isJudgementGiven: boolean;
        readonly isInvalidJudgement: boolean;
        readonly isInvalidIndex: boolean;
        readonly isInvalidTarget: boolean;
        readonly isTooManyRegistrars: boolean;
        readonly isAlreadyClaimed: boolean;
        readonly isNotSub: boolean;
        readonly isNotOwned: boolean;
        readonly isJudgementForDifferentIdentity: boolean;
        readonly isJudgementPaymentFailed: boolean;
        readonly isInvalidSuffix: boolean;
        readonly isNotUsernameAuthority: boolean;
        readonly isNoAllocation: boolean;
        readonly isInvalidSignature: boolean;
        readonly isRequiresSignature: boolean;
        readonly isInvalidUsername: boolean;
        readonly isUsernameTaken: boolean;
        readonly isNoUsername: boolean;
        readonly isNotExpired: boolean;
        readonly type:
            | "TooManySubAccounts"
            | "NotFound"
            | "NotNamed"
            | "EmptyIndex"
            | "FeeChanged"
            | "NoIdentity"
            | "StickyJudgement"
            | "JudgementGiven"
            | "InvalidJudgement"
            | "InvalidIndex"
            | "InvalidTarget"
            | "TooManyRegistrars"
            | "AlreadyClaimed"
            | "NotSub"
            | "NotOwned"
            | "JudgementForDifferentIdentity"
            | "JudgementPaymentFailed"
            | "InvalidSuffix"
            | "NotUsernameAuthority"
            | "NoAllocation"
            | "InvalidSignature"
            | "RequiresSignature"
            | "InvalidUsername"
            | "UsernameTaken"
            | "NoUsername"
            | "NotExpired";
    }

    /** @name PalletSchedulerScheduled (741) */
    interface PalletSchedulerScheduled extends Struct {
        readonly maybeId: Option<U8aFixed>;
        readonly priority: u8;
        readonly call: FrameSupportPreimagesBounded;
        readonly maybePeriodic: Option<ITuple<[u32, u32]>>;
        readonly origin: DancelightRuntimeOriginCaller;
    }

    /** @name PalletSchedulerRetryConfig (743) */
    interface PalletSchedulerRetryConfig extends Struct {
        readonly totalRetries: u8;
        readonly remaining: u8;
        readonly period: u32;
    }

    /** @name PalletSchedulerError (744) */
    interface PalletSchedulerError extends Enum {
        readonly isFailedToSchedule: boolean;
        readonly isNotFound: boolean;
        readonly isTargetBlockNumberInPast: boolean;
        readonly isRescheduleNoChange: boolean;
        readonly isNamed: boolean;
        readonly type: "FailedToSchedule" | "NotFound" | "TargetBlockNumberInPast" | "RescheduleNoChange" | "Named";
    }

    /** @name PalletProxyProxyDefinition (747) */
    interface PalletProxyProxyDefinition extends Struct {
        readonly delegate: AccountId32;
        readonly proxyType: DancelightRuntimeProxyType;
        readonly delay: u32;
    }

    /** @name PalletProxyAnnouncement (751) */
    interface PalletProxyAnnouncement extends Struct {
        readonly real: AccountId32;
        readonly callHash: H256;
        readonly height: u32;
    }

    /** @name PalletProxyError (753) */
    interface PalletProxyError extends Enum {
        readonly isTooMany: boolean;
        readonly isNotFound: boolean;
        readonly isNotProxy: boolean;
        readonly isUnproxyable: boolean;
        readonly isDuplicate: boolean;
        readonly isNoPermission: boolean;
        readonly isUnannounced: boolean;
        readonly isNoSelfProxy: boolean;
        readonly type:
            | "TooMany"
            | "NotFound"
            | "NotProxy"
            | "Unproxyable"
            | "Duplicate"
            | "NoPermission"
            | "Unannounced"
            | "NoSelfProxy";
    }

    /** @name PalletMultisigMultisig (755) */
    interface PalletMultisigMultisig extends Struct {
        readonly when: PalletMultisigTimepoint;
        readonly deposit: u128;
        readonly depositor: AccountId32;
        readonly approvals: Vec<AccountId32>;
    }

    /** @name PalletMultisigError (757) */
    interface PalletMultisigError extends Enum {
        readonly isMinimumThreshold: boolean;
        readonly isAlreadyApproved: boolean;
        readonly isNoApprovalsNeeded: boolean;
        readonly isTooFewSignatories: boolean;
        readonly isTooManySignatories: boolean;
        readonly isSignatoriesOutOfOrder: boolean;
        readonly isSenderInSignatories: boolean;
        readonly isNotFound: boolean;
        readonly isNotOwner: boolean;
        readonly isNoTimepoint: boolean;
        readonly isWrongTimepoint: boolean;
        readonly isUnexpectedTimepoint: boolean;
        readonly isMaxWeightTooLow: boolean;
        readonly isAlreadyStored: boolean;
        readonly type:
            | "MinimumThreshold"
            | "AlreadyApproved"
            | "NoApprovalsNeeded"
            | "TooFewSignatories"
            | "TooManySignatories"
            | "SignatoriesOutOfOrder"
            | "SenderInSignatories"
            | "NotFound"
            | "NotOwner"
            | "NoTimepoint"
            | "WrongTimepoint"
            | "UnexpectedTimepoint"
            | "MaxWeightTooLow"
            | "AlreadyStored";
    }

    /** @name PalletPreimageOldRequestStatus (758) */
    interface PalletPreimageOldRequestStatus extends Enum {
        readonly isUnrequested: boolean;
        readonly asUnrequested: {
            readonly deposit: ITuple<[AccountId32, u128]>;
            readonly len: u32;
        } & Struct;
        readonly isRequested: boolean;
        readonly asRequested: {
            readonly deposit: Option<ITuple<[AccountId32, u128]>>;
            readonly count: u32;
            readonly len: Option<u32>;
        } & Struct;
        readonly type: "Unrequested" | "Requested";
    }

    /** @name PalletPreimageRequestStatus (761) */
    interface PalletPreimageRequestStatus extends Enum {
        readonly isUnrequested: boolean;
        readonly asUnrequested: {
            readonly ticket: ITuple<[AccountId32, u128]>;
            readonly len: u32;
        } & Struct;
        readonly isRequested: boolean;
        readonly asRequested: {
            readonly maybeTicket: Option<ITuple<[AccountId32, u128]>>;
            readonly count: u32;
            readonly maybeLen: Option<u32>;
        } & Struct;
        readonly type: "Unrequested" | "Requested";
    }

    /** @name PalletPreimageError (766) */
    interface PalletPreimageError extends Enum {
        readonly isTooBig: boolean;
        readonly isAlreadyNoted: boolean;
        readonly isNotAuthorized: boolean;
        readonly isNotNoted: boolean;
        readonly isRequested: boolean;
        readonly isNotRequested: boolean;
        readonly isTooMany: boolean;
        readonly isTooFew: boolean;
        readonly isNoCost: boolean;
        readonly type:
            | "TooBig"
            | "AlreadyNoted"
            | "NotAuthorized"
            | "NotNoted"
            | "Requested"
            | "NotRequested"
            | "TooMany"
            | "TooFew"
            | "NoCost";
    }

    /** @name PalletAssetRateError (767) */
    interface PalletAssetRateError extends Enum {
        readonly isUnknownAssetKind: boolean;
        readonly isAlreadyExists: boolean;
        readonly isOverflow: boolean;
        readonly type: "UnknownAssetKind" | "AlreadyExists" | "Overflow";
    }

    /** @name PalletXcmQueryStatus (768) */
    interface PalletXcmQueryStatus extends Enum {
        readonly isPending: boolean;
        readonly asPending: {
            readonly responder: XcmVersionedLocation;
            readonly maybeMatchQuerier: Option<XcmVersionedLocation>;
            readonly maybeNotify: Option<ITuple<[u8, u8]>>;
            readonly timeout: u32;
        } & Struct;
        readonly isVersionNotifier: boolean;
        readonly asVersionNotifier: {
            readonly origin: XcmVersionedLocation;
            readonly isActive: bool;
        } & Struct;
        readonly isReady: boolean;
        readonly asReady: {
            readonly response: XcmVersionedResponse;
            readonly at: u32;
        } & Struct;
        readonly type: "Pending" | "VersionNotifier" | "Ready";
    }

    /** @name XcmVersionedResponse (772) */
    interface XcmVersionedResponse extends Enum {
        readonly isV2: boolean;
        readonly asV2: XcmV2Response;
        readonly isV3: boolean;
        readonly asV3: XcmV3Response;
        readonly isV4: boolean;
        readonly asV4: StagingXcmV4Response;
        readonly type: "V2" | "V3" | "V4";
    }

    /** @name PalletXcmVersionMigrationStage (778) */
    interface PalletXcmVersionMigrationStage extends Enum {
        readonly isMigrateSupportedVersion: boolean;
        readonly isMigrateVersionNotifiers: boolean;
        readonly isNotifyCurrentTargets: boolean;
        readonly asNotifyCurrentTargets: Option<Bytes>;
        readonly isMigrateAndNotifyOldTargets: boolean;
        readonly type:
            | "MigrateSupportedVersion"
            | "MigrateVersionNotifiers"
            | "NotifyCurrentTargets"
            | "MigrateAndNotifyOldTargets";
    }

    /** @name PalletXcmRemoteLockedFungibleRecord (780) */
    interface PalletXcmRemoteLockedFungibleRecord extends Struct {
        readonly amount: u128;
        readonly owner: XcmVersionedLocation;
        readonly locker: XcmVersionedLocation;
        readonly consumers: Vec<ITuple<[Null, u128]>>;
    }

    /** @name PalletXcmError (787) */
    interface PalletXcmError extends Enum {
        readonly isUnreachable: boolean;
        readonly isSendFailure: boolean;
        readonly isFiltered: boolean;
        readonly isUnweighableMessage: boolean;
        readonly isDestinationNotInvertible: boolean;
        readonly isEmpty: boolean;
        readonly isCannotReanchor: boolean;
        readonly isTooManyAssets: boolean;
        readonly isInvalidOrigin: boolean;
        readonly isBadVersion: boolean;
        readonly isBadLocation: boolean;
        readonly isNoSubscription: boolean;
        readonly isAlreadySubscribed: boolean;
        readonly isCannotCheckOutTeleport: boolean;
        readonly isLowBalance: boolean;
        readonly isTooManyLocks: boolean;
        readonly isAccountNotSovereign: boolean;
        readonly isFeesNotMet: boolean;
        readonly isLockNotFound: boolean;
        readonly isInUse: boolean;
        readonly isInvalidAssetUnknownReserve: boolean;
        readonly isInvalidAssetUnsupportedReserve: boolean;
        readonly isTooManyReserves: boolean;
        readonly isLocalExecutionIncomplete: boolean;
        readonly type:
            | "Unreachable"
            | "SendFailure"
            | "Filtered"
            | "UnweighableMessage"
            | "DestinationNotInvertible"
            | "Empty"
            | "CannotReanchor"
            | "TooManyAssets"
            | "InvalidOrigin"
            | "BadVersion"
            | "BadLocation"
            | "NoSubscription"
            | "AlreadySubscribed"
            | "CannotCheckOutTeleport"
            | "LowBalance"
            | "TooManyLocks"
            | "AccountNotSovereign"
            | "FeesNotMet"
            | "LockNotFound"
            | "InUse"
            | "InvalidAssetUnknownReserve"
            | "InvalidAssetUnsupportedReserve"
            | "TooManyReserves"
            | "LocalExecutionIncomplete";
    }

    /** @name PalletMigrationsError (788) */
    interface PalletMigrationsError extends Enum {
        readonly isPreimageMissing: boolean;
        readonly isWrongUpperBound: boolean;
        readonly isPreimageIsTooBig: boolean;
        readonly isPreimageAlreadyExists: boolean;
        readonly type: "PreimageMissing" | "WrongUpperBound" | "PreimageIsTooBig" | "PreimageAlreadyExists";
    }

    /** @name PalletBeefyError (792) */
    interface PalletBeefyError extends Enum {
        readonly isInvalidKeyOwnershipProof: boolean;
        readonly isInvalidDoubleVotingProof: boolean;
        readonly isInvalidForkVotingProof: boolean;
        readonly isInvalidFutureBlockVotingProof: boolean;
        readonly isInvalidEquivocationProofSession: boolean;
        readonly isDuplicateOffenceReport: boolean;
        readonly isInvalidConfiguration: boolean;
        readonly type:
            | "InvalidKeyOwnershipProof"
            | "InvalidDoubleVotingProof"
            | "InvalidForkVotingProof"
            | "InvalidFutureBlockVotingProof"
            | "InvalidEquivocationProofSession"
            | "DuplicateOffenceReport"
            | "InvalidConfiguration";
    }

    /** @name SpConsensusBeefyMmrBeefyAuthoritySet (793) */
    interface SpConsensusBeefyMmrBeefyAuthoritySet extends Struct {
        readonly id: u64;
        readonly len: u32;
        readonly keysetCommitment: H256;
    }

    /** @name SnowbridgeBeaconPrimitivesCompactBeaconState (794) */
    interface SnowbridgeBeaconPrimitivesCompactBeaconState extends Struct {
        readonly slot: Compact<u64>;
        readonly blockRootsRoot: H256;
    }

    /** @name SnowbridgeBeaconPrimitivesSyncCommitteePrepared (795) */
    interface SnowbridgeBeaconPrimitivesSyncCommitteePrepared extends Struct {
        readonly root: H256;
        readonly pubkeys: Vec<SnowbridgeMilagroBlsKeysPublicKey>;
        readonly aggregatePubkey: SnowbridgeMilagroBlsKeysPublicKey;
    }

    /** @name SnowbridgeMilagroBlsKeysPublicKey (797) */
    interface SnowbridgeMilagroBlsKeysPublicKey extends Struct {
        readonly point: SnowbridgeAmclBls381Ecp;
    }

    /** @name SnowbridgeAmclBls381Ecp (798) */
    interface SnowbridgeAmclBls381Ecp extends Struct {
        readonly x: SnowbridgeAmclBls381Fp;
        readonly y: SnowbridgeAmclBls381Fp;
        readonly z: SnowbridgeAmclBls381Fp;
    }

    /** @name SnowbridgeAmclBls381Fp (799) */
    interface SnowbridgeAmclBls381Fp extends Struct {
        readonly x: SnowbridgeAmclBls381Big;
        readonly xes: i32;
    }

    /** @name SnowbridgeAmclBls381Big (800) */
    interface SnowbridgeAmclBls381Big extends Struct {
        readonly w: Vec<i32>;
    }

    /** @name SnowbridgeBeaconPrimitivesForkVersions (803) */
    interface SnowbridgeBeaconPrimitivesForkVersions extends Struct {
        readonly genesis: SnowbridgeBeaconPrimitivesFork;
        readonly altair: SnowbridgeBeaconPrimitivesFork;
        readonly bellatrix: SnowbridgeBeaconPrimitivesFork;
        readonly capella: SnowbridgeBeaconPrimitivesFork;
        readonly deneb: SnowbridgeBeaconPrimitivesFork;
    }

    /** @name SnowbridgeBeaconPrimitivesFork (804) */
    interface SnowbridgeBeaconPrimitivesFork extends Struct {
        readonly version: U8aFixed;
        readonly epoch: u64;
    }

    /** @name SnowbridgePalletEthereumClientError (805) */
    interface SnowbridgePalletEthereumClientError extends Enum {
        readonly isSkippedSyncCommitteePeriod: boolean;
        readonly isSyncCommitteeUpdateRequired: boolean;
        readonly isIrrelevantUpdate: boolean;
        readonly isNotBootstrapped: boolean;
        readonly isSyncCommitteeParticipantsNotSupermajority: boolean;
        readonly isInvalidHeaderMerkleProof: boolean;
        readonly isInvalidSyncCommitteeMerkleProof: boolean;
        readonly isInvalidExecutionHeaderProof: boolean;
        readonly isInvalidAncestryMerkleProof: boolean;
        readonly isInvalidBlockRootsRootMerkleProof: boolean;
        readonly isInvalidFinalizedHeaderGap: boolean;
        readonly isHeaderNotFinalized: boolean;
        readonly isBlockBodyHashTreeRootFailed: boolean;
        readonly isHeaderHashTreeRootFailed: boolean;
        readonly isSyncCommitteeHashTreeRootFailed: boolean;
        readonly isSigningRootHashTreeRootFailed: boolean;
        readonly isForkDataHashTreeRootFailed: boolean;
        readonly isExpectedFinalizedHeaderNotStored: boolean;
        readonly isBlsPreparePublicKeysFailed: boolean;
        readonly isBlsVerificationFailed: boolean;
        readonly asBlsVerificationFailed: SnowbridgeBeaconPrimitivesBlsBlsError;
        readonly isInvalidUpdateSlot: boolean;
        readonly isInvalidSyncCommitteeUpdate: boolean;
        readonly isExecutionHeaderTooFarBehind: boolean;
        readonly isExecutionHeaderSkippedBlock: boolean;
        readonly isHalted: boolean;
        readonly type:
            | "SkippedSyncCommitteePeriod"
            | "SyncCommitteeUpdateRequired"
            | "IrrelevantUpdate"
            | "NotBootstrapped"
            | "SyncCommitteeParticipantsNotSupermajority"
            | "InvalidHeaderMerkleProof"
            | "InvalidSyncCommitteeMerkleProof"
            | "InvalidExecutionHeaderProof"
            | "InvalidAncestryMerkleProof"
            | "InvalidBlockRootsRootMerkleProof"
            | "InvalidFinalizedHeaderGap"
            | "HeaderNotFinalized"
            | "BlockBodyHashTreeRootFailed"
            | "HeaderHashTreeRootFailed"
            | "SyncCommitteeHashTreeRootFailed"
            | "SigningRootHashTreeRootFailed"
            | "ForkDataHashTreeRootFailed"
            | "ExpectedFinalizedHeaderNotStored"
            | "BlsPreparePublicKeysFailed"
            | "BlsVerificationFailed"
            | "InvalidUpdateSlot"
            | "InvalidSyncCommitteeUpdate"
            | "ExecutionHeaderTooFarBehind"
            | "ExecutionHeaderSkippedBlock"
            | "Halted";
    }

    /** @name SnowbridgeBeaconPrimitivesBlsBlsError (806) */
    interface SnowbridgeBeaconPrimitivesBlsBlsError extends Enum {
        readonly isInvalidSignature: boolean;
        readonly isInvalidPublicKey: boolean;
        readonly isInvalidAggregatePublicKeys: boolean;
        readonly isSignatureVerificationFailed: boolean;
        readonly type:
            | "InvalidSignature"
            | "InvalidPublicKey"
            | "InvalidAggregatePublicKeys"
            | "SignatureVerificationFailed";
    }

    /** @name PolkadotRuntimeCommonParasSudoWrapperPalletError (807) */
    interface PolkadotRuntimeCommonParasSudoWrapperPalletError extends Enum {
        readonly isParaDoesntExist: boolean;
        readonly isParaAlreadyExists: boolean;
        readonly isExceedsMaxMessageSize: boolean;
        readonly isCouldntCleanup: boolean;
        readonly isNotParathread: boolean;
        readonly isNotParachain: boolean;
        readonly isCannotUpgrade: boolean;
        readonly isCannotDowngrade: boolean;
        readonly isTooManyCores: boolean;
        readonly type:
            | "ParaDoesntExist"
            | "ParaAlreadyExists"
            | "ExceedsMaxMessageSize"
            | "CouldntCleanup"
            | "NotParathread"
            | "NotParachain"
            | "CannotUpgrade"
            | "CannotDowngrade"
            | "TooManyCores";
    }

    /** @name PalletSudoError (808) */
    interface PalletSudoError extends Enum {
        readonly isRequireSudo: boolean;
        readonly type: "RequireSudo";
    }

    /** @name FrameSystemExtensionsCheckNonZeroSender (811) */
    type FrameSystemExtensionsCheckNonZeroSender = Null;

    /** @name FrameSystemExtensionsCheckSpecVersion (812) */
    type FrameSystemExtensionsCheckSpecVersion = Null;

    /** @name FrameSystemExtensionsCheckTxVersion (813) */
    type FrameSystemExtensionsCheckTxVersion = Null;

    /** @name FrameSystemExtensionsCheckGenesis (814) */
    type FrameSystemExtensionsCheckGenesis = Null;

    /** @name FrameSystemExtensionsCheckNonce (817) */
    interface FrameSystemExtensionsCheckNonce extends Compact<u32> {}

    /** @name FrameSystemExtensionsCheckWeight (818) */
    type FrameSystemExtensionsCheckWeight = Null;

    /** @name PalletTransactionPaymentChargeTransactionPayment (819) */
    interface PalletTransactionPaymentChargeTransactionPayment extends Compact<u128> {}

<<<<<<< HEAD
    /** @name DancelightRuntimeRuntime (820) */
=======
    /** @name FrameMetadataHashExtensionCheckMetadataHash (820) */
    interface FrameMetadataHashExtensionCheckMetadataHash extends Struct {
        readonly mode: FrameMetadataHashExtensionMode;
    }

    /** @name FrameMetadataHashExtensionMode (821) */
    interface FrameMetadataHashExtensionMode extends Enum {
        readonly isDisabled: boolean;
        readonly isEnabled: boolean;
        readonly type: "Disabled" | "Enabled";
    }

    /** @name DancelightRuntimeRuntime (822) */
>>>>>>> fafdcc96
    type DancelightRuntimeRuntime = Null;
} // declare module<|MERGE_RESOLUTION|>--- conflicted
+++ resolved
@@ -1511,24 +1511,11 @@
         readonly asRemoveWhitelisted: {
             readonly who: AccountId32;
         } & Struct;
-<<<<<<< HEAD
-        readonly isForceNoEras: boolean;
-        readonly isForceNewEra: boolean;
-        readonly isForceNewEraAlways: boolean;
-        readonly type:
-            | "SkipExternalValidators"
-            | "AddWhitelisted"
-            | "RemoveWhitelisted"
-            | "ForceNoEras"
-            | "ForceNewEra"
-            | "ForceNewEraAlways";
-=======
         readonly isForceEra: boolean;
         readonly asForceEra: {
             readonly mode: PalletExternalValidatorsForcing;
         } & Struct;
         readonly type: "SkipExternalValidators" | "AddWhitelisted" | "RemoveWhitelisted" | "ForceEra";
->>>>>>> fafdcc96
     }
 
     /** @name PalletSessionCall (131) */
@@ -6415,19 +6402,6 @@
 
     /** @name PalletExternalValidatorsError (571) */
     interface PalletExternalValidatorsError extends Enum {
-<<<<<<< HEAD
-        readonly isTooManyInvulnerables: boolean;
-        readonly isAlreadyInvulnerable: boolean;
-        readonly isNotInvulnerable: boolean;
-        readonly isNoKeysRegistered: boolean;
-        readonly isUnableToDeriveCollatorId: boolean;
-        readonly type:
-            | "TooManyInvulnerables"
-            | "AlreadyInvulnerable"
-            | "NotInvulnerable"
-            | "NoKeysRegistered"
-            | "UnableToDeriveCollatorId";
-=======
         readonly isTooManyWhitelisted: boolean;
         readonly isAlreadyWhitelisted: boolean;
         readonly isNotWhitelisted: boolean;
@@ -6439,7 +6413,6 @@
             | "NotWhitelisted"
             | "NoKeysRegistered"
             | "UnableToDeriveValidatorId";
->>>>>>> fafdcc96
     }
 
     /** @name SpCoreCryptoKeyTypeId (576) */
@@ -7926,9 +7899,6 @@
     /** @name PalletTransactionPaymentChargeTransactionPayment (819) */
     interface PalletTransactionPaymentChargeTransactionPayment extends Compact<u128> {}
 
-<<<<<<< HEAD
-    /** @name DancelightRuntimeRuntime (820) */
-=======
     /** @name FrameMetadataHashExtensionCheckMetadataHash (820) */
     interface FrameMetadataHashExtensionCheckMetadataHash extends Struct {
         readonly mode: FrameMetadataHashExtensionMode;
@@ -7942,6 +7912,5 @@
     }
 
     /** @name DancelightRuntimeRuntime (822) */
->>>>>>> fafdcc96
     type DancelightRuntimeRuntime = Null;
 } // declare module