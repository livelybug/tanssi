--- conflicted
+++ resolved
@@ -191,19 +191,6 @@
             /** Generic error */
             [key: string]: AugmentedError<ApiType>;
         };
-<<<<<<< HEAD
-        externalValidators: {
-            /** Account is already an Invulnerable. */
-            AlreadyInvulnerable: AugmentedError<ApiType>;
-            /** Account does not have keys registered */
-            NoKeysRegistered: AugmentedError<ApiType>;
-            /** Account is not an Invulnerable. */
-            NotInvulnerable: AugmentedError<ApiType>;
-            /** There are too many Invulnerables. */
-            TooManyInvulnerables: AugmentedError<ApiType>;
-            /** Unable to derive collator id from account id */
-            UnableToDeriveCollatorId: AugmentedError<ApiType>;
-=======
         ethereumBeaconClient: {
             BlockBodyHashTreeRootFailed: AugmentedError<ApiType>;
             BLSPreparePublicKeysFailed: AugmentedError<ApiType>;
@@ -239,7 +226,20 @@
             SyncCommitteeHashTreeRootFailed: AugmentedError<ApiType>;
             SyncCommitteeParticipantsNotSupermajority: AugmentedError<ApiType>;
             SyncCommitteeUpdateRequired: AugmentedError<ApiType>;
->>>>>>> 2e13202b
+            /** Generic error */
+            [key: string]: AugmentedError<ApiType>;
+        };
+        externalValidators: {
+            /** Account is already an Invulnerable. */
+            AlreadyInvulnerable: AugmentedError<ApiType>;
+            /** Account does not have keys registered */
+            NoKeysRegistered: AugmentedError<ApiType>;
+            /** Account is not an Invulnerable. */
+            NotInvulnerable: AugmentedError<ApiType>;
+            /** There are too many Invulnerables. */
+            TooManyInvulnerables: AugmentedError<ApiType>;
+            /** Unable to derive collator id from account id */
+            UnableToDeriveCollatorId: AugmentedError<ApiType>;
             /** Generic error */
             [key: string]: AugmentedError<ApiType>;
         };
