--- conflicted
+++ resolved
@@ -221,15 +221,9 @@
             >;
             /** A new era has started. */
             NewEra: AugmentedEvent<ApiType, [era: u32], { era: u32 }>;
-<<<<<<< HEAD
-            /** A new Invulnerable was added. */
-            WhitelistedValidatorAdded: AugmentedEvent<ApiType, [accountId: AccountId32], { accountId: AccountId32 }>;
-            /** An Invulnerable was removed. */
-=======
             /** A new whitelisted validator was added. */
             WhitelistedValidatorAdded: AugmentedEvent<ApiType, [accountId: AccountId32], { accountId: AccountId32 }>;
             /** A whitelisted validator was removed. */
->>>>>>> fafdcc96
             WhitelistedValidatorRemoved: AugmentedEvent<ApiType, [accountId: AccountId32], { accountId: AccountId32 }>;
             /** Generic event */
             [key: string]: AugmentedEvent<ApiType>;
