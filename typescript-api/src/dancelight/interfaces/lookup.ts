--- conflicted
+++ resolved
@@ -3878,13 +3878,8 @@
         validationCode: "Bytes",
         paraKind: "bool",
     },
-<<<<<<< HEAD
-    /** Lookup413: pallet_external_validators::pallet::Call<T> */
+    /** Lookup427: pallet_external_validators::pallet::Call<T> */
     PalletExternalValidatorsCall: {
-=======
-    /** Lookup427: dancelight_runtime::validator_manager::pallet::Call<T> */
-    DancelightRuntimeValidatorManagerPalletCall: {
->>>>>>> 2e13202b
         _enum: {
             skip_external_validators: {
                 skip: "bool",
@@ -4553,10 +4548,6 @@
             },
         },
     },
-<<<<<<< HEAD
-    /** Lookup454: pallet_external_validators::pallet::Event<T> */
-    PalletExternalValidatorsEvent: {
-=======
     /** Lookup468: snowbridge_pallet_ethereum_client::pallet::Event<T> */
     SnowbridgePalletEthereumClientEvent: {
         _enum: {
@@ -4572,9 +4563,8 @@
             },
         },
     },
-    /** Lookup469: dancelight_runtime::validator_manager::pallet::Event<T> */
-    DancelightRuntimeValidatorManagerPalletEvent: {
->>>>>>> 2e13202b
+    /** Lookup469: pallet_external_validators::pallet::Event<T> */
+    PalletExternalValidatorsEvent: {
         _enum: {
             WhitelistedValidatorAdded: {
                 accountId: "AccountId32",
@@ -6058,13 +6048,12 @@
             "TooManyCores",
         ],
     },
-<<<<<<< HEAD
-    /** Lookup774: pallet_external_validators::pallet::ActiveEraInfo */
-    PalletExternalValidatorsActiveEraInfo: {
+    /** Lookup802: tp_traits::ActiveEraInfo */
+    TpTraitsActiveEraInfo: {
         index: "u32",
         start: "Option<u64>",
     },
-    /** Lookup776: pallet_external_validators::pallet::Error<T> */
+    /** Lookup804: pallet_external_validators::pallet::Error<T> */
     PalletExternalValidatorsError: {
         _enum: [
             "TooManyInvulnerables",
@@ -6074,45 +6063,24 @@
             "UnableToDeriveCollatorId",
         ],
     },
-    /** Lookup777: pallet_sudo::pallet::Error<T> */
+    /** Lookup805: pallet_sudo::pallet::Error<T> */
     PalletSudoError: {
         _enum: ["RequireSudo"],
     },
-    /** Lookup780: frame_system::extensions::check_non_zero_sender::CheckNonZeroSender<T> */
+    /** Lookup808: frame_system::extensions::check_non_zero_sender::CheckNonZeroSender<T> */
     FrameSystemExtensionsCheckNonZeroSender: "Null",
-    /** Lookup781: frame_system::extensions::check_spec_version::CheckSpecVersion<T> */
+    /** Lookup809: frame_system::extensions::check_spec_version::CheckSpecVersion<T> */
     FrameSystemExtensionsCheckSpecVersion: "Null",
-    /** Lookup782: frame_system::extensions::check_tx_version::CheckTxVersion<T> */
+    /** Lookup810: frame_system::extensions::check_tx_version::CheckTxVersion<T> */
     FrameSystemExtensionsCheckTxVersion: "Null",
-    /** Lookup783: frame_system::extensions::check_genesis::CheckGenesis<T> */
+    /** Lookup811: frame_system::extensions::check_genesis::CheckGenesis<T> */
     FrameSystemExtensionsCheckGenesis: "Null",
-    /** Lookup786: frame_system::extensions::check_nonce::CheckNonce<T> */
+    /** Lookup814: frame_system::extensions::check_nonce::CheckNonce<T> */
     FrameSystemExtensionsCheckNonce: "Compact<u32>",
-    /** Lookup787: frame_system::extensions::check_weight::CheckWeight<T> */
+    /** Lookup815: frame_system::extensions::check_weight::CheckWeight<T> */
     FrameSystemExtensionsCheckWeight: "Null",
-    /** Lookup788: pallet_transaction_payment::ChargeTransactionPayment<T> */
+    /** Lookup816: pallet_transaction_payment::ChargeTransactionPayment<T> */
     PalletTransactionPaymentChargeTransactionPayment: "Compact<u128>",
-    /** Lookup789: dancelight_runtime::Runtime */
-=======
-    /** Lookup802: pallet_sudo::pallet::Error<T> */
-    PalletSudoError: {
-        _enum: ["RequireSudo"],
-    },
-    /** Lookup805: frame_system::extensions::check_non_zero_sender::CheckNonZeroSender<T> */
-    FrameSystemExtensionsCheckNonZeroSender: "Null",
-    /** Lookup806: frame_system::extensions::check_spec_version::CheckSpecVersion<T> */
-    FrameSystemExtensionsCheckSpecVersion: "Null",
-    /** Lookup807: frame_system::extensions::check_tx_version::CheckTxVersion<T> */
-    FrameSystemExtensionsCheckTxVersion: "Null",
-    /** Lookup808: frame_system::extensions::check_genesis::CheckGenesis<T> */
-    FrameSystemExtensionsCheckGenesis: "Null",
-    /** Lookup811: frame_system::extensions::check_nonce::CheckNonce<T> */
-    FrameSystemExtensionsCheckNonce: "Compact<u32>",
-    /** Lookup812: frame_system::extensions::check_weight::CheckWeight<T> */
-    FrameSystemExtensionsCheckWeight: "Null",
-    /** Lookup813: pallet_transaction_payment::ChargeTransactionPayment<T> */
-    PalletTransactionPaymentChargeTransactionPayment: "Compact<u128>",
-    /** Lookup814: dancelight_runtime::Runtime */
->>>>>>> 2e13202b
+    /** Lookup817: dancelight_runtime::Runtime */
     DancelightRuntimeRuntime: "Null",
 };