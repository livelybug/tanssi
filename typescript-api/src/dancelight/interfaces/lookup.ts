--- conflicted
+++ resolved
@@ -1174,15 +1174,9 @@
             remove_whitelisted: {
                 who: "AccountId32",
             },
-<<<<<<< HEAD
-            force_no_eras: "Null",
-            force_new_era: "Null",
-            force_new_era_always: "Null",
-=======
             force_era: {
                 mode: "PalletExternalValidatorsForcing",
             },
->>>>>>> fafdcc96
         },
     },
     /** Lookup131: pallet_session::pallet::Call<T> */
@@ -5011,19 +5005,11 @@
     /** Lookup571: pallet_external_validators::pallet::Error<T> */
     PalletExternalValidatorsError: {
         _enum: [
-<<<<<<< HEAD
-            "TooManyInvulnerables",
-            "AlreadyInvulnerable",
-            "NotInvulnerable",
-            "NoKeysRegistered",
-            "UnableToDeriveCollatorId",
-=======
             "TooManyWhitelisted",
             "AlreadyWhitelisted",
             "NotWhitelisted",
             "NoKeysRegistered",
             "UnableToDeriveValidatorId",
->>>>>>> fafdcc96
         ],
     },
     /** Lookup576: sp_core::crypto::KeyTypeId */
@@ -6117,9 +6103,6 @@
     FrameSystemExtensionsCheckWeight: "Null",
     /** Lookup819: pallet_transaction_payment::ChargeTransactionPayment<T> */
     PalletTransactionPaymentChargeTransactionPayment: "Compact<u128>",
-<<<<<<< HEAD
-    /** Lookup820: dancelight_runtime::Runtime */
-=======
     /** Lookup820: frame_metadata_hash_extension::CheckMetadataHash<T> */
     FrameMetadataHashExtensionCheckMetadataHash: {
         mode: "FrameMetadataHashExtensionMode",
@@ -6129,6 +6112,5 @@
         _enum: ["Disabled", "Enabled"],
     },
     /** Lookup822: dancelight_runtime::Runtime */
->>>>>>> fafdcc96
     DancelightRuntimeRuntime: "Null",
 };