--- conflicted
+++ resolved
@@ -1285,52 +1285,6 @@
                 (who: AccountId32 | string | Uint8Array) => SubmittableExtrinsic<ApiType>,
                 [AccountId32]
             >;
-<<<<<<< HEAD
-            /**
-             * Force there to be a new era at the end of the next session. After this, it will be reset to normal (non-forced)
-             * behaviour.
-             *
-             * The dispatch origin must be Root.
-             *
-             * # Warning
-             *
-             * The election process starts multiple blocks before the end of the era. If this is called just before a new era
-             * is triggered, the election process may not have enough blocks to get a result.
-             *
-             * ## Complexity
-             *
-             * - No arguments.
-             * - Weight: O(1)
-             */
-            forceNewEra: AugmentedSubmittable<() => SubmittableExtrinsic<ApiType>, []>;
-            /**
-             * Force there to be a new era at the end of sessions indefinitely.
-             *
-             * The dispatch origin must be Root.
-             *
-             * # Warning
-             *
-             * The election process starts multiple blocks before the end of the era. If this is called just before a new era
-             * is triggered, the election process may not have enough blocks to get a result.
-             */
-            forceNewEraAlways: AugmentedSubmittable<() => SubmittableExtrinsic<ApiType>, []>;
-            /**
-             * Force there to be no new eras indefinitely.
-             *
-             * The dispatch origin must be Root.
-             *
-             * # Warning
-             *
-             * The election process starts multiple blocks before the end of the era. Thus the election process may be ongoing
-             * when this is called. In this case the election will continue until the next era is triggered.
-             *
-             * ## Complexity
-             *
-             * - No arguments.
-             * - Weight: O(1)
-             */
-            forceNoEras: AugmentedSubmittable<() => SubmittableExtrinsic<ApiType>, []>;
-=======
             /** Force when the next era will start. Possible values: next session, never, same as always. */
             forceEra: AugmentedSubmittable<
                 (
@@ -1345,7 +1299,6 @@
                 ) => SubmittableExtrinsic<ApiType>,
                 [PalletExternalValidatorsForcing]
             >;
->>>>>>> fafdcc96
             /**
              * Remove an account `who` from the list of `WhitelistedValidators` collators.
              *
