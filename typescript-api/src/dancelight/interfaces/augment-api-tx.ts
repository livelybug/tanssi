// Auto-generated via `yarn polkadot-types-from-chain`, do not edit
/* eslint-disable */

// import type lookup before we augment - in some environments
// this is required to allow for ambient/previous definitions
import "@polkadot/api-base/types/submittable";

import type {
    ApiTypes,
    AugmentedSubmittable,
    SubmittableExtrinsic,
    SubmittableExtrinsicFunction,
} from "@polkadot/api-base/types";
import type { Data } from "@polkadot/types";
import type { Bytes, Compact, Null, Option, U8aFixed, Vec, bool, u128, u16, u32, u64, u8 } from "@polkadot/types-codec";
import type { AnyNumber, IMethod, ITuple } from "@polkadot/types-codec/types";
import type { AccountId32, Call, H256, MultiAddress, Perbill } from "@polkadot/types/interfaces/runtime";
import type {
    DancelightRuntimeOriginCaller,
    DancelightRuntimePreserversAssignmentPaymentExtra,
    DancelightRuntimePreserversAssignmentPaymentWitness,
    DancelightRuntimeProxyType,
    DancelightRuntimeRuntimeParameters,
    DancelightRuntimeSessionKeys,
    DpContainerChainGenesisDataContainerChainGenesisData,
    FrameSupportPreimagesBounded,
    FrameSupportScheduleDispatchTime,
    PalletBalancesAdjustmentDirection,
    PalletConvictionVotingConviction,
    PalletConvictionVotingVoteAccountVote,
    PalletDataPreserversProfile,
    PalletIdentityJudgement,
    PalletIdentityLegacyIdentityInfo,
    PalletMigrationsHistoricCleanupSelector,
    PalletMigrationsMigrationCursor,
    PalletMultisigTimepoint,
    PolkadotParachainPrimitivesPrimitivesHrmpChannelId,
    PolkadotPrimitivesV7ApprovalVotingParams,
    PolkadotPrimitivesV7AsyncBackingAsyncBackingParams,
    PolkadotPrimitivesV7ExecutorParams,
    PolkadotPrimitivesV7InherentData,
    PolkadotPrimitivesV7PvfCheckStatement,
    PolkadotPrimitivesV7SlashingDisputeProof,
    PolkadotPrimitivesV7ValidatorAppSignature,
    PolkadotPrimitivesVstagingSchedulerParams,
    PolkadotRuntimeParachainsInclusionAggregateMessageOrigin,
    PolkadotRuntimeParachainsParasParaGenesisArgs,
    SnowbridgeBeaconPrimitivesUpdatesCheckpointUpdate,
    SnowbridgeBeaconPrimitivesUpdatesUpdate,
    SnowbridgeCoreOperatingModeBasicOperatingMode,
    SpConsensusBabeDigestsNextConfigDescriptor,
    SpConsensusBeefyDoubleVotingProof,
    SpConsensusBeefyForkVotingProof,
    SpConsensusBeefyFutureBlockVotingProof,
    SpConsensusGrandpaEquivocationProof,
    SpConsensusSlotsEquivocationProof,
    SpRuntimeMultiSignature,
    SpSessionMembershipProof,
    SpTrieStorageProof,
    SpWeightsWeightV2Weight,
    StagingXcmExecutorAssetTransferTransferType,
    StagingXcmV4Location,
    TpTraitsParathreadParams,
    TpTraitsSlotFrequency,
    XcmV3WeightLimit,
    XcmVersionedAssetId,
    XcmVersionedAssets,
    XcmVersionedLocation,
    XcmVersionedXcm,
} from "@polkadot/types/lookup";

export type __AugmentedSubmittable = AugmentedSubmittable<() => unknown>;
export type __SubmittableExtrinsic<ApiType extends ApiTypes> = SubmittableExtrinsic<ApiType>;
export type __SubmittableExtrinsicFunction<ApiType extends ApiTypes> = SubmittableExtrinsicFunction<ApiType>;

declare module "@polkadot/api-base/types/submittable" {
    interface AugmentedSubmittables<ApiType extends ApiTypes> {
        assetRate: {
            /**
             * Initialize a conversion rate to native balance for the given asset.
             *
             * ## Complexity
             *
             * - O(1)
             */
            create: AugmentedSubmittable<
                (assetKind: Null | null, rate: u128 | AnyNumber | Uint8Array) => SubmittableExtrinsic<ApiType>,
                [Null, u128]
            >;
            /**
             * Remove an existing conversion rate to native balance for the given asset.
             *
             * ## Complexity
             *
             * - O(1)
             */
            remove: AugmentedSubmittable<(assetKind: Null | null) => SubmittableExtrinsic<ApiType>, [Null]>;
            /**
             * Update the conversion rate to native balance for the given asset.
             *
             * ## Complexity
             *
             * - O(1)
             */
            update: AugmentedSubmittable<
                (assetKind: Null | null, rate: u128 | AnyNumber | Uint8Array) => SubmittableExtrinsic<ApiType>,
                [Null, u128]
            >;
            /** Generic tx */
            [key: string]: SubmittableExtrinsicFunction<ApiType>;
        };
        authorNoting: {
            killAuthorData: AugmentedSubmittable<
                (paraId: u32 | AnyNumber | Uint8Array) => SubmittableExtrinsic<ApiType>,
                [u32]
            >;
            setAuthor: AugmentedSubmittable<
                (
                    paraId: u32 | AnyNumber | Uint8Array,
                    blockNumber: u32 | AnyNumber | Uint8Array,
                    author: AccountId32 | string | Uint8Array,
                    latestSlotNumber: u64 | AnyNumber | Uint8Array
                ) => SubmittableExtrinsic<ApiType>,
                [u32, u32, AccountId32, u64]
            >;
            setLatestAuthorData: AugmentedSubmittable<(data: Null | null) => SubmittableExtrinsic<ApiType>, [Null]>;
            /** Generic tx */
            [key: string]: SubmittableExtrinsicFunction<ApiType>;
        };
        babe: {
            /**
             * Plan an epoch config change. The epoch config change is recorded and will be enacted on the next call to
             * `enact_epoch_change`. The config will be activated one epoch after. Multiple calls to this method will replace
             * any existing planned config change that had not been enacted yet.
             */
            planConfigChange: AugmentedSubmittable<
                (
                    config: SpConsensusBabeDigestsNextConfigDescriptor | { V1: any } | string | Uint8Array
                ) => SubmittableExtrinsic<ApiType>,
                [SpConsensusBabeDigestsNextConfigDescriptor]
            >;
            /**
             * Report authority equivocation/misbehavior. This method will verify the equivocation proof and validate the
             * given key ownership proof against the extracted offender. If both are valid, the offence will be reported.
             */
            reportEquivocation: AugmentedSubmittable<
                (
                    equivocationProof:
                        | SpConsensusSlotsEquivocationProof
                        | { offender?: any; slot?: any; firstHeader?: any; secondHeader?: any }
                        | string
                        | Uint8Array,
                    keyOwnerProof:
                        | SpSessionMembershipProof
                        | { session?: any; trieNodes?: any; validatorCount?: any }
                        | string
                        | Uint8Array
                ) => SubmittableExtrinsic<ApiType>,
                [SpConsensusSlotsEquivocationProof, SpSessionMembershipProof]
            >;
            /**
             * Report authority equivocation/misbehavior. This method will verify the equivocation proof and validate the
             * given key ownership proof against the extracted offender. If both are valid, the offence will be reported. This
             * extrinsic must be called unsigned and it is expected that only block authors will call it (validated in
             * `ValidateUnsigned`), as such if the block author is defined it will be defined as the equivocation reporter.
             */
            reportEquivocationUnsigned: AugmentedSubmittable<
                (
                    equivocationProof:
                        | SpConsensusSlotsEquivocationProof
                        | { offender?: any; slot?: any; firstHeader?: any; secondHeader?: any }
                        | string
                        | Uint8Array,
                    keyOwnerProof:
                        | SpSessionMembershipProof
                        | { session?: any; trieNodes?: any; validatorCount?: any }
                        | string
                        | Uint8Array
                ) => SubmittableExtrinsic<ApiType>,
                [SpConsensusSlotsEquivocationProof, SpSessionMembershipProof]
            >;
            /** Generic tx */
            [key: string]: SubmittableExtrinsicFunction<ApiType>;
        };
        balances: {
            /**
             * Burn the specified liquid free balance from the origin account.
             *
             * If the origin's account ends up below the existential deposit as a result of the burn and `keep_alive` is
             * false, the account will be reaped.
             *
             * Unlike sending funds to a _burn_ address, which merely makes the funds inaccessible, this `burn` operation will
             * reduce total issuance by the amount _burned_.
             */
            burn: AugmentedSubmittable<
                (
                    value: Compact<u128> | AnyNumber | Uint8Array,
                    keepAlive: bool | boolean | Uint8Array
                ) => SubmittableExtrinsic<ApiType>,
                [Compact<u128>, bool]
            >;
            /**
             * Adjust the total issuance in a saturating way.
             *
             * Can only be called by root and always needs a positive `delta`.
             *
             * # Example
             */
            forceAdjustTotalIssuance: AugmentedSubmittable<
                (
                    direction: PalletBalancesAdjustmentDirection | "Increase" | "Decrease" | number | Uint8Array,
                    delta: Compact<u128> | AnyNumber | Uint8Array
                ) => SubmittableExtrinsic<ApiType>,
                [PalletBalancesAdjustmentDirection, Compact<u128>]
            >;
            /**
             * Set the regular balance of a given account.
             *
             * The dispatch origin for this call is `root`.
             */
            forceSetBalance: AugmentedSubmittable<
                (
                    who:
                        | MultiAddress
                        | { Id: any }
                        | { Index: any }
                        | { Raw: any }
                        | { Address32: any }
                        | { Address20: any }
                        | string
                        | Uint8Array,
                    newFree: Compact<u128> | AnyNumber | Uint8Array
                ) => SubmittableExtrinsic<ApiType>,
                [MultiAddress, Compact<u128>]
            >;
            /** Exactly as `transfer_allow_death`, except the origin must be root and the source account may be specified. */
            forceTransfer: AugmentedSubmittable<
                (
                    source:
                        | MultiAddress
                        | { Id: any }
                        | { Index: any }
                        | { Raw: any }
                        | { Address32: any }
                        | { Address20: any }
                        | string
                        | Uint8Array,
                    dest:
                        | MultiAddress
                        | { Id: any }
                        | { Index: any }
                        | { Raw: any }
                        | { Address32: any }
                        | { Address20: any }
                        | string
                        | Uint8Array,
                    value: Compact<u128> | AnyNumber | Uint8Array
                ) => SubmittableExtrinsic<ApiType>,
                [MultiAddress, MultiAddress, Compact<u128>]
            >;
            /**
             * Unreserve some balance from a user by force.
             *
             * Can only be called by ROOT.
             */
            forceUnreserve: AugmentedSubmittable<
                (
                    who:
                        | MultiAddress
                        | { Id: any }
                        | { Index: any }
                        | { Raw: any }
                        | { Address32: any }
                        | { Address20: any }
                        | string
                        | Uint8Array,
                    amount: u128 | AnyNumber | Uint8Array
                ) => SubmittableExtrinsic<ApiType>,
                [MultiAddress, u128]
            >;
            /**
             * Transfer the entire transferable balance from the caller account.
             *
             * NOTE: This function only attempts to transfer _transferable_ balances. This means that any locked, reserved, or
             * existential deposits (when `keep_alive` is `true`), will not be transferred by this function. To ensure that
             * this function results in a killed account, you might need to prepare the account by removing any reference
             * counters, storage deposits, etc...
             *
             * The dispatch origin of this call must be Signed.
             *
             * - `dest`: The recipient of the transfer.
             * - `keep_alive`: A boolean to determine if the `transfer_all` operation should send all of the funds the account
             *   has, causing the sender account to be killed (false), or transfer everything except at least the existential
             *   deposit, which will guarantee to keep the sender account alive (true).
             */
            transferAll: AugmentedSubmittable<
                (
                    dest:
                        | MultiAddress
                        | { Id: any }
                        | { Index: any }
                        | { Raw: any }
                        | { Address32: any }
                        | { Address20: any }
                        | string
                        | Uint8Array,
                    keepAlive: bool | boolean | Uint8Array
                ) => SubmittableExtrinsic<ApiType>,
                [MultiAddress, bool]
            >;
            /**
             * Transfer some liquid free balance to another account.
             *
             * `transfer_allow_death` will set the `FreeBalance` of the sender and receiver. If the sender's account is below
             * the existential deposit as a result of the transfer, the account will be reaped.
             *
             * The dispatch origin for this call must be `Signed` by the transactor.
             */
            transferAllowDeath: AugmentedSubmittable<
                (
                    dest:
                        | MultiAddress
                        | { Id: any }
                        | { Index: any }
                        | { Raw: any }
                        | { Address32: any }
                        | { Address20: any }
                        | string
                        | Uint8Array,
                    value: Compact<u128> | AnyNumber | Uint8Array
                ) => SubmittableExtrinsic<ApiType>,
                [MultiAddress, Compact<u128>]
            >;
            /**
             * Same as the [`transfer_allow_death`][`transfer_allow_death`] call, but with a check that the transfer will not
             * kill the origin account.
             *
             * 99% of the time you want [`transfer_allow_death`][`transfer_allow_death`] instead.
             *
             * [`transfer_allow_death`]: struct.Pallet.html#method.transfer
             */
            transferKeepAlive: AugmentedSubmittable<
                (
                    dest:
                        | MultiAddress
                        | { Id: any }
                        | { Index: any }
                        | { Raw: any }
                        | { Address32: any }
                        | { Address20: any }
                        | string
                        | Uint8Array,
                    value: Compact<u128> | AnyNumber | Uint8Array
                ) => SubmittableExtrinsic<ApiType>,
                [MultiAddress, Compact<u128>]
            >;
            /**
             * Upgrade a specified account.
             *
             * - `origin`: Must be `Signed`.
             * - `who`: The account to be upgraded.
             *
             * This will waive the transaction fee if at least all but 10% of the accounts needed to be upgraded. (We let some
             * not have to be upgraded just in order to allow for the possibility of churn).
             */
            upgradeAccounts: AugmentedSubmittable<
                (who: Vec<AccountId32> | (AccountId32 | string | Uint8Array)[]) => SubmittableExtrinsic<ApiType>,
                [Vec<AccountId32>]
            >;
            /** Generic tx */
            [key: string]: SubmittableExtrinsicFunction<ApiType>;
        };
        beefy: {
            /**
             * Report voter equivocation/misbehavior. This method will verify the equivocation proof and validate the given
             * key ownership proof against the extracted offender. If both are valid, the offence will be reported.
             */
            reportDoubleVoting: AugmentedSubmittable<
                (
                    equivocationProof:
                        | SpConsensusBeefyDoubleVotingProof
                        | { first?: any; second?: any }
                        | string
                        | Uint8Array,
                    keyOwnerProof:
                        | SpSessionMembershipProof
                        | { session?: any; trieNodes?: any; validatorCount?: any }
                        | string
                        | Uint8Array
                ) => SubmittableExtrinsic<ApiType>,
                [SpConsensusBeefyDoubleVotingProof, SpSessionMembershipProof]
            >;
            /**
             * Report voter equivocation/misbehavior. This method will verify the equivocation proof and validate the given
             * key ownership proof against the extracted offender. If both are valid, the offence will be reported.
             *
             * This extrinsic must be called unsigned and it is expected that only block authors will call it (validated in
             * `ValidateUnsigned`), as such if the block author is defined it will be defined as the equivocation reporter.
             */
            reportDoubleVotingUnsigned: AugmentedSubmittable<
                (
                    equivocationProof:
                        | SpConsensusBeefyDoubleVotingProof
                        | { first?: any; second?: any }
                        | string
                        | Uint8Array,
                    keyOwnerProof:
                        | SpSessionMembershipProof
                        | { session?: any; trieNodes?: any; validatorCount?: any }
                        | string
                        | Uint8Array
                ) => SubmittableExtrinsic<ApiType>,
                [SpConsensusBeefyDoubleVotingProof, SpSessionMembershipProof]
            >;
            /**
             * Report fork voting equivocation. This method will verify the equivocation proof and validate the given key
             * ownership proof against the extracted offender. If both are valid, the offence will be reported.
             */
            reportForkVoting: AugmentedSubmittable<
                (
                    equivocationProof:
                        | SpConsensusBeefyForkVotingProof
                        | { vote?: any; ancestryProof?: any; header?: any }
                        | string
                        | Uint8Array,
                    keyOwnerProof:
                        | SpSessionMembershipProof
                        | { session?: any; trieNodes?: any; validatorCount?: any }
                        | string
                        | Uint8Array
                ) => SubmittableExtrinsic<ApiType>,
                [SpConsensusBeefyForkVotingProof, SpSessionMembershipProof]
            >;
            /**
             * Report fork voting equivocation. This method will verify the equivocation proof and validate the given key
             * ownership proof against the extracted offender. If both are valid, the offence will be reported.
             *
             * This extrinsic must be called unsigned and it is expected that only block authors will call it (validated in
             * `ValidateUnsigned`), as such if the block author is defined it will be defined as the equivocation reporter.
             */
            reportForkVotingUnsigned: AugmentedSubmittable<
                (
                    equivocationProof:
                        | SpConsensusBeefyForkVotingProof
                        | { vote?: any; ancestryProof?: any; header?: any }
                        | string
                        | Uint8Array,
                    keyOwnerProof:
                        | SpSessionMembershipProof
                        | { session?: any; trieNodes?: any; validatorCount?: any }
                        | string
                        | Uint8Array
                ) => SubmittableExtrinsic<ApiType>,
                [SpConsensusBeefyForkVotingProof, SpSessionMembershipProof]
            >;
            /**
             * Report future block voting equivocation. This method will verify the equivocation proof and validate the given
             * key ownership proof against the extracted offender. If both are valid, the offence will be reported.
             */
            reportFutureBlockVoting: AugmentedSubmittable<
                (
                    equivocationProof: SpConsensusBeefyFutureBlockVotingProof | { vote?: any } | string | Uint8Array,
                    keyOwnerProof:
                        | SpSessionMembershipProof
                        | { session?: any; trieNodes?: any; validatorCount?: any }
                        | string
                        | Uint8Array
                ) => SubmittableExtrinsic<ApiType>,
                [SpConsensusBeefyFutureBlockVotingProof, SpSessionMembershipProof]
            >;
            /**
             * Report future block voting equivocation. This method will verify the equivocation proof and validate the given
             * key ownership proof against the extracted offender. If both are valid, the offence will be reported.
             *
             * This extrinsic must be called unsigned and it is expected that only block authors will call it (validated in
             * `ValidateUnsigned`), as such if the block author is defined it will be defined as the equivocation reporter.
             */
            reportFutureBlockVotingUnsigned: AugmentedSubmittable<
                (
                    equivocationProof: SpConsensusBeefyFutureBlockVotingProof | { vote?: any } | string | Uint8Array,
                    keyOwnerProof:
                        | SpSessionMembershipProof
                        | { session?: any; trieNodes?: any; validatorCount?: any }
                        | string
                        | Uint8Array
                ) => SubmittableExtrinsic<ApiType>,
                [SpConsensusBeefyFutureBlockVotingProof, SpSessionMembershipProof]
            >;
            /**
             * Reset BEEFY consensus by setting a new BEEFY genesis at `delay_in_blocks` blocks in the future.
             *
             * Note: `delay_in_blocks` has to be at least 1.
             */
            setNewGenesis: AugmentedSubmittable<
                (delayInBlocks: u32 | AnyNumber | Uint8Array) => SubmittableExtrinsic<ApiType>,
                [u32]
            >;
            /** Generic tx */
            [key: string]: SubmittableExtrinsicFunction<ApiType>;
        };
        collatorConfiguration: {
            /** Setting this to true will disable consistency checks for the configuration setters. Use with caution. */
            setBypassConsistencyCheck: AugmentedSubmittable<
                (updated: bool | boolean | Uint8Array) => SubmittableExtrinsic<ApiType>,
                [bool]
            >;
            setCollatorsPerContainer: AugmentedSubmittable<
                (updated: u32 | AnyNumber | Uint8Array) => SubmittableExtrinsic<ApiType>,
                [u32]
            >;
            setCollatorsPerParathread: AugmentedSubmittable<
                (updated: u32 | AnyNumber | Uint8Array) => SubmittableExtrinsic<ApiType>,
                [u32]
            >;
            setFullRotationPeriod: AugmentedSubmittable<
                (updated: u32 | AnyNumber | Uint8Array) => SubmittableExtrinsic<ApiType>,
                [u32]
            >;
            setMaxCollators: AugmentedSubmittable<
                (updated: u32 | AnyNumber | Uint8Array) => SubmittableExtrinsic<ApiType>,
                [u32]
            >;
            setMaxOrchestratorCollators: AugmentedSubmittable<
                (updated: u32 | AnyNumber | Uint8Array) => SubmittableExtrinsic<ApiType>,
                [u32]
            >;
            setMaxParachainCoresPercentage: AugmentedSubmittable<
                (updated: Option<Perbill> | null | Uint8Array | Perbill | AnyNumber) => SubmittableExtrinsic<ApiType>,
                [Option<Perbill>]
            >;
            setMinOrchestratorCollators: AugmentedSubmittable<
                (updated: u32 | AnyNumber | Uint8Array) => SubmittableExtrinsic<ApiType>,
                [u32]
            >;
            setParathreadsPerCollator: AugmentedSubmittable<
                (updated: u32 | AnyNumber | Uint8Array) => SubmittableExtrinsic<ApiType>,
                [u32]
            >;
            setTargetContainerChainFullness: AugmentedSubmittable<
                (updated: Perbill | AnyNumber | Uint8Array) => SubmittableExtrinsic<ApiType>,
                [Perbill]
            >;
            /** Generic tx */
            [key: string]: SubmittableExtrinsicFunction<ApiType>;
        };
        configuration: {
            /** Set approval-voting-params. */
            setApprovalVotingParams: AugmentedSubmittable<
                (
                    updated:
                        | PolkadotPrimitivesV7ApprovalVotingParams
                        | { maxApprovalCoalesceCount?: any }
                        | string
                        | Uint8Array
                ) => SubmittableExtrinsic<ApiType>,
                [PolkadotPrimitivesV7ApprovalVotingParams]
            >;
            /** Set the asynchronous backing parameters. */
            setAsyncBackingParams: AugmentedSubmittable<
                (
                    updated:
                        | PolkadotPrimitivesV7AsyncBackingAsyncBackingParams
                        | { maxCandidateDepth?: any; allowedAncestryLen?: any }
                        | string
                        | Uint8Array
                ) => SubmittableExtrinsic<ApiType>,
                [PolkadotPrimitivesV7AsyncBackingAsyncBackingParams]
            >;
            /** Setting this to true will disable consistency checks for the configuration setters. Use with caution. */
            setBypassConsistencyCheck: AugmentedSubmittable<
                (updated: bool | boolean | Uint8Array) => SubmittableExtrinsic<ApiType>,
                [bool]
            >;
            /** Set the acceptance period for an included candidate. */
            setCodeRetentionPeriod: AugmentedSubmittable<
                (updated: u32 | AnyNumber | Uint8Array) => SubmittableExtrinsic<ApiType>,
                [u32]
            >;
            /**
             * Set the number of coretime execution cores.
             *
             * NOTE: that this configuration is managed by the coretime chain. Only manually change this, if you really know
             * what you are doing!
             */
            setCoretimeCores: AugmentedSubmittable<
                (updated: u32 | AnyNumber | Uint8Array) => SubmittableExtrinsic<ApiType>,
                [u32]
            >;
            /** Set the dispute period, in number of sessions to keep for disputes. */
            setDisputePeriod: AugmentedSubmittable<
                (updated: u32 | AnyNumber | Uint8Array) => SubmittableExtrinsic<ApiType>,
                [u32]
            >;
            /** Set the dispute post conclusion acceptance period. */
            setDisputePostConclusionAcceptancePeriod: AugmentedSubmittable<
                (updated: u32 | AnyNumber | Uint8Array) => SubmittableExtrinsic<ApiType>,
                [u32]
            >;
            /** Set PVF executor parameters. */
            setExecutorParams: AugmentedSubmittable<
                (updated: PolkadotPrimitivesV7ExecutorParams) => SubmittableExtrinsic<ApiType>,
                [PolkadotPrimitivesV7ExecutorParams]
            >;
            /** Set the parachain validator-group rotation frequency */
            setGroupRotationFrequency: AugmentedSubmittable<
                (updated: u32 | AnyNumber | Uint8Array) => SubmittableExtrinsic<ApiType>,
                [u32]
            >;
            /** Sets the maximum number of messages allowed in an HRMP channel at once. */
            setHrmpChannelMaxCapacity: AugmentedSubmittable<
                (updated: u32 | AnyNumber | Uint8Array) => SubmittableExtrinsic<ApiType>,
                [u32]
            >;
            /** Sets the maximum size of a message that could ever be put into an HRMP channel. */
            setHrmpChannelMaxMessageSize: AugmentedSubmittable<
                (updated: u32 | AnyNumber | Uint8Array) => SubmittableExtrinsic<ApiType>,
                [u32]
            >;
            /** Sets the maximum total size of messages in bytes allowed in an HRMP channel at once. */
            setHrmpChannelMaxTotalSize: AugmentedSubmittable<
                (updated: u32 | AnyNumber | Uint8Array) => SubmittableExtrinsic<ApiType>,
                [u32]
            >;
            /** Sets the maximum number of outbound HRMP messages can be sent by a candidate. */
            setHrmpMaxMessageNumPerCandidate: AugmentedSubmittable<
                (updated: u32 | AnyNumber | Uint8Array) => SubmittableExtrinsic<ApiType>,
                [u32]
            >;
            /** Sets the maximum number of inbound HRMP channels a parachain is allowed to accept. */
            setHrmpMaxParachainInboundChannels: AugmentedSubmittable<
                (updated: u32 | AnyNumber | Uint8Array) => SubmittableExtrinsic<ApiType>,
                [u32]
            >;
            /** Sets the maximum number of outbound HRMP channels a parachain is allowed to open. */
            setHrmpMaxParachainOutboundChannels: AugmentedSubmittable<
                (updated: u32 | AnyNumber | Uint8Array) => SubmittableExtrinsic<ApiType>,
                [u32]
            >;
            /** Sets the number of sessions after which an HRMP open channel request expires. */
            setHrmpOpenRequestTtl: AugmentedSubmittable<
                (updated: u32 | AnyNumber | Uint8Array) => SubmittableExtrinsic<ApiType>,
                [u32]
            >;
            /** Sets the amount of funds that the recipient should provide for accepting opening an HRMP channel. */
            setHrmpRecipientDeposit: AugmentedSubmittable<
                (updated: u128 | AnyNumber | Uint8Array) => SubmittableExtrinsic<ApiType>,
                [u128]
            >;
            /** Sets the amount of funds that the sender should provide for opening an HRMP channel. */
            setHrmpSenderDeposit: AugmentedSubmittable<
                (updated: u128 | AnyNumber | Uint8Array) => SubmittableExtrinsic<ApiType>,
                [u128]
            >;
            /** Set the max number of times a claim may timeout on a core before it is abandoned */
            setMaxAvailabilityTimeouts: AugmentedSubmittable<
                (updated: u32 | AnyNumber | Uint8Array) => SubmittableExtrinsic<ApiType>,
                [u32]
            >;
            /** Set the max validation code size for incoming upgrades. */
            setMaxCodeSize: AugmentedSubmittable<
                (updated: u32 | AnyNumber | Uint8Array) => SubmittableExtrinsic<ApiType>,
                [u32]
            >;
            /** Set the critical downward message size. */
            setMaxDownwardMessageSize: AugmentedSubmittable<
                (updated: u32 | AnyNumber | Uint8Array) => SubmittableExtrinsic<ApiType>,
                [u32]
            >;
            /** Set the max head data size for paras. */
            setMaxHeadDataSize: AugmentedSubmittable<
                (updated: u32 | AnyNumber | Uint8Array) => SubmittableExtrinsic<ApiType>,
                [u32]
            >;
            /** Set the max POV block size for incoming upgrades. */
            setMaxPovSize: AugmentedSubmittable<
                (updated: u32 | AnyNumber | Uint8Array) => SubmittableExtrinsic<ApiType>,
                [u32]
            >;
            /** Sets the maximum number of messages that a candidate can contain. */
            setMaxUpwardMessageNumPerCandidate: AugmentedSubmittable<
                (updated: u32 | AnyNumber | Uint8Array) => SubmittableExtrinsic<ApiType>,
                [u32]
            >;
            /** Sets the maximum size of an upward message that can be sent by a candidate. */
            setMaxUpwardMessageSize: AugmentedSubmittable<
                (updated: u32 | AnyNumber | Uint8Array) => SubmittableExtrinsic<ApiType>,
                [u32]
            >;
            /** Sets the maximum items that can present in a upward dispatch queue at once. */
            setMaxUpwardQueueCount: AugmentedSubmittable<
                (updated: u32 | AnyNumber | Uint8Array) => SubmittableExtrinsic<ApiType>,
                [u32]
            >;
            /** Sets the maximum total size of items that can present in a upward dispatch queue at once. */
            setMaxUpwardQueueSize: AugmentedSubmittable<
                (updated: u32 | AnyNumber | Uint8Array) => SubmittableExtrinsic<ApiType>,
                [u32]
            >;
            /** Set the maximum number of validators to use in parachain consensus. */
            setMaxValidators: AugmentedSubmittable<
                (updated: Option<u32> | null | Uint8Array | u32 | AnyNumber) => SubmittableExtrinsic<ApiType>,
                [Option<u32>]
            >;
            /** Set the maximum number of validators to assign to any core. */
            setMaxValidatorsPerCore: AugmentedSubmittable<
                (updated: Option<u32> | null | Uint8Array | u32 | AnyNumber) => SubmittableExtrinsic<ApiType>,
                [Option<u32>]
            >;
            /** Set the minimum backing votes threshold. */
            setMinimumBackingVotes: AugmentedSubmittable<
                (updated: u32 | AnyNumber | Uint8Array) => SubmittableExtrinsic<ApiType>,
                [u32]
            >;
            /**
             * Sets the minimum delay between announcing the upgrade block for a parachain until the upgrade taking place.
             *
             * See the field documentation for information and constraints for the new value.
             */
            setMinimumValidationUpgradeDelay: AugmentedSubmittable<
                (updated: u32 | AnyNumber | Uint8Array) => SubmittableExtrinsic<ApiType>,
                [u32]
            >;
            /** Set the total number of delay tranches. */
            setNDelayTranches: AugmentedSubmittable<
                (updated: u32 | AnyNumber | Uint8Array) => SubmittableExtrinsic<ApiType>,
                [u32]
            >;
            /** Set the number of validators needed to approve a block. */
            setNeededApprovals: AugmentedSubmittable<
                (updated: u32 | AnyNumber | Uint8Array) => SubmittableExtrinsic<ApiType>,
                [u32]
            >;
            /** Set/Unset a node feature. */
            setNodeFeature: AugmentedSubmittable<
                (
                    index: u8 | AnyNumber | Uint8Array,
                    value: bool | boolean | Uint8Array
                ) => SubmittableExtrinsic<ApiType>,
                [u8, bool]
            >;
            /** Set the no show slots, in number of number of consensus slots. Must be at least 1. */
            setNoShowSlots: AugmentedSubmittable<
                (updated: u32 | AnyNumber | Uint8Array) => SubmittableExtrinsic<ApiType>,
                [u32]
            >;
            /** Set the on demand (parathreads) base fee. */
            setOnDemandBaseFee: AugmentedSubmittable<
                (updated: u128 | AnyNumber | Uint8Array) => SubmittableExtrinsic<ApiType>,
                [u128]
            >;
            /** Set the on demand (parathreads) fee variability. */
            setOnDemandFeeVariability: AugmentedSubmittable<
                (updated: Perbill | AnyNumber | Uint8Array) => SubmittableExtrinsic<ApiType>,
                [Perbill]
            >;
            /** Set the on demand (parathreads) queue max size. */
            setOnDemandQueueMaxSize: AugmentedSubmittable<
                (updated: u32 | AnyNumber | Uint8Array) => SubmittableExtrinsic<ApiType>,
                [u32]
            >;
            /** Set the on demand (parathreads) fee variability. */
            setOnDemandTargetQueueUtilization: AugmentedSubmittable<
                (updated: Perbill | AnyNumber | Uint8Array) => SubmittableExtrinsic<ApiType>,
                [Perbill]
            >;
            /** Set the on demand (parathreads) ttl in the claimqueue. */
            setOnDemandTtl: AugmentedSubmittable<
                (updated: u32 | AnyNumber | Uint8Array) => SubmittableExtrinsic<ApiType>,
                [u32]
            >;
            /** Set the availability period for paras. */
            setParasAvailabilityPeriod: AugmentedSubmittable<
                (updated: u32 | AnyNumber | Uint8Array) => SubmittableExtrinsic<ApiType>,
                [u32]
            >;
            /** Set the number of session changes after which a PVF pre-checking voting is rejected. */
            setPvfVotingTtl: AugmentedSubmittable<
                (updated: u32 | AnyNumber | Uint8Array) => SubmittableExtrinsic<ApiType>,
                [u32]
            >;
            /** Set the number of samples to do of the `RelayVRFModulo` approval assignment criterion. */
            setRelayVrfModuloSamples: AugmentedSubmittable<
                (updated: u32 | AnyNumber | Uint8Array) => SubmittableExtrinsic<ApiType>,
                [u32]
            >;
            /** Set scheduler-params. */
            setSchedulerParams: AugmentedSubmittable<
                (
                    updated:
                        | PolkadotPrimitivesVstagingSchedulerParams
                        | {
                              groupRotationFrequency?: any;
                              parasAvailabilityPeriod?: any;
                              maxValidatorsPerCore?: any;
                              lookahead?: any;
                              numCores?: any;
                              maxAvailabilityTimeouts?: any;
                              onDemandQueueMaxSize?: any;
                              onDemandTargetQueueUtilization?: any;
                              onDemandFeeVariability?: any;
                              onDemandBaseFee?: any;
                              ttl?: any;
                          }
                        | string
                        | Uint8Array
                ) => SubmittableExtrinsic<ApiType>,
                [PolkadotPrimitivesVstagingSchedulerParams]
            >;
            /** Set the scheduling lookahead, in expected number of blocks at peak throughput. */
            setSchedulingLookahead: AugmentedSubmittable<
                (updated: u32 | AnyNumber | Uint8Array) => SubmittableExtrinsic<ApiType>,
                [u32]
            >;
            /** Set the validation upgrade cooldown. */
            setValidationUpgradeCooldown: AugmentedSubmittable<
                (updated: u32 | AnyNumber | Uint8Array) => SubmittableExtrinsic<ApiType>,
                [u32]
            >;
            /** Set the validation upgrade delay. */
            setValidationUpgradeDelay: AugmentedSubmittable<
                (updated: u32 | AnyNumber | Uint8Array) => SubmittableExtrinsic<ApiType>,
                [u32]
            >;
            /** Set the zeroth delay tranche width. */
            setZerothDelayTrancheWidth: AugmentedSubmittable<
                (updated: u32 | AnyNumber | Uint8Array) => SubmittableExtrinsic<ApiType>,
                [u32]
            >;
            /** Generic tx */
            [key: string]: SubmittableExtrinsicFunction<ApiType>;
        };
        containerRegistrar: {
            /**
             * Deregister container-chain.
             *
             * If a container-chain is registered but not marked as valid_for_collating, this will remove it from
             * `PendingVerification` as well.
             */
            deregister: AugmentedSubmittable<
                (paraId: u32 | AnyNumber | Uint8Array) => SubmittableExtrinsic<ApiType>,
                [u32]
            >;
            /**
             * Deregister a parachain that no longer exists in the relay chain. The origin of this extrinsic will be rewarded
             * with the parachain deposit.
             */
            deregisterWithRelayProof: AugmentedSubmittable<
                (
                    paraId: u32 | AnyNumber | Uint8Array,
                    relayProofBlockNumber: u32 | AnyNumber | Uint8Array,
                    relayStorageProof: SpTrieStorageProof | { trieNodes?: any } | string | Uint8Array
                ) => SubmittableExtrinsic<ApiType>,
                [u32, u32, SpTrieStorageProof]
            >;
            /** Mark container-chain valid for collating */
            markValidForCollating: AugmentedSubmittable<
                (paraId: u32 | AnyNumber | Uint8Array) => SubmittableExtrinsic<ApiType>,
                [u32]
            >;
            /**
             * Pause container-chain from collating. Does not remove its boot nodes nor its genesis config. Only
             * container-chains that have been marked as valid_for_collating can be paused.
             */
            pauseContainerChain: AugmentedSubmittable<
                (paraId: u32 | AnyNumber | Uint8Array) => SubmittableExtrinsic<ApiType>,
                [u32]
            >;
            /** Register container-chain */
            register: AugmentedSubmittable<
                (
                    paraId: u32 | AnyNumber | Uint8Array,
                    genesisData:
                        | DpContainerChainGenesisDataContainerChainGenesisData
                        | { storage?: any; name?: any; id?: any; forkId?: any; extensions?: any; properties?: any }
                        | string
                        | Uint8Array,
                    headData: Option<Bytes> | null | Uint8Array | Bytes | string
                ) => SubmittableExtrinsic<ApiType>,
                [u32, DpContainerChainGenesisDataContainerChainGenesisData, Option<Bytes>]
            >;
            /** Register parathread */
            registerParathread: AugmentedSubmittable<
                (
                    paraId: u32 | AnyNumber | Uint8Array,
                    slotFrequency: TpTraitsSlotFrequency | { min?: any; max?: any } | string | Uint8Array,
                    genesisData:
                        | DpContainerChainGenesisDataContainerChainGenesisData
                        | { storage?: any; name?: any; id?: any; forkId?: any; extensions?: any; properties?: any }
                        | string
                        | Uint8Array,
                    headData: Option<Bytes> | null | Uint8Array | Bytes | string
                ) => SubmittableExtrinsic<ApiType>,
                [u32, TpTraitsSlotFrequency, DpContainerChainGenesisDataContainerChainGenesisData, Option<Bytes>]
            >;
            /** Register parachain or parathread */
            registerWithRelayProof: AugmentedSubmittable<
                (
                    paraId: u32 | AnyNumber | Uint8Array,
                    parathreadParams:
                        | Option<TpTraitsParathreadParams>
                        | null
                        | Uint8Array
                        | TpTraitsParathreadParams
                        | { slotFrequency?: any }
                        | string,
                    relayProofBlockNumber: u32 | AnyNumber | Uint8Array,
                    relayStorageProof: SpTrieStorageProof | { trieNodes?: any } | string | Uint8Array,
                    managerSignature:
                        | SpRuntimeMultiSignature
                        | { Ed25519: any }
                        | { Sr25519: any }
                        | { Ecdsa: any }
                        | string
                        | Uint8Array,
                    genesisData:
                        | DpContainerChainGenesisDataContainerChainGenesisData
                        | { storage?: any; name?: any; id?: any; forkId?: any; extensions?: any; properties?: any }
                        | string
                        | Uint8Array,
                    headData: Option<Bytes> | null | Uint8Array | Bytes | string
                ) => SubmittableExtrinsic<ApiType>,
                [
                    u32,
                    Option<TpTraitsParathreadParams>,
                    u32,
                    SpTrieStorageProof,
                    SpRuntimeMultiSignature,
                    DpContainerChainGenesisDataContainerChainGenesisData,
                    Option<Bytes>,
                ]
            >;
            setParaManager: AugmentedSubmittable<
                (
                    paraId: u32 | AnyNumber | Uint8Array,
                    managerAddress: AccountId32 | string | Uint8Array
                ) => SubmittableExtrinsic<ApiType>,
                [u32, AccountId32]
            >;
            /** Change parathread params */
            setParathreadParams: AugmentedSubmittable<
                (
                    paraId: u32 | AnyNumber | Uint8Array,
                    slotFrequency: TpTraitsSlotFrequency | { min?: any; max?: any } | string | Uint8Array
                ) => SubmittableExtrinsic<ApiType>,
                [u32, TpTraitsSlotFrequency]
            >;
            /** Unpause container-chain. Only container-chains that have been paused can be unpaused. */
            unpauseContainerChain: AugmentedSubmittable<
                (paraId: u32 | AnyNumber | Uint8Array) => SubmittableExtrinsic<ApiType>,
                [u32]
            >;
            /** Generic tx */
            [key: string]: SubmittableExtrinsicFunction<ApiType>;
        };
        convictionVoting: {
            /**
             * Delegate the voting power (with some given conviction) of the sending account for a particular class of polls.
             *
             * The balance delegated is locked for as long as it's delegated, and thereafter for the time appropriate for the
             * conviction's lock period.
             *
             * The dispatch origin of this call must be _Signed_, and the signing account must either:
             *
             * - Be delegating already; or
             * - Have no voting activity (if there is, then it will need to be removed through `remove_vote`).
             * - `to`: The account whose voting the `target` account's voting power will follow.
             * - `class`: The class of polls to delegate. To delegate multiple classes, multiple calls to this function are
             *   required.
             * - `conviction`: The conviction that will be attached to the delegated votes. When the account is undelegated, the
             *   funds will be locked for the corresponding period.
             * - `balance`: The amount of the account's balance to be used in delegating. This must not be more than the
             *   account's current balance.
             *
             * Emits `Delegated`.
             *
             * Weight: `O(R)` where R is the number of polls the voter delegating to has voted on. Weight is initially charged
             * as if maximum votes, but is refunded later.
             */
            delegate: AugmentedSubmittable<
                (
                    clazz: u16 | AnyNumber | Uint8Array,
                    to:
                        | MultiAddress
                        | { Id: any }
                        | { Index: any }
                        | { Raw: any }
                        | { Address32: any }
                        | { Address20: any }
                        | string
                        | Uint8Array,
                    conviction:
                        | PalletConvictionVotingConviction
                        | "None"
                        | "Locked1x"
                        | "Locked2x"
                        | "Locked3x"
                        | "Locked4x"
                        | "Locked5x"
                        | "Locked6x"
                        | number
                        | Uint8Array,
                    balance: u128 | AnyNumber | Uint8Array
                ) => SubmittableExtrinsic<ApiType>,
                [u16, MultiAddress, PalletConvictionVotingConviction, u128]
            >;
            /**
             * Remove a vote for a poll.
             *
             * If the `target` is equal to the signer, then this function is exactly equivalent to `remove_vote`. If not equal
             * to the signer, then the vote must have expired, either because the poll was cancelled, because the voter lost
             * the poll or because the conviction period is over.
             *
             * The dispatch origin of this call must be _Signed_.
             *
             * - `target`: The account of the vote to be removed; this account must have voted for poll `index`.
             * - `index`: The index of poll of the vote to be removed.
             * - `class`: The class of the poll.
             *
             * Weight: `O(R + log R)` where R is the number of polls that `target` has voted on. Weight is calculated for the
             * maximum number of vote.
             */
            removeOtherVote: AugmentedSubmittable<
                (
                    target:
                        | MultiAddress
                        | { Id: any }
                        | { Index: any }
                        | { Raw: any }
                        | { Address32: any }
                        | { Address20: any }
                        | string
                        | Uint8Array,
                    clazz: u16 | AnyNumber | Uint8Array,
                    index: u32 | AnyNumber | Uint8Array
                ) => SubmittableExtrinsic<ApiType>,
                [MultiAddress, u16, u32]
            >;
            /**
             * Remove a vote for a poll.
             *
             * If:
             *
             * - The poll was cancelled, or
             * - The poll is ongoing, or
             * - The poll has ended such that
             * - The vote of the account was in opposition to the result; or
             * - There was no conviction to the account's vote; or
             * - The account made a split vote ...then the vote is removed cleanly and a following call to `unlock` may result
             *   in more funds being available.
             *
             * If, however, the poll has ended and:
             *
             * - It finished corresponding to the vote of the account, and
             * - The account made a standard vote with conviction, and
             * - The lock period of the conviction is not over ...then the lock will be aggregated into the overall account's
             *   lock, which may involve _overlocking_ (where the two locks are combined into a single lock that is the
             *   maximum of both the amount locked and the time is it locked for).
             *
             * The dispatch origin of this call must be _Signed_, and the signer must have a vote registered for poll `index`.
             *
             * - `index`: The index of poll of the vote to be removed.
             * - `class`: Optional parameter, if given it indicates the class of the poll. For polls which have finished or are
             *   cancelled, this must be `Some`.
             *
             * Weight: `O(R + log R)` where R is the number of polls that `target` has voted on. Weight is calculated for the
             * maximum number of vote.
             */
            removeVote: AugmentedSubmittable<
                (
                    clazz: Option<u16> | null | Uint8Array | u16 | AnyNumber,
                    index: u32 | AnyNumber | Uint8Array
                ) => SubmittableExtrinsic<ApiType>,
                [Option<u16>, u32]
            >;
            /**
             * Undelegate the voting power of the sending account for a particular class of polls.
             *
             * Tokens may be unlocked following once an amount of time consistent with the lock period of the conviction with
             * which the delegation was issued has passed.
             *
             * The dispatch origin of this call must be _Signed_ and the signing account must be currently delegating.
             *
             * - `class`: The class of polls to remove the delegation from.
             *
             * Emits `Undelegated`.
             *
             * Weight: `O(R)` where R is the number of polls the voter delegating to has voted on. Weight is initially charged
             * as if maximum votes, but is refunded later.
             */
            undelegate: AugmentedSubmittable<
                (clazz: u16 | AnyNumber | Uint8Array) => SubmittableExtrinsic<ApiType>,
                [u16]
            >;
            /**
             * Remove the lock caused by prior voting/delegating which has expired within a particular class.
             *
             * The dispatch origin of this call must be _Signed_.
             *
             * - `class`: The class of polls to unlock.
             * - `target`: The account to remove the lock on.
             *
             * Weight: `O(R)` with R number of vote of target.
             */
            unlock: AugmentedSubmittable<
                (
                    clazz: u16 | AnyNumber | Uint8Array,
                    target:
                        | MultiAddress
                        | { Id: any }
                        | { Index: any }
                        | { Raw: any }
                        | { Address32: any }
                        | { Address20: any }
                        | string
                        | Uint8Array
                ) => SubmittableExtrinsic<ApiType>,
                [u16, MultiAddress]
            >;
            /**
             * Vote in a poll. If `vote.is_aye()`, the vote is to enact the proposal; otherwise it is a vote to keep the
             * status quo.
             *
             * The dispatch origin of this call must be _Signed_.
             *
             * - `poll_index`: The index of the poll to vote for.
             * - `vote`: The vote configuration.
             *
             * Weight: `O(R)` where R is the number of polls the voter has voted on.
             */
            vote: AugmentedSubmittable<
                (
                    pollIndex: Compact<u32> | AnyNumber | Uint8Array,
                    vote:
                        | PalletConvictionVotingVoteAccountVote
                        | { Standard: any }
                        | { Split: any }
                        | { SplitAbstain: any }
                        | string
                        | Uint8Array
                ) => SubmittableExtrinsic<ApiType>,
                [Compact<u32>, PalletConvictionVotingVoteAccountVote]
            >;
            /** Generic tx */
            [key: string]: SubmittableExtrinsicFunction<ApiType>;
        };
        dataPreservers: {
            createProfile: AugmentedSubmittable<
                (
                    profile:
                        | PalletDataPreserversProfile
                        | { url?: any; paraIds?: any; mode?: any; assignmentRequest?: any }
                        | string
                        | Uint8Array
                ) => SubmittableExtrinsic<ApiType>,
                [PalletDataPreserversProfile]
            >;
            deleteProfile: AugmentedSubmittable<
                (profileId: u64 | AnyNumber | Uint8Array) => SubmittableExtrinsic<ApiType>,
                [u64]
            >;
            forceCreateProfile: AugmentedSubmittable<
                (
                    profile:
                        | PalletDataPreserversProfile
                        | { url?: any; paraIds?: any; mode?: any; assignmentRequest?: any }
                        | string
                        | Uint8Array,
                    forAccount: AccountId32 | string | Uint8Array
                ) => SubmittableExtrinsic<ApiType>,
                [PalletDataPreserversProfile, AccountId32]
            >;
            forceDeleteProfile: AugmentedSubmittable<
                (profileId: u64 | AnyNumber | Uint8Array) => SubmittableExtrinsic<ApiType>,
                [u64]
            >;
            forceStartAssignment: AugmentedSubmittable<
                (
                    profileId: u64 | AnyNumber | Uint8Array,
                    paraId: u32 | AnyNumber | Uint8Array,
                    assignmentWitness:
                        | DancelightRuntimePreserversAssignmentPaymentWitness
                        | "Free"
                        | number
                        | Uint8Array
                ) => SubmittableExtrinsic<ApiType>,
                [u64, u32, DancelightRuntimePreserversAssignmentPaymentWitness]
            >;
            forceUpdateProfile: AugmentedSubmittable<
                (
                    profileId: u64 | AnyNumber | Uint8Array,
                    profile:
                        | PalletDataPreserversProfile
                        | { url?: any; paraIds?: any; mode?: any; assignmentRequest?: any }
                        | string
                        | Uint8Array
                ) => SubmittableExtrinsic<ApiType>,
                [u64, PalletDataPreserversProfile]
            >;
            startAssignment: AugmentedSubmittable<
                (
                    profileId: u64 | AnyNumber | Uint8Array,
                    paraId: u32 | AnyNumber | Uint8Array,
                    assignerParam: DancelightRuntimePreserversAssignmentPaymentExtra | "Free" | number | Uint8Array
                ) => SubmittableExtrinsic<ApiType>,
                [u64, u32, DancelightRuntimePreserversAssignmentPaymentExtra]
            >;
            stopAssignment: AugmentedSubmittable<
                (
                    profileId: u64 | AnyNumber | Uint8Array,
                    paraId: u32 | AnyNumber | Uint8Array
                ) => SubmittableExtrinsic<ApiType>,
                [u64, u32]
            >;
            updateProfile: AugmentedSubmittable<
                (
                    profileId: u64 | AnyNumber | Uint8Array,
                    profile:
                        | PalletDataPreserversProfile
                        | { url?: any; paraIds?: any; mode?: any; assignmentRequest?: any }
                        | string
                        | Uint8Array
                ) => SubmittableExtrinsic<ApiType>,
                [u64, PalletDataPreserversProfile]
            >;
            /** Generic tx */
            [key: string]: SubmittableExtrinsicFunction<ApiType>;
        };
<<<<<<< HEAD
        externalValidators: {
            /**
             * Add a new account `who` to the list of `WhitelistedValidators`.
             *
             * The origin for this call must be the `UpdateOrigin`.
             */
            addWhitelisted: AugmentedSubmittable<
                (who: AccountId32 | string | Uint8Array) => SubmittableExtrinsic<ApiType>,
                [AccountId32]
            >;
            /**
             * Remove an account `who` from the list of `WhitelistedValidators` collators.
             *
             * The origin for this call must be the `UpdateOrigin`.
             */
            removeWhitelisted: AugmentedSubmittable<
                (who: AccountId32 | string | Uint8Array) => SubmittableExtrinsic<ApiType>,
                [AccountId32]
            >;
            /**
             * Allow to ignore external validators and use only whitelisted ones.
             *
             * The origin for this call must be the `UpdateOrigin`.
             */
            skipExternalValidators: AugmentedSubmittable<
                (skip: bool | boolean | Uint8Array) => SubmittableExtrinsic<ApiType>,
                [bool]
=======
        ethereumBeaconClient: {
            /** Used for pallet initialization and light client resetting. Needs to be called by the root origin. */
            forceCheckpoint: AugmentedSubmittable<
                (
                    update:
                        | SnowbridgeBeaconPrimitivesUpdatesCheckpointUpdate
                        | {
                              header?: any;
                              currentSyncCommittee?: any;
                              currentSyncCommitteeBranch?: any;
                              validatorsRoot?: any;
                              blockRootsRoot?: any;
                              blockRootsBranch?: any;
                          }
                        | string
                        | Uint8Array
                ) => SubmittableExtrinsic<ApiType>,
                [SnowbridgeBeaconPrimitivesUpdatesCheckpointUpdate]
            >;
            /** Halt or resume all pallet operations. May only be called by root. */
            setOperatingMode: AugmentedSubmittable<
                (
                    mode: SnowbridgeCoreOperatingModeBasicOperatingMode | "Normal" | "Halted" | number | Uint8Array
                ) => SubmittableExtrinsic<ApiType>,
                [SnowbridgeCoreOperatingModeBasicOperatingMode]
            >;
            /** Submits a new finalized beacon header update. The update may contain the next sync committee. */
            submit: AugmentedSubmittable<
                (
                    update:
                        | SnowbridgeBeaconPrimitivesUpdatesUpdate
                        | {
                              attestedHeader?: any;
                              syncAggregate?: any;
                              signatureSlot?: any;
                              nextSyncCommitteeUpdate?: any;
                              finalizedHeader?: any;
                              finalityBranch?: any;
                              blockRootsRoot?: any;
                              blockRootsBranch?: any;
                          }
                        | string
                        | Uint8Array
                ) => SubmittableExtrinsic<ApiType>,
                [SnowbridgeBeaconPrimitivesUpdatesUpdate]
>>>>>>> 2e13202b
            >;
            /** Generic tx */
            [key: string]: SubmittableExtrinsicFunction<ApiType>;
        };
        fellowshipCollective: {
            /**
             * Introduce a new member.
             *
             * - `origin`: Must be the `AddOrigin`.
             * - `who`: Account of non-member which will become a member.
             *
             * Weight: `O(1)`
             */
            addMember: AugmentedSubmittable<
                (
                    who:
                        | MultiAddress
                        | { Id: any }
                        | { Index: any }
                        | { Raw: any }
                        | { Address32: any }
                        | { Address20: any }
                        | string
                        | Uint8Array
                ) => SubmittableExtrinsic<ApiType>,
                [MultiAddress]
            >;
            /**
             * Remove votes from the given poll. It must have ended.
             *
             * - `origin`: Must be `Signed` by any account.
             * - `poll_index`: Index of a poll which is completed and for which votes continue to exist.
             * - `max`: Maximum number of vote items from remove in this call.
             *
             * Transaction fees are waived if the operation is successful.
             *
             * Weight `O(max)` (less if there are fewer items to remove than `max`).
             */
            cleanupPoll: AugmentedSubmittable<
                (
                    pollIndex: u32 | AnyNumber | Uint8Array,
                    max: u32 | AnyNumber | Uint8Array
                ) => SubmittableExtrinsic<ApiType>,
                [u32, u32]
            >;
            /**
             * Decrement the rank of an existing member by one. If the member is already at rank zero, then they are removed
             * entirely.
             *
             * - `origin`: Must be the `DemoteOrigin`.
             * - `who`: Account of existing member of rank greater than zero.
             *
             * Weight: `O(1)`, less if the member's index is highest in its rank.
             */
            demoteMember: AugmentedSubmittable<
                (
                    who:
                        | MultiAddress
                        | { Id: any }
                        | { Index: any }
                        | { Raw: any }
                        | { Address32: any }
                        | { Address20: any }
                        | string
                        | Uint8Array
                ) => SubmittableExtrinsic<ApiType>,
                [MultiAddress]
            >;
            /**
             * Exchanges a member with a new account and the same existing rank.
             *
             * - `origin`: Must be the `ExchangeOrigin`.
             * - `who`: Account of existing member of rank greater than zero to be exchanged.
             * - `new_who`: New Account of existing member of rank greater than zero to exchanged to.
             */
            exchangeMember: AugmentedSubmittable<
                (
                    who:
                        | MultiAddress
                        | { Id: any }
                        | { Index: any }
                        | { Raw: any }
                        | { Address32: any }
                        | { Address20: any }
                        | string
                        | Uint8Array,
                    newWho:
                        | MultiAddress
                        | { Id: any }
                        | { Index: any }
                        | { Raw: any }
                        | { Address32: any }
                        | { Address20: any }
                        | string
                        | Uint8Array
                ) => SubmittableExtrinsic<ApiType>,
                [MultiAddress, MultiAddress]
            >;
            /**
             * Increment the rank of an existing member by one.
             *
             * - `origin`: Must be the `PromoteOrigin`.
             * - `who`: Account of existing member.
             *
             * Weight: `O(1)`
             */
            promoteMember: AugmentedSubmittable<
                (
                    who:
                        | MultiAddress
                        | { Id: any }
                        | { Index: any }
                        | { Raw: any }
                        | { Address32: any }
                        | { Address20: any }
                        | string
                        | Uint8Array
                ) => SubmittableExtrinsic<ApiType>,
                [MultiAddress]
            >;
            /**
             * Remove the member entirely.
             *
             * - `origin`: Must be the `RemoveOrigin`.
             * - `who`: Account of existing member of rank greater than zero.
             * - `min_rank`: The rank of the member or greater.
             *
             * Weight: `O(min_rank)`.
             */
            removeMember: AugmentedSubmittable<
                (
                    who:
                        | MultiAddress
                        | { Id: any }
                        | { Index: any }
                        | { Raw: any }
                        | { Address32: any }
                        | { Address20: any }
                        | string
                        | Uint8Array,
                    minRank: u16 | AnyNumber | Uint8Array
                ) => SubmittableExtrinsic<ApiType>,
                [MultiAddress, u16]
            >;
            /**
             * Add an aye or nay vote for the sender to the given proposal.
             *
             * - `origin`: Must be `Signed` by a member account.
             * - `poll`: Index of a poll which is ongoing.
             * - `aye`: `true` if the vote is to approve the proposal, `false` otherwise.
             *
             * Transaction fees are be waived if the member is voting on any particular proposal for the first time and the
             * call is successful. Subsequent vote changes will charge a fee.
             *
             * Weight: `O(1)`, less if there was no previous vote on the poll by the member.
             */
            vote: AugmentedSubmittable<
                (poll: u32 | AnyNumber | Uint8Array, aye: bool | boolean | Uint8Array) => SubmittableExtrinsic<ApiType>,
                [u32, bool]
            >;
            /** Generic tx */
            [key: string]: SubmittableExtrinsicFunction<ApiType>;
        };
        fellowshipReferenda: {
            /**
             * Cancel an ongoing referendum.
             *
             * - `origin`: must be the `CancelOrigin`.
             * - `index`: The index of the referendum to be cancelled.
             *
             * Emits `Cancelled`.
             */
            cancel: AugmentedSubmittable<(index: u32 | AnyNumber | Uint8Array) => SubmittableExtrinsic<ApiType>, [u32]>;
            /**
             * Cancel an ongoing referendum and slash the deposits.
             *
             * - `origin`: must be the `KillOrigin`.
             * - `index`: The index of the referendum to be cancelled.
             *
             * Emits `Killed` and `DepositSlashed`.
             */
            kill: AugmentedSubmittable<(index: u32 | AnyNumber | Uint8Array) => SubmittableExtrinsic<ApiType>, [u32]>;
            /**
             * Advance a referendum onto its next logical state. Only used internally.
             *
             * - `origin`: must be `Root`.
             * - `index`: the referendum to be advanced.
             */
            nudgeReferendum: AugmentedSubmittable<
                (index: u32 | AnyNumber | Uint8Array) => SubmittableExtrinsic<ApiType>,
                [u32]
            >;
            /**
             * Advance a track onto its next logical state. Only used internally.
             *
             * - `origin`: must be `Root`.
             * - `track`: the track to be advanced.
             *
             * Action item for when there is now one fewer referendum in the deciding phase and the `DecidingCount` is not yet
             * updated. This means that we should either:
             *
             * - Begin deciding another referendum (and leave `DecidingCount` alone); or
             * - Decrement `DecidingCount`.
             */
            oneFewerDeciding: AugmentedSubmittable<
                (track: u16 | AnyNumber | Uint8Array) => SubmittableExtrinsic<ApiType>,
                [u16]
            >;
            /**
             * Post the Decision Deposit for a referendum.
             *
             * - `origin`: must be `Signed` and the account must have funds available for the referendum's track's Decision
             *   Deposit.
             * - `index`: The index of the submitted referendum whose Decision Deposit is yet to be posted.
             *
             * Emits `DecisionDepositPlaced`.
             */
            placeDecisionDeposit: AugmentedSubmittable<
                (index: u32 | AnyNumber | Uint8Array) => SubmittableExtrinsic<ApiType>,
                [u32]
            >;
            /**
             * Refund the Decision Deposit for a closed referendum back to the depositor.
             *
             * - `origin`: must be `Signed` or `Root`.
             * - `index`: The index of a closed referendum whose Decision Deposit has not yet been refunded.
             *
             * Emits `DecisionDepositRefunded`.
             */
            refundDecisionDeposit: AugmentedSubmittable<
                (index: u32 | AnyNumber | Uint8Array) => SubmittableExtrinsic<ApiType>,
                [u32]
            >;
            /**
             * Refund the Submission Deposit for a closed referendum back to the depositor.
             *
             * - `origin`: must be `Signed` or `Root`.
             * - `index`: The index of a closed referendum whose Submission Deposit has not yet been refunded.
             *
             * Emits `SubmissionDepositRefunded`.
             */
            refundSubmissionDeposit: AugmentedSubmittable<
                (index: u32 | AnyNumber | Uint8Array) => SubmittableExtrinsic<ApiType>,
                [u32]
            >;
            /**
             * Set or clear metadata of a referendum.
             *
             * Parameters:
             *
             * - `origin`: Must be `Signed` by a creator of a referendum or by anyone to clear a metadata of a finished
             *   referendum.
             * - `index`: The index of a referendum to set or clear metadata for.
             * - `maybe_hash`: The hash of an on-chain stored preimage. `None` to clear a metadata.
             */
            setMetadata: AugmentedSubmittable<
                (
                    index: u32 | AnyNumber | Uint8Array,
                    maybeHash: Option<H256> | null | Uint8Array | H256 | string
                ) => SubmittableExtrinsic<ApiType>,
                [u32, Option<H256>]
            >;
            /**
             * Propose a referendum on a privileged action.
             *
             * - `origin`: must be `SubmitOrigin` and the account must have `SubmissionDeposit` funds available.
             * - `proposal_origin`: The origin from which the proposal should be executed.
             * - `proposal`: The proposal.
             * - `enactment_moment`: The moment that the proposal should be enacted.
             *
             * Emits `Submitted`.
             */
            submit: AugmentedSubmittable<
                (
                    proposalOrigin:
                        | DancelightRuntimeOriginCaller
                        | { system: any }
                        | { Void: any }
                        | { Origins: any }
                        | { ParachainsOrigin: any }
                        | { XcmPallet: any }
                        | string
                        | Uint8Array,
                    proposal:
                        | FrameSupportPreimagesBounded
                        | { Legacy: any }
                        | { Inline: any }
                        | { Lookup: any }
                        | string
                        | Uint8Array,
                    enactmentMoment:
                        | FrameSupportScheduleDispatchTime
                        | { At: any }
                        | { After: any }
                        | string
                        | Uint8Array
                ) => SubmittableExtrinsic<ApiType>,
                [DancelightRuntimeOriginCaller, FrameSupportPreimagesBounded, FrameSupportScheduleDispatchTime]
            >;
            /** Generic tx */
            [key: string]: SubmittableExtrinsicFunction<ApiType>;
        };
        grandpa: {
            /**
             * Note that the current authority set of the GRANDPA finality gadget has stalled.
             *
             * This will trigger a forced authority set change at the beginning of the next session, to be enacted `delay`
             * blocks after that. The `delay` should be high enough to safely assume that the block signalling the forced
             * change will not be re-orged e.g. 1000 blocks. The block production rate (which may be slowed down because of
             * finality lagging) should be taken into account when choosing the `delay`. The GRANDPA voters based on the new
             * authority will start voting on top of `best_finalized_block_number` for new finalized blocks.
             * `best_finalized_block_number` should be the highest of the latest finalized block of all validators of the new
             * authority set.
             *
             * Only callable by root.
             */
            noteStalled: AugmentedSubmittable<
                (
                    delay: u32 | AnyNumber | Uint8Array,
                    bestFinalizedBlockNumber: u32 | AnyNumber | Uint8Array
                ) => SubmittableExtrinsic<ApiType>,
                [u32, u32]
            >;
            /**
             * Report voter equivocation/misbehavior. This method will verify the equivocation proof and validate the given
             * key ownership proof against the extracted offender. If both are valid, the offence will be reported.
             */
            reportEquivocation: AugmentedSubmittable<
                (
                    equivocationProof:
                        | SpConsensusGrandpaEquivocationProof
                        | { setId?: any; equivocation?: any }
                        | string
                        | Uint8Array,
                    keyOwnerProof:
                        | SpSessionMembershipProof
                        | { session?: any; trieNodes?: any; validatorCount?: any }
                        | string
                        | Uint8Array
                ) => SubmittableExtrinsic<ApiType>,
                [SpConsensusGrandpaEquivocationProof, SpSessionMembershipProof]
            >;
            /**
             * Report voter equivocation/misbehavior. This method will verify the equivocation proof and validate the given
             * key ownership proof against the extracted offender. If both are valid, the offence will be reported.
             *
             * This extrinsic must be called unsigned and it is expected that only block authors will call it (validated in
             * `ValidateUnsigned`), as such if the block author is defined it will be defined as the equivocation reporter.
             */
            reportEquivocationUnsigned: AugmentedSubmittable<
                (
                    equivocationProof:
                        | SpConsensusGrandpaEquivocationProof
                        | { setId?: any; equivocation?: any }
                        | string
                        | Uint8Array,
                    keyOwnerProof:
                        | SpSessionMembershipProof
                        | { session?: any; trieNodes?: any; validatorCount?: any }
                        | string
                        | Uint8Array
                ) => SubmittableExtrinsic<ApiType>,
                [SpConsensusGrandpaEquivocationProof, SpSessionMembershipProof]
            >;
            /** Generic tx */
            [key: string]: SubmittableExtrinsicFunction<ApiType>;
        };
        hrmp: {
            /**
             * Establish a bidirectional HRMP channel between a parachain and a system chain.
             *
             * Arguments:
             *
             * - `target_system_chain`: A system chain, `ParaId`.
             *
             * The origin needs to be the parachain origin.
             */
            establishChannelWithSystem: AugmentedSubmittable<
                (targetSystemChain: u32 | AnyNumber | Uint8Array) => SubmittableExtrinsic<ApiType>,
                [u32]
            >;
            /**
             * Establish an HRMP channel between two system chains. If the channel does not already exist, the transaction
             * fees will be refunded to the caller. The system does not take deposits for channels between system chains, and
             * automatically sets the message number and size limits to the maximum allowed by the network's configuration.
             *
             * Arguments:
             *
             * - `sender`: A system chain, `ParaId`.
             * - `recipient`: A system chain, `ParaId`.
             *
             * Any signed origin can call this function, but _both_ inputs MUST be system chains. If the channel does not
             * exist yet, there is no fee.
             */
            establishSystemChannel: AugmentedSubmittable<
                (
                    sender: u32 | AnyNumber | Uint8Array,
                    recipient: u32 | AnyNumber | Uint8Array
                ) => SubmittableExtrinsic<ApiType>,
                [u32, u32]
            >;
            /**
             * This extrinsic triggers the cleanup of all the HRMP storage items that a para may have. Normally this happens
             * once per session, but this allows you to trigger the cleanup immediately for a specific parachain.
             *
             * Number of inbound and outbound channels for `para` must be provided as witness data.
             *
             * Origin must be the `ChannelManager`.
             */
            forceCleanHrmp: AugmentedSubmittable<
                (
                    para: u32 | AnyNumber | Uint8Array,
                    numInbound: u32 | AnyNumber | Uint8Array,
                    numOutbound: u32 | AnyNumber | Uint8Array
                ) => SubmittableExtrinsic<ApiType>,
                [u32, u32, u32]
            >;
            /**
             * Open a channel from a `sender` to a `recipient` `ParaId`. Although opened by governance, the `max_capacity` and
             * `max_message_size` are still subject to the Relay Chain's configured limits.
             *
             * Expected use is when one (and only one) of the `ParaId`s involved in the channel is governed by the system,
             * e.g. a system parachain.
             *
             * Origin must be the `ChannelManager`.
             */
            forceOpenHrmpChannel: AugmentedSubmittable<
                (
                    sender: u32 | AnyNumber | Uint8Array,
                    recipient: u32 | AnyNumber | Uint8Array,
                    maxCapacity: u32 | AnyNumber | Uint8Array,
                    maxMessageSize: u32 | AnyNumber | Uint8Array
                ) => SubmittableExtrinsic<ApiType>,
                [u32, u32, u32, u32]
            >;
            /**
             * Force process HRMP close channel requests.
             *
             * If there are pending HRMP close channel requests, you can use this function to process all of those requests
             * immediately.
             *
             * Total number of closing channels must be provided as witness data.
             *
             * Origin must be the `ChannelManager`.
             */
            forceProcessHrmpClose: AugmentedSubmittable<
                (channels: u32 | AnyNumber | Uint8Array) => SubmittableExtrinsic<ApiType>,
                [u32]
            >;
            /**
             * Force process HRMP open channel requests.
             *
             * If there are pending HRMP open channel requests, you can use this function to process all of those requests
             * immediately.
             *
             * Total number of opening channels must be provided as witness data.
             *
             * Origin must be the `ChannelManager`.
             */
            forceProcessHrmpOpen: AugmentedSubmittable<
                (channels: u32 | AnyNumber | Uint8Array) => SubmittableExtrinsic<ApiType>,
                [u32]
            >;
            /**
             * Accept a pending open channel request from the given sender.
             *
             * The channel will be opened only on the next session boundary.
             */
            hrmpAcceptOpenChannel: AugmentedSubmittable<
                (sender: u32 | AnyNumber | Uint8Array) => SubmittableExtrinsic<ApiType>,
                [u32]
            >;
            /**
             * This cancels a pending open channel request. It can be canceled by either of the sender or the recipient for
             * that request. The origin must be either of those.
             *
             * The cancellation happens immediately. It is not possible to cancel the request if it is already accepted.
             *
             * Total number of open requests (i.e. `HrmpOpenChannelRequestsList`) must be provided as witness data.
             */
            hrmpCancelOpenRequest: AugmentedSubmittable<
                (
                    channelId:
                        | PolkadotParachainPrimitivesPrimitivesHrmpChannelId
                        | { sender?: any; recipient?: any }
                        | string
                        | Uint8Array,
                    openRequests: u32 | AnyNumber | Uint8Array
                ) => SubmittableExtrinsic<ApiType>,
                [PolkadotParachainPrimitivesPrimitivesHrmpChannelId, u32]
            >;
            /**
             * Initiate unilateral closing of a channel. The origin must be either the sender or the recipient in the channel
             * being closed.
             *
             * The closure can only happen on a session change.
             */
            hrmpCloseChannel: AugmentedSubmittable<
                (
                    channelId:
                        | PolkadotParachainPrimitivesPrimitivesHrmpChannelId
                        | { sender?: any; recipient?: any }
                        | string
                        | Uint8Array
                ) => SubmittableExtrinsic<ApiType>,
                [PolkadotParachainPrimitivesPrimitivesHrmpChannelId]
            >;
            /**
             * Initiate opening a channel from a parachain to a given recipient with given channel parameters.
             *
             * - `proposed_max_capacity` - specifies how many messages can be in the channel at once.
             * - `proposed_max_message_size` - specifies the maximum size of the messages.
             *
             * These numbers are a subject to the relay-chain configuration limits.
             *
             * The channel can be opened only after the recipient confirms it and only on a session change.
             */
            hrmpInitOpenChannel: AugmentedSubmittable<
                (
                    recipient: u32 | AnyNumber | Uint8Array,
                    proposedMaxCapacity: u32 | AnyNumber | Uint8Array,
                    proposedMaxMessageSize: u32 | AnyNumber | Uint8Array
                ) => SubmittableExtrinsic<ApiType>,
                [u32, u32, u32]
            >;
            /**
             * Update the deposits held for an HRMP channel to the latest `Configuration`. Channels with system chains do not
             * require a deposit.
             *
             * Arguments:
             *
             * - `sender`: A chain, `ParaId`.
             * - `recipient`: A chain, `ParaId`.
             *
             * Any signed origin can call this function.
             */
            pokeChannelDeposits: AugmentedSubmittable<
                (
                    sender: u32 | AnyNumber | Uint8Array,
                    recipient: u32 | AnyNumber | Uint8Array
                ) => SubmittableExtrinsic<ApiType>,
                [u32, u32]
            >;
            /** Generic tx */
            [key: string]: SubmittableExtrinsicFunction<ApiType>;
        };
        identity: {
            /**
             * Accept a given username that an `authority` granted. The call must include the full username, as in
             * `username.suffix`.
             */
            acceptUsername: AugmentedSubmittable<
                (username: Bytes | string | Uint8Array) => SubmittableExtrinsic<ApiType>,
                [Bytes]
            >;
            /**
             * Add a registrar to the system.
             *
             * The dispatch origin for this call must be `T::RegistrarOrigin`.
             *
             * - `account`: the account of the registrar.
             *
             * Emits `RegistrarAdded` if successful.
             */
            addRegistrar: AugmentedSubmittable<
                (
                    account:
                        | MultiAddress
                        | { Id: any }
                        | { Index: any }
                        | { Raw: any }
                        | { Address32: any }
                        | { Address20: any }
                        | string
                        | Uint8Array
                ) => SubmittableExtrinsic<ApiType>,
                [MultiAddress]
            >;
            /**
             * Add the given account to the sender's subs.
             *
             * Payment: Balance reserved by a previous `set_subs` call for one sub will be repatriated to the sender.
             *
             * The dispatch origin for this call must be _Signed_ and the sender must have a registered sub identity of `sub`.
             */
            addSub: AugmentedSubmittable<
                (
                    sub:
                        | MultiAddress
                        | { Id: any }
                        | { Index: any }
                        | { Raw: any }
                        | { Address32: any }
                        | { Address20: any }
                        | string
                        | Uint8Array,
                    data:
                        | Data
                        | { None: any }
                        | { Raw: any }
                        | { BlakeTwo256: any }
                        | { Sha256: any }
                        | { Keccak256: any }
                        | { ShaThree256: any }
                        | string
                        | Uint8Array
                ) => SubmittableExtrinsic<ApiType>,
                [MultiAddress, Data]
            >;
            /**
             * Add an `AccountId` with permission to grant usernames with a given `suffix` appended.
             *
             * The authority can grant up to `allocation` usernames. To top up their allocation, they should just issue (or
             * request via governance) a new `add_username_authority` call.
             */
            addUsernameAuthority: AugmentedSubmittable<
                (
                    authority:
                        | MultiAddress
                        | { Id: any }
                        | { Index: any }
                        | { Raw: any }
                        | { Address32: any }
                        | { Address20: any }
                        | string
                        | Uint8Array,
                    suffix: Bytes | string | Uint8Array,
                    allocation: u32 | AnyNumber | Uint8Array
                ) => SubmittableExtrinsic<ApiType>,
                [MultiAddress, Bytes, u32]
            >;
            /**
             * Cancel a previous request.
             *
             * Payment: A previously reserved deposit is returned on success.
             *
             * The dispatch origin for this call must be _Signed_ and the sender must have a registered identity.
             *
             * - `reg_index`: The index of the registrar whose judgement is no longer requested.
             *
             * Emits `JudgementUnrequested` if successful.
             */
            cancelRequest: AugmentedSubmittable<
                (regIndex: u32 | AnyNumber | Uint8Array) => SubmittableExtrinsic<ApiType>,
                [u32]
            >;
            /**
             * Clear an account's identity info and all sub-accounts and return all deposits.
             *
             * Payment: All reserved balances on the account are returned.
             *
             * The dispatch origin for this call must be _Signed_ and the sender must have a registered identity.
             *
             * Emits `IdentityCleared` if successful.
             */
            clearIdentity: AugmentedSubmittable<() => SubmittableExtrinsic<ApiType>, []>;
            /**
             * Remove an account's identity and sub-account information and slash the deposits.
             *
             * Payment: Reserved balances from `set_subs` and `set_identity` are slashed and handled by `Slash`. Verification
             * request deposits are not returned; they should be cancelled manually using `cancel_request`.
             *
             * The dispatch origin for this call must match `T::ForceOrigin`.
             *
             * - `target`: the account whose identity the judgement is upon. This must be an account with a registered identity.
             *
             * Emits `IdentityKilled` if successful.
             */
            killIdentity: AugmentedSubmittable<
                (
                    target:
                        | MultiAddress
                        | { Id: any }
                        | { Index: any }
                        | { Raw: any }
                        | { Address32: any }
                        | { Address20: any }
                        | string
                        | Uint8Array
                ) => SubmittableExtrinsic<ApiType>,
                [MultiAddress]
            >;
            /**
             * Provide a judgement for an account's identity.
             *
             * The dispatch origin for this call must be _Signed_ and the sender must be the account of the registrar whose
             * index is `reg_index`.
             *
             * - `reg_index`: the index of the registrar whose judgement is being made.
             * - `target`: the account whose identity the judgement is upon. This must be an account with a registered identity.
             * - `judgement`: the judgement of the registrar of index `reg_index` about `target`.
             * - `identity`: The hash of the [`IdentityInformationProvider`] for that the judgement is provided.
             *
             * Note: Judgements do not apply to a username.
             *
             * Emits `JudgementGiven` if successful.
             */
            provideJudgement: AugmentedSubmittable<
                (
                    regIndex: Compact<u32> | AnyNumber | Uint8Array,
                    target:
                        | MultiAddress
                        | { Id: any }
                        | { Index: any }
                        | { Raw: any }
                        | { Address32: any }
                        | { Address20: any }
                        | string
                        | Uint8Array,
                    judgement:
                        | PalletIdentityJudgement
                        | { Unknown: any }
                        | { FeePaid: any }
                        | { Reasonable: any }
                        | { KnownGood: any }
                        | { OutOfDate: any }
                        | { LowQuality: any }
                        | { Erroneous: any }
                        | string
                        | Uint8Array,
                    identity: H256 | string | Uint8Array
                ) => SubmittableExtrinsic<ApiType>,
                [Compact<u32>, MultiAddress, PalletIdentityJudgement, H256]
            >;
            /**
             * Remove the sender as a sub-account.
             *
             * Payment: Balance reserved by a previous `set_subs` call for one sub will be repatriated to the sender (_not_
             * the original depositor).
             *
             * The dispatch origin for this call must be _Signed_ and the sender must have a registered super-identity.
             *
             * NOTE: This should not normally be used, but is provided in the case that the non- controller of an account is
             * maliciously registered as a sub-account.
             */
            quitSub: AugmentedSubmittable<() => SubmittableExtrinsic<ApiType>, []>;
            /**
             * Remove a username that corresponds to an account with no identity. Exists when a user gets a username but then
             * calls `clear_identity`.
             */
            removeDanglingUsername: AugmentedSubmittable<
                (username: Bytes | string | Uint8Array) => SubmittableExtrinsic<ApiType>,
                [Bytes]
            >;
            /**
             * Remove an expired username approval. The username was approved by an authority but never accepted by the user
             * and must now be beyond its expiration. The call must include the full username, as in `username.suffix`.
             */
            removeExpiredApproval: AugmentedSubmittable<
                (username: Bytes | string | Uint8Array) => SubmittableExtrinsic<ApiType>,
                [Bytes]
            >;
            /**
             * Remove the given account from the sender's subs.
             *
             * Payment: Balance reserved by a previous `set_subs` call for one sub will be repatriated to the sender.
             *
             * The dispatch origin for this call must be _Signed_ and the sender must have a registered sub identity of `sub`.
             */
            removeSub: AugmentedSubmittable<
                (
                    sub:
                        | MultiAddress
                        | { Id: any }
                        | { Index: any }
                        | { Raw: any }
                        | { Address32: any }
                        | { Address20: any }
                        | string
                        | Uint8Array
                ) => SubmittableExtrinsic<ApiType>,
                [MultiAddress]
            >;
            /** Remove `authority` from the username authorities. */
            removeUsernameAuthority: AugmentedSubmittable<
                (
                    authority:
                        | MultiAddress
                        | { Id: any }
                        | { Index: any }
                        | { Raw: any }
                        | { Address32: any }
                        | { Address20: any }
                        | string
                        | Uint8Array
                ) => SubmittableExtrinsic<ApiType>,
                [MultiAddress]
            >;
            /**
             * Alter the associated name of the given sub-account.
             *
             * The dispatch origin for this call must be _Signed_ and the sender must have a registered sub identity of `sub`.
             */
            renameSub: AugmentedSubmittable<
                (
                    sub:
                        | MultiAddress
                        | { Id: any }
                        | { Index: any }
                        | { Raw: any }
                        | { Address32: any }
                        | { Address20: any }
                        | string
                        | Uint8Array,
                    data:
                        | Data
                        | { None: any }
                        | { Raw: any }
                        | { BlakeTwo256: any }
                        | { Sha256: any }
                        | { Keccak256: any }
                        | { ShaThree256: any }
                        | string
                        | Uint8Array
                ) => SubmittableExtrinsic<ApiType>,
                [MultiAddress, Data]
            >;
            /**
             * Request a judgement from a registrar.
             *
             * Payment: At most `max_fee` will be reserved for payment to the registrar if judgement given.
             *
             * The dispatch origin for this call must be _Signed_ and the sender must have a registered identity.
             *
             * - `reg_index`: The index of the registrar whose judgement is requested.
             * - `max_fee`: The maximum fee that may be paid. This should just be auto-populated as:
             *
             * ```nocompile
             * Self::registrars().get(reg_index).unwrap().fee;
             * ```
             *
             * Emits `JudgementRequested` if successful.
             */
            requestJudgement: AugmentedSubmittable<
                (
                    regIndex: Compact<u32> | AnyNumber | Uint8Array,
                    maxFee: Compact<u128> | AnyNumber | Uint8Array
                ) => SubmittableExtrinsic<ApiType>,
                [Compact<u32>, Compact<u128>]
            >;
            /**
             * Change the account associated with a registrar.
             *
             * The dispatch origin for this call must be _Signed_ and the sender must be the account of the registrar whose
             * index is `index`.
             *
             * - `index`: the index of the registrar whose fee is to be set.
             * - `new`: the new account ID.
             */
            setAccountId: AugmentedSubmittable<
                (
                    index: Compact<u32> | AnyNumber | Uint8Array,
                    updated:
                        | MultiAddress
                        | { Id: any }
                        | { Index: any }
                        | { Raw: any }
                        | { Address32: any }
                        | { Address20: any }
                        | string
                        | Uint8Array
                ) => SubmittableExtrinsic<ApiType>,
                [Compact<u32>, MultiAddress]
            >;
            /**
             * Set the fee required for a judgement to be requested from a registrar.
             *
             * The dispatch origin for this call must be _Signed_ and the sender must be the account of the registrar whose
             * index is `index`.
             *
             * - `index`: the index of the registrar whose fee is to be set.
             * - `fee`: the new fee.
             */
            setFee: AugmentedSubmittable<
                (
                    index: Compact<u32> | AnyNumber | Uint8Array,
                    fee: Compact<u128> | AnyNumber | Uint8Array
                ) => SubmittableExtrinsic<ApiType>,
                [Compact<u32>, Compact<u128>]
            >;
            /**
             * Set the field information for a registrar.
             *
             * The dispatch origin for this call must be _Signed_ and the sender must be the account of the registrar whose
             * index is `index`.
             *
             * - `index`: the index of the registrar whose fee is to be set.
             * - `fields`: the fields that the registrar concerns themselves with.
             */
            setFields: AugmentedSubmittable<
                (
                    index: Compact<u32> | AnyNumber | Uint8Array,
                    fields: u64 | AnyNumber | Uint8Array
                ) => SubmittableExtrinsic<ApiType>,
                [Compact<u32>, u64]
            >;
            /**
             * Set an account's identity information and reserve the appropriate deposit.
             *
             * If the account already has identity information, the deposit is taken as part payment for the new deposit.
             *
             * The dispatch origin for this call must be _Signed_.
             *
             * - `info`: The identity information.
             *
             * Emits `IdentitySet` if successful.
             */
            setIdentity: AugmentedSubmittable<
                (
                    info:
                        | PalletIdentityLegacyIdentityInfo
                        | {
                              additional?: any;
                              display?: any;
                              legal?: any;
                              web?: any;
                              riot?: any;
                              email?: any;
                              pgpFingerprint?: any;
                              image?: any;
                              twitter?: any;
                          }
                        | string
                        | Uint8Array
                ) => SubmittableExtrinsic<ApiType>,
                [PalletIdentityLegacyIdentityInfo]
            >;
            /** Set a given username as the primary. The username should include the suffix. */
            setPrimaryUsername: AugmentedSubmittable<
                (username: Bytes | string | Uint8Array) => SubmittableExtrinsic<ApiType>,
                [Bytes]
            >;
            /**
             * Set the sub-accounts of the sender.
             *
             * Payment: Any aggregate balance reserved by previous `set_subs` calls will be returned and an amount
             * `SubAccountDeposit` will be reserved for each item in `subs`.
             *
             * The dispatch origin for this call must be _Signed_ and the sender must have a registered identity.
             *
             * - `subs`: The identity's (new) sub-accounts.
             */
            setSubs: AugmentedSubmittable<
                (
                    subs:
                        | Vec<ITuple<[AccountId32, Data]>>
                        | [
                              AccountId32 | string | Uint8Array,
                              (
                                  | Data
                                  | { None: any }
                                  | { Raw: any }
                                  | { BlakeTwo256: any }
                                  | { Sha256: any }
                                  | { Keccak256: any }
                                  | { ShaThree256: any }
                                  | string
                                  | Uint8Array
                              ),
                          ][]
                ) => SubmittableExtrinsic<ApiType>,
                [Vec<ITuple<[AccountId32, Data]>>]
            >;
            /**
             * Set the username for `who`. Must be called by a username authority.
             *
             * The authority must have an `allocation`. Users can either pre-sign their usernames or accept them later.
             *
             * Usernames must:
             *
             * - Only contain lowercase ASCII characters or digits.
             * - When combined with the suffix of the issuing authority be _less than_ the `MaxUsernameLength`.
             */
            setUsernameFor: AugmentedSubmittable<
                (
                    who:
                        | MultiAddress
                        | { Id: any }
                        | { Index: any }
                        | { Raw: any }
                        | { Address32: any }
                        | { Address20: any }
                        | string
                        | Uint8Array,
                    username: Bytes | string | Uint8Array,
                    signature:
                        | Option<SpRuntimeMultiSignature>
                        | null
                        | Uint8Array
                        | SpRuntimeMultiSignature
                        | { Ed25519: any }
                        | { Sr25519: any }
                        | { Ecdsa: any }
                        | string
                ) => SubmittableExtrinsic<ApiType>,
                [MultiAddress, Bytes, Option<SpRuntimeMultiSignature>]
            >;
            /** Generic tx */
            [key: string]: SubmittableExtrinsicFunction<ApiType>;
        };
        initializer: {
            /**
             * Issue a signal to the consensus engine to forcibly act as though all parachain blocks in all relay chain blocks
             * up to and including the given number in the current chain are valid and should be finalized.
             */
            forceApprove: AugmentedSubmittable<
                (upTo: u32 | AnyNumber | Uint8Array) => SubmittableExtrinsic<ApiType>,
                [u32]
            >;
            /** Generic tx */
            [key: string]: SubmittableExtrinsicFunction<ApiType>;
        };
        messageQueue: {
            /**
             * Execute an overweight message.
             *
             * Temporary processing errors will be propagated whereas permanent errors are treated as success condition.
             *
             * - `origin`: Must be `Signed`.
             * - `message_origin`: The origin from which the message to be executed arrived.
             * - `page`: The page in the queue in which the message to be executed is sitting.
             * - `index`: The index into the queue of the message to be executed.
             * - `weight_limit`: The maximum amount of weight allowed to be consumed in the execution of the message.
             *
             * Benchmark complexity considerations: O(index + weight_limit).
             */
            executeOverweight: AugmentedSubmittable<
                (
                    messageOrigin:
                        | PolkadotRuntimeParachainsInclusionAggregateMessageOrigin
                        | { Ump: any }
                        | string
                        | Uint8Array,
                    page: u32 | AnyNumber | Uint8Array,
                    index: u32 | AnyNumber | Uint8Array,
                    weightLimit: SpWeightsWeightV2Weight | { refTime?: any; proofSize?: any } | string | Uint8Array
                ) => SubmittableExtrinsic<ApiType>,
                [PolkadotRuntimeParachainsInclusionAggregateMessageOrigin, u32, u32, SpWeightsWeightV2Weight]
            >;
            /** Remove a page which has no more messages remaining to be processed or is stale. */
            reapPage: AugmentedSubmittable<
                (
                    messageOrigin:
                        | PolkadotRuntimeParachainsInclusionAggregateMessageOrigin
                        | { Ump: any }
                        | string
                        | Uint8Array,
                    pageIndex: u32 | AnyNumber | Uint8Array
                ) => SubmittableExtrinsic<ApiType>,
                [PolkadotRuntimeParachainsInclusionAggregateMessageOrigin, u32]
            >;
            /** Generic tx */
            [key: string]: SubmittableExtrinsicFunction<ApiType>;
        };
        multiBlockMigrations: {
            /**
             * Clears the `Historic` set.
             *
             * `map_cursor` must be set to the last value that was returned by the `HistoricCleared` event. The first time
             * `None` can be used. `limit` must be chosen in a way that will result in a sensible weight.
             */
            clearHistoric: AugmentedSubmittable<
                (
                    selector:
                        | PalletMigrationsHistoricCleanupSelector
                        | { Specific: any }
                        | { Wildcard: any }
                        | string
                        | Uint8Array
                ) => SubmittableExtrinsic<ApiType>,
                [PalletMigrationsHistoricCleanupSelector]
            >;
            /**
             * Forces the onboarding of the migrations.
             *
             * This process happens automatically on a runtime upgrade. It is in place as an emergency measurement. The cursor
             * needs to be `None` for this to succeed.
             */
            forceOnboardMbms: AugmentedSubmittable<() => SubmittableExtrinsic<ApiType>, []>;
            /**
             * Allows root to set an active cursor to forcefully start/forward the migration process.
             *
             * This is an edge-case version of [`Self::force_set_cursor`] that allows to set the `started_at` value to the
             * next block number. Otherwise this would not be possible, since `force_set_cursor` takes an absolute block
             * number. Setting `started_at` to `None` indicates that the current block number plus one should be used.
             */
            forceSetActiveCursor: AugmentedSubmittable<
                (
                    index: u32 | AnyNumber | Uint8Array,
                    innerCursor: Option<Bytes> | null | Uint8Array | Bytes | string,
                    startedAt: Option<u32> | null | Uint8Array | u32 | AnyNumber
                ) => SubmittableExtrinsic<ApiType>,
                [u32, Option<Bytes>, Option<u32>]
            >;
            /**
             * Allows root to set a cursor to forcefully start, stop or forward the migration process.
             *
             * Should normally not be needed and is only in place as emergency measure. Note that restarting the migration
             * process in this manner will not call the [`MigrationStatusHandler::started`] hook or emit an `UpgradeStarted`
             * event.
             */
            forceSetCursor: AugmentedSubmittable<
                (
                    cursor:
                        | Option<PalletMigrationsMigrationCursor>
                        | null
                        | Uint8Array
                        | PalletMigrationsMigrationCursor
                        | { Active: any }
                        | { Stuck: any }
                        | string
                ) => SubmittableExtrinsic<ApiType>,
                [Option<PalletMigrationsMigrationCursor>]
            >;
            /** Generic tx */
            [key: string]: SubmittableExtrinsicFunction<ApiType>;
        };
        multisig: {
            /**
             * Register approval for a dispatch to be made from a deterministic composite account if approved by a total of
             * `threshold - 1` of `other_signatories`.
             *
             * Payment: `DepositBase` will be reserved if this is the first approval, plus `threshold` times `DepositFactor`.
             * It is returned once this dispatch happens or is cancelled.
             *
             * The dispatch origin for this call must be _Signed_.
             *
             * - `threshold`: The total number of approvals for this dispatch before it is executed.
             * - `other_signatories`: The accounts (other than the sender) who can approve this dispatch. May not be empty.
             * - `maybe_timepoint`: If this is the first approval, then this must be `None`. If it is not the first approval,
             *   then it must be `Some`, with the timepoint (block number and transaction index) of the first approval
             *   transaction.
             * - `call_hash`: The hash of the call to be executed.
             *
             * NOTE: If this is the final approval, you will want to use `as_multi` instead.
             *
             * ## Complexity
             *
             * - `O(S)`.
             * - Up to one balance-reserve or unreserve operation.
             * - One passthrough operation, one insert, both `O(S)` where `S` is the number of signatories. `S` is capped by
             *   `MaxSignatories`, with weight being proportional.
             * - One encode & hash, both of complexity `O(S)`.
             * - Up to one binary search and insert (`O(logS + S)`).
             * - I/O: 1 read `O(S)`, up to 1 mutate `O(S)`. Up to one remove.
             * - One event.
             * - Storage: inserts one item, value size bounded by `MaxSignatories`, with a deposit taken for its lifetime of
             *   `DepositBase + threshold * DepositFactor`.
             */
            approveAsMulti: AugmentedSubmittable<
                (
                    threshold: u16 | AnyNumber | Uint8Array,
                    otherSignatories: Vec<AccountId32> | (AccountId32 | string | Uint8Array)[],
                    maybeTimepoint:
                        | Option<PalletMultisigTimepoint>
                        | null
                        | Uint8Array
                        | PalletMultisigTimepoint
                        | { height?: any; index?: any }
                        | string,
                    callHash: U8aFixed | string | Uint8Array,
                    maxWeight: SpWeightsWeightV2Weight | { refTime?: any; proofSize?: any } | string | Uint8Array
                ) => SubmittableExtrinsic<ApiType>,
                [u16, Vec<AccountId32>, Option<PalletMultisigTimepoint>, U8aFixed, SpWeightsWeightV2Weight]
            >;
            /**
             * Register approval for a dispatch to be made from a deterministic composite account if approved by a total of
             * `threshold - 1` of `other_signatories`.
             *
             * If there are enough, then dispatch the call.
             *
             * Payment: `DepositBase` will be reserved if this is the first approval, plus `threshold` times `DepositFactor`.
             * It is returned once this dispatch happens or is cancelled.
             *
             * The dispatch origin for this call must be _Signed_.
             *
             * - `threshold`: The total number of approvals for this dispatch before it is executed.
             * - `other_signatories`: The accounts (other than the sender) who can approve this dispatch. May not be empty.
             * - `maybe_timepoint`: If this is the first approval, then this must be `None`. If it is not the first approval,
             *   then it must be `Some`, with the timepoint (block number and transaction index) of the first approval
             *   transaction.
             * - `call`: The call to be executed.
             *
             * NOTE: Unless this is the final approval, you will generally want to use `approve_as_multi` instead, since it
             * only requires a hash of the call.
             *
             * Result is equivalent to the dispatched result if `threshold` is exactly `1`. Otherwise on success, result is
             * `Ok` and the result from the interior call, if it was executed, may be found in the deposited
             * `MultisigExecuted` event.
             *
             * ## Complexity
             *
             * - `O(S + Z + Call)`.
             * - Up to one balance-reserve or unreserve operation.
             * - One passthrough operation, one insert, both `O(S)` where `S` is the number of signatories. `S` is capped by
             *   `MaxSignatories`, with weight being proportional.
             * - One call encode & hash, both of complexity `O(Z)` where `Z` is tx-len.
             * - One encode & hash, both of complexity `O(S)`.
             * - Up to one binary search and insert (`O(logS + S)`).
             * - I/O: 1 read `O(S)`, up to 1 mutate `O(S)`. Up to one remove.
             * - One event.
             * - The weight of the `call`.
             * - Storage: inserts one item, value size bounded by `MaxSignatories`, with a deposit taken for its lifetime of
             *   `DepositBase + threshold * DepositFactor`.
             */
            asMulti: AugmentedSubmittable<
                (
                    threshold: u16 | AnyNumber | Uint8Array,
                    otherSignatories: Vec<AccountId32> | (AccountId32 | string | Uint8Array)[],
                    maybeTimepoint:
                        | Option<PalletMultisigTimepoint>
                        | null
                        | Uint8Array
                        | PalletMultisigTimepoint
                        | { height?: any; index?: any }
                        | string,
                    call: Call | IMethod | string | Uint8Array,
                    maxWeight: SpWeightsWeightV2Weight | { refTime?: any; proofSize?: any } | string | Uint8Array
                ) => SubmittableExtrinsic<ApiType>,
                [u16, Vec<AccountId32>, Option<PalletMultisigTimepoint>, Call, SpWeightsWeightV2Weight]
            >;
            /**
             * Immediately dispatch a multi-signature call using a single approval from the caller.
             *
             * The dispatch origin for this call must be _Signed_.
             *
             * - `other_signatories`: The accounts (other than the sender) who are part of the multi-signature, but do not
             *   participate in the approval process.
             * - `call`: The call to be executed.
             *
             * Result is equivalent to the dispatched result.
             *
             * ## Complexity
             *
             * O(Z + C) where Z is the length of the call and C its execution weight.
             */
            asMultiThreshold1: AugmentedSubmittable<
                (
                    otherSignatories: Vec<AccountId32> | (AccountId32 | string | Uint8Array)[],
                    call: Call | IMethod | string | Uint8Array
                ) => SubmittableExtrinsic<ApiType>,
                [Vec<AccountId32>, Call]
            >;
            /**
             * Cancel a pre-existing, on-going multisig transaction. Any deposit reserved previously for this operation will
             * be unreserved on success.
             *
             * The dispatch origin for this call must be _Signed_.
             *
             * - `threshold`: The total number of approvals for this dispatch before it is executed.
             * - `other_signatories`: The accounts (other than the sender) who can approve this dispatch. May not be empty.
             * - `timepoint`: The timepoint (block number and transaction index) of the first approval transaction for this
             *   dispatch.
             * - `call_hash`: The hash of the call to be executed.
             *
             * ## Complexity
             *
             * - `O(S)`.
             * - Up to one balance-reserve or unreserve operation.
             * - One passthrough operation, one insert, both `O(S)` where `S` is the number of signatories. `S` is capped by
             *   `MaxSignatories`, with weight being proportional.
             * - One encode & hash, both of complexity `O(S)`.
             * - One event.
             * - I/O: 1 read `O(S)`, one remove.
             * - Storage: removes one item.
             */
            cancelAsMulti: AugmentedSubmittable<
                (
                    threshold: u16 | AnyNumber | Uint8Array,
                    otherSignatories: Vec<AccountId32> | (AccountId32 | string | Uint8Array)[],
                    timepoint: PalletMultisigTimepoint | { height?: any; index?: any } | string | Uint8Array,
                    callHash: U8aFixed | string | Uint8Array
                ) => SubmittableExtrinsic<ApiType>,
                [u16, Vec<AccountId32>, PalletMultisigTimepoint, U8aFixed]
            >;
            /** Generic tx */
            [key: string]: SubmittableExtrinsicFunction<ApiType>;
        };
        onDemandAssignmentProvider: {
            /**
             * Create a single on demand core order. Will use the spot price for the current block and will reap the account
             * if needed.
             *
             * Parameters:
             *
             * - `origin`: The sender of the call, funds will be withdrawn from this account.
             * - `max_amount`: The maximum balance to withdraw from the origin to place an order.
             * - `para_id`: A `ParaId` the origin wants to provide blockspace for.
             *
             * Errors:
             *
             * - `InsufficientBalance`: from the Currency implementation
             * - `QueueFull`
             * - `SpotPriceHigherThanMaxAmount`
             *
             * Events:
             *
             * - `OnDemandOrderPlaced`
             */
            placeOrderAllowDeath: AugmentedSubmittable<
                (
                    maxAmount: u128 | AnyNumber | Uint8Array,
                    paraId: u32 | AnyNumber | Uint8Array
                ) => SubmittableExtrinsic<ApiType>,
                [u128, u32]
            >;
            /**
             * Same as the [`place_order_allow_death`](Self::place_order_allow_death) call , but with a check that placing the
             * order will not reap the account.
             *
             * Parameters:
             *
             * - `origin`: The sender of the call, funds will be withdrawn from this account.
             * - `max_amount`: The maximum balance to withdraw from the origin to place an order.
             * - `para_id`: A `ParaId` the origin wants to provide blockspace for.
             *
             * Errors:
             *
             * - `InsufficientBalance`: from the Currency implementation
             * - `QueueFull`
             * - `SpotPriceHigherThanMaxAmount`
             *
             * Events:
             *
             * - `OnDemandOrderPlaced`
             */
            placeOrderKeepAlive: AugmentedSubmittable<
                (
                    maxAmount: u128 | AnyNumber | Uint8Array,
                    paraId: u32 | AnyNumber | Uint8Array
                ) => SubmittableExtrinsic<ApiType>,
                [u128, u32]
            >;
            /** Generic tx */
            [key: string]: SubmittableExtrinsicFunction<ApiType>;
        };
        paraInclusion: {
            /** Generic tx */
            [key: string]: SubmittableExtrinsicFunction<ApiType>;
        };
        paraInherent: {
            /** Enter the paras inherent. This will process bitfields and backed candidates. */
            enter: AugmentedSubmittable<
                (
                    data:
                        | PolkadotPrimitivesV7InherentData
                        | { bitfields?: any; backedCandidates?: any; disputes?: any; parentHeader?: any }
                        | string
                        | Uint8Array
                ) => SubmittableExtrinsic<ApiType>,
                [PolkadotPrimitivesV7InherentData]
            >;
            /** Generic tx */
            [key: string]: SubmittableExtrinsicFunction<ApiType>;
        };
        parameters: {
            /**
             * Set the value of a parameter.
             *
             * The dispatch origin of this call must be `AdminOrigin` for the given `key`. Values be deleted by setting them
             * to `None`.
             */
            setParameter: AugmentedSubmittable<
                (
                    keyValue: DancelightRuntimeRuntimeParameters | { Preimage: any } | string | Uint8Array
                ) => SubmittableExtrinsic<ApiType>,
                [DancelightRuntimeRuntimeParameters]
            >;
            /** Generic tx */
            [key: string]: SubmittableExtrinsicFunction<ApiType>;
        };
        paras: {
            /**
             * Adds the validation code to the storage.
             *
             * The code will not be added if it is already present. Additionally, if PVF pre-checking is running for that
             * code, it will be instantly accepted.
             *
             * Otherwise, the code will be added into the storage. Note that the code will be added into storage with
             * reference count 0. This is to account the fact that there are no users for this code yet. The caller will have
             * to make sure that this code eventually gets used by some parachain or removed from the storage to avoid storage
             * leaks. For the latter prefer to use the `poke_unused_validation_code` dispatchable to raw storage
             * manipulation.
             *
             * This function is mainly meant to be used for upgrading parachains that do not follow the go-ahead signal while
             * the PVF pre-checking feature is enabled.
             */
            addTrustedValidationCode: AugmentedSubmittable<
                (validationCode: Bytes | string | Uint8Array) => SubmittableExtrinsic<ApiType>,
                [Bytes]
            >;
            /** Note a new block head for para within the context of the current block. */
            forceNoteNewHead: AugmentedSubmittable<
                (
                    para: u32 | AnyNumber | Uint8Array,
                    newHead: Bytes | string | Uint8Array
                ) => SubmittableExtrinsic<ApiType>,
                [u32, Bytes]
            >;
            /**
             * Put a parachain directly into the next session's action queue. We can't queue it any sooner than this without
             * going into the initializer...
             */
            forceQueueAction: AugmentedSubmittable<
                (para: u32 | AnyNumber | Uint8Array) => SubmittableExtrinsic<ApiType>,
                [u32]
            >;
            /** Schedule an upgrade as if it was scheduled in the given relay parent block. */
            forceScheduleCodeUpgrade: AugmentedSubmittable<
                (
                    para: u32 | AnyNumber | Uint8Array,
                    newCode: Bytes | string | Uint8Array,
                    relayParentNumber: u32 | AnyNumber | Uint8Array
                ) => SubmittableExtrinsic<ApiType>,
                [u32, Bytes, u32]
            >;
            /** Set the storage for the parachain validation code immediately. */
            forceSetCurrentCode: AugmentedSubmittable<
                (
                    para: u32 | AnyNumber | Uint8Array,
                    newCode: Bytes | string | Uint8Array
                ) => SubmittableExtrinsic<ApiType>,
                [u32, Bytes]
            >;
            /** Set the storage for the current parachain head data immediately. */
            forceSetCurrentHead: AugmentedSubmittable<
                (
                    para: u32 | AnyNumber | Uint8Array,
                    newHead: Bytes | string | Uint8Array
                ) => SubmittableExtrinsic<ApiType>,
                [u32, Bytes]
            >;
            /** Set the storage for the current parachain head data immediately. */
            forceSetMostRecentContext: AugmentedSubmittable<
                (
                    para: u32 | AnyNumber | Uint8Array,
                    context: u32 | AnyNumber | Uint8Array
                ) => SubmittableExtrinsic<ApiType>,
                [u32, u32]
            >;
            /**
             * Includes a statement for a PVF pre-checking vote. Potentially, finalizes the vote and enacts the results if
             * that was the last vote before achieving the supermajority.
             */
            includePvfCheckStatement: AugmentedSubmittable<
                (
                    stmt:
                        | PolkadotPrimitivesV7PvfCheckStatement
                        | { accept?: any; subject?: any; sessionIndex?: any; validatorIndex?: any }
                        | string
                        | Uint8Array,
                    signature: PolkadotPrimitivesV7ValidatorAppSignature | string | Uint8Array
                ) => SubmittableExtrinsic<ApiType>,
                [PolkadotPrimitivesV7PvfCheckStatement, PolkadotPrimitivesV7ValidatorAppSignature]
            >;
            /**
             * Remove the validation code from the storage iff the reference count is 0.
             *
             * This is better than removing the storage directly, because it will not remove the code that was suddenly got
             * used by some parachain while this dispatchable was pending dispatching.
             */
            pokeUnusedValidationCode: AugmentedSubmittable<
                (validationCodeHash: H256 | string | Uint8Array) => SubmittableExtrinsic<ApiType>,
                [H256]
            >;
            /** Generic tx */
            [key: string]: SubmittableExtrinsicFunction<ApiType>;
        };
        parasDisputes: {
            forceUnfreeze: AugmentedSubmittable<() => SubmittableExtrinsic<ApiType>, []>;
            /** Generic tx */
            [key: string]: SubmittableExtrinsicFunction<ApiType>;
        };
        parasShared: {
            /** Generic tx */
            [key: string]: SubmittableExtrinsicFunction<ApiType>;
        };
        parasSlashing: {
            reportDisputeLostUnsigned: AugmentedSubmittable<
                (
                    disputeProof:
                        | PolkadotPrimitivesV7SlashingDisputeProof
                        | { timeSlot?: any; kind?: any; validatorIndex?: any; validatorId?: any }
                        | string
                        | Uint8Array,
                    keyOwnerProof:
                        | SpSessionMembershipProof
                        | { session?: any; trieNodes?: any; validatorCount?: any }
                        | string
                        | Uint8Array
                ) => SubmittableExtrinsic<ApiType>,
                [PolkadotPrimitivesV7SlashingDisputeProof, SpSessionMembershipProof]
            >;
            /** Generic tx */
            [key: string]: SubmittableExtrinsicFunction<ApiType>;
        };
        parasSudoWrapper: {
            /**
             * Forcefully establish a channel from the sender to the recipient.
             *
             * This is equivalent to sending an `Hrmp::hrmp_init_open_channel` extrinsic followed by
             * `Hrmp::hrmp_accept_open_channel`.
             */
            sudoEstablishHrmpChannel: AugmentedSubmittable<
                (
                    sender: u32 | AnyNumber | Uint8Array,
                    recipient: u32 | AnyNumber | Uint8Array,
                    maxCapacity: u32 | AnyNumber | Uint8Array,
                    maxMessageSize: u32 | AnyNumber | Uint8Array
                ) => SubmittableExtrinsic<ApiType>,
                [u32, u32, u32, u32]
            >;
            /**
             * Send a downward XCM to the given para.
             *
             * The given parachain should exist and the payload should not exceed the preconfigured size
             * `config.max_downward_message_size`.
             */
            sudoQueueDownwardXcm: AugmentedSubmittable<
                (
                    id: u32 | AnyNumber | Uint8Array,
                    xcm: XcmVersionedXcm | { V2: any } | { V3: any } | { V4: any } | string | Uint8Array
                ) => SubmittableExtrinsic<ApiType>,
                [u32, XcmVersionedXcm]
            >;
            /** Downgrade a lease holding parachain to an on-demand parachain */
            sudoScheduleParachainDowngrade: AugmentedSubmittable<
                (id: u32 | AnyNumber | Uint8Array) => SubmittableExtrinsic<ApiType>,
                [u32]
            >;
            /** Schedule a para to be cleaned up at the start of the next session. */
            sudoScheduleParaCleanup: AugmentedSubmittable<
                (id: u32 | AnyNumber | Uint8Array) => SubmittableExtrinsic<ApiType>,
                [u32]
            >;
            /**
             * Schedule a para to be initialized at the start of the next session.
             *
             * This should only be used for TESTING and not on PRODUCTION chains. It automatically assigns Coretime to the
             * chain and increases the number of cores. Thus, there is no running coretime chain required.
             */
            sudoScheduleParaInitialize: AugmentedSubmittable<
                (
                    id: u32 | AnyNumber | Uint8Array,
                    genesis:
                        | PolkadotRuntimeParachainsParasParaGenesisArgs
                        | { genesisHead?: any; validationCode?: any; paraKind?: any }
                        | string
                        | Uint8Array
                ) => SubmittableExtrinsic<ApiType>,
                [u32, PolkadotRuntimeParachainsParasParaGenesisArgs]
            >;
            /** Upgrade a parathread (on-demand parachain) to a lease holding parachain */
            sudoScheduleParathreadUpgrade: AugmentedSubmittable<
                (id: u32 | AnyNumber | Uint8Array) => SubmittableExtrinsic<ApiType>,
                [u32]
            >;
            /** Generic tx */
            [key: string]: SubmittableExtrinsicFunction<ApiType>;
        };
        preimage: {
            /**
             * Ensure that the a bulk of pre-images is upgraded.
             *
             * The caller pays no fee if at least 90% of pre-images were successfully updated.
             */
            ensureUpdated: AugmentedSubmittable<
                (hashes: Vec<H256> | (H256 | string | Uint8Array)[]) => SubmittableExtrinsic<ApiType>,
                [Vec<H256>]
            >;
            /**
             * Register a preimage on-chain.
             *
             * If the preimage was previously requested, no fees or deposits are taken for providing the preimage. Otherwise,
             * a deposit is taken proportional to the size of the preimage.
             */
            notePreimage: AugmentedSubmittable<
                (bytes: Bytes | string | Uint8Array) => SubmittableExtrinsic<ApiType>,
                [Bytes]
            >;
            /**
             * Request a preimage be uploaded to the chain without paying any fees or deposits.
             *
             * If the preimage requests has already been provided on-chain, we unreserve any deposit a user may have paid, and
             * take the control of the preimage out of their hands.
             */
            requestPreimage: AugmentedSubmittable<
                (hash: H256 | string | Uint8Array) => SubmittableExtrinsic<ApiType>,
                [H256]
            >;
            /**
             * Clear an unrequested preimage from the runtime storage.
             *
             * If `len` is provided, then it will be a much cheaper operation.
             *
             * - `hash`: The hash of the preimage to be removed from the store.
             * - `len`: The length of the preimage of `hash`.
             */
            unnotePreimage: AugmentedSubmittable<
                (hash: H256 | string | Uint8Array) => SubmittableExtrinsic<ApiType>,
                [H256]
            >;
            /**
             * Clear a previously made request for a preimage.
             *
             * NOTE: THIS MUST NOT BE CALLED ON `hash` MORE TIMES THAN `request_preimage`.
             */
            unrequestPreimage: AugmentedSubmittable<
                (hash: H256 | string | Uint8Array) => SubmittableExtrinsic<ApiType>,
                [H256]
            >;
            /** Generic tx */
            [key: string]: SubmittableExtrinsicFunction<ApiType>;
        };
        proxy: {
            /**
             * Register a proxy account for the sender that is able to make calls on its behalf.
             *
             * The dispatch origin for this call must be _Signed_.
             *
             * Parameters:
             *
             * - `proxy`: The account that the `caller` would like to make a proxy.
             * - `proxy_type`: The permissions allowed for this proxy account.
             * - `delay`: The announcement period required of the initial proxy. Will generally be zero.
             */
            addProxy: AugmentedSubmittable<
                (
                    delegate:
                        | MultiAddress
                        | { Id: any }
                        | { Index: any }
                        | { Raw: any }
                        | { Address32: any }
                        | { Address20: any }
                        | string
                        | Uint8Array,
                    proxyType:
                        | DancelightRuntimeProxyType
                        | "Any"
                        | "NonTransfer"
                        | "Governance"
                        | "IdentityJudgement"
                        | "CancelProxy"
                        | "Auction"
                        | "OnDemandOrdering"
                        | number
                        | Uint8Array,
                    delay: u32 | AnyNumber | Uint8Array
                ) => SubmittableExtrinsic<ApiType>,
                [MultiAddress, DancelightRuntimeProxyType, u32]
            >;
            /**
             * Publish the hash of a proxy-call that will be made in the future.
             *
             * This must be called some number of blocks before the corresponding `proxy` is attempted if the delay associated
             * with the proxy relationship is greater than zero.
             *
             * No more than `MaxPending` announcements may be made at any one time.
             *
             * This will take a deposit of `AnnouncementDepositFactor` as well as `AnnouncementDepositBase` if there are no
             * other pending announcements.
             *
             * The dispatch origin for this call must be _Signed_ and a proxy of `real`.
             *
             * Parameters:
             *
             * - `real`: The account that the proxy will make a call on behalf of.
             * - `call_hash`: The hash of the call to be made by the `real` account.
             */
            announce: AugmentedSubmittable<
                (
                    real:
                        | MultiAddress
                        | { Id: any }
                        | { Index: any }
                        | { Raw: any }
                        | { Address32: any }
                        | { Address20: any }
                        | string
                        | Uint8Array,
                    callHash: H256 | string | Uint8Array
                ) => SubmittableExtrinsic<ApiType>,
                [MultiAddress, H256]
            >;
            /**
             * Spawn a fresh new account that is guaranteed to be otherwise inaccessible, and initialize it with a proxy of
             * `proxy_type` for `origin` sender.
             *
             * Requires a `Signed` origin.
             *
             * - `proxy_type`: The type of the proxy that the sender will be registered as over the new account. This will
             *   almost always be the most permissive `ProxyType` possible to allow for maximum flexibility.
             * - `index`: A disambiguation index, in case this is called multiple times in the same transaction (e.g. with
             *   `utility::batch`). Unless you're using `batch` you probably just want to use `0`.
             * - `delay`: The announcement period required of the initial proxy. Will generally be zero.
             *
             * Fails with `Duplicate` if this has already been called in this transaction, from the same sender, with the same
             * parameters.
             *
             * Fails if there are insufficient funds to pay for deposit.
             */
            createPure: AugmentedSubmittable<
                (
                    proxyType:
                        | DancelightRuntimeProxyType
                        | "Any"
                        | "NonTransfer"
                        | "Governance"
                        | "IdentityJudgement"
                        | "CancelProxy"
                        | "Auction"
                        | "OnDemandOrdering"
                        | number
                        | Uint8Array,
                    delay: u32 | AnyNumber | Uint8Array,
                    index: u16 | AnyNumber | Uint8Array
                ) => SubmittableExtrinsic<ApiType>,
                [DancelightRuntimeProxyType, u32, u16]
            >;
            /**
             * Removes a previously spawned pure proxy.
             *
             * WARNING: **All access to this account will be lost.** Any funds held in it will be inaccessible.
             *
             * Requires a `Signed` origin, and the sender account must have been created by a call to `pure` with
             * corresponding parameters.
             *
             * - `spawner`: The account that originally called `pure` to create this account.
             * - `index`: The disambiguation index originally passed to `pure`. Probably `0`.
             * - `proxy_type`: The proxy type originally passed to `pure`.
             * - `height`: The height of the chain when the call to `pure` was processed.
             * - `ext_index`: The extrinsic index in which the call to `pure` was processed.
             *
             * Fails with `NoPermission` in case the caller is not a previously created pure account whose `pure` call has
             * corresponding parameters.
             */
            killPure: AugmentedSubmittable<
                (
                    spawner:
                        | MultiAddress
                        | { Id: any }
                        | { Index: any }
                        | { Raw: any }
                        | { Address32: any }
                        | { Address20: any }
                        | string
                        | Uint8Array,
                    proxyType:
                        | DancelightRuntimeProxyType
                        | "Any"
                        | "NonTransfer"
                        | "Governance"
                        | "IdentityJudgement"
                        | "CancelProxy"
                        | "Auction"
                        | "OnDemandOrdering"
                        | number
                        | Uint8Array,
                    index: u16 | AnyNumber | Uint8Array,
                    height: Compact<u32> | AnyNumber | Uint8Array,
                    extIndex: Compact<u32> | AnyNumber | Uint8Array
                ) => SubmittableExtrinsic<ApiType>,
                [MultiAddress, DancelightRuntimeProxyType, u16, Compact<u32>, Compact<u32>]
            >;
            /**
             * Dispatch the given `call` from an account that the sender is authorised for through `add_proxy`.
             *
             * The dispatch origin for this call must be _Signed_.
             *
             * Parameters:
             *
             * - `real`: The account that the proxy will make a call on behalf of.
             * - `force_proxy_type`: Specify the exact proxy type to be used and checked for this call.
             * - `call`: The call to be made by the `real` account.
             */
            proxy: AugmentedSubmittable<
                (
                    real:
                        | MultiAddress
                        | { Id: any }
                        | { Index: any }
                        | { Raw: any }
                        | { Address32: any }
                        | { Address20: any }
                        | string
                        | Uint8Array,
                    forceProxyType:
                        | Option<DancelightRuntimeProxyType>
                        | null
                        | Uint8Array
                        | DancelightRuntimeProxyType
                        | "Any"
                        | "NonTransfer"
                        | "Governance"
                        | "IdentityJudgement"
                        | "CancelProxy"
                        | "Auction"
                        | "OnDemandOrdering"
                        | number,
                    call: Call | IMethod | string | Uint8Array
                ) => SubmittableExtrinsic<ApiType>,
                [MultiAddress, Option<DancelightRuntimeProxyType>, Call]
            >;
            /**
             * Dispatch the given `call` from an account that the sender is authorized for through `add_proxy`.
             *
             * Removes any corresponding announcement(s).
             *
             * The dispatch origin for this call must be _Signed_.
             *
             * Parameters:
             *
             * - `real`: The account that the proxy will make a call on behalf of.
             * - `force_proxy_type`: Specify the exact proxy type to be used and checked for this call.
             * - `call`: The call to be made by the `real` account.
             */
            proxyAnnounced: AugmentedSubmittable<
                (
                    delegate:
                        | MultiAddress
                        | { Id: any }
                        | { Index: any }
                        | { Raw: any }
                        | { Address32: any }
                        | { Address20: any }
                        | string
                        | Uint8Array,
                    real:
                        | MultiAddress
                        | { Id: any }
                        | { Index: any }
                        | { Raw: any }
                        | { Address32: any }
                        | { Address20: any }
                        | string
                        | Uint8Array,
                    forceProxyType:
                        | Option<DancelightRuntimeProxyType>
                        | null
                        | Uint8Array
                        | DancelightRuntimeProxyType
                        | "Any"
                        | "NonTransfer"
                        | "Governance"
                        | "IdentityJudgement"
                        | "CancelProxy"
                        | "Auction"
                        | "OnDemandOrdering"
                        | number,
                    call: Call | IMethod | string | Uint8Array
                ) => SubmittableExtrinsic<ApiType>,
                [MultiAddress, MultiAddress, Option<DancelightRuntimeProxyType>, Call]
            >;
            /**
             * Remove the given announcement of a delegate.
             *
             * May be called by a target (proxied) account to remove a call that one of their delegates (`delegate`) has
             * announced they want to execute. The deposit is returned.
             *
             * The dispatch origin for this call must be _Signed_.
             *
             * Parameters:
             *
             * - `delegate`: The account that previously announced the call.
             * - `call_hash`: The hash of the call to be made.
             */
            rejectAnnouncement: AugmentedSubmittable<
                (
                    delegate:
                        | MultiAddress
                        | { Id: any }
                        | { Index: any }
                        | { Raw: any }
                        | { Address32: any }
                        | { Address20: any }
                        | string
                        | Uint8Array,
                    callHash: H256 | string | Uint8Array
                ) => SubmittableExtrinsic<ApiType>,
                [MultiAddress, H256]
            >;
            /**
             * Remove a given announcement.
             *
             * May be called by a proxy account to remove a call they previously announced and return the deposit.
             *
             * The dispatch origin for this call must be _Signed_.
             *
             * Parameters:
             *
             * - `real`: The account that the proxy will make a call on behalf of.
             * - `call_hash`: The hash of the call to be made by the `real` account.
             */
            removeAnnouncement: AugmentedSubmittable<
                (
                    real:
                        | MultiAddress
                        | { Id: any }
                        | { Index: any }
                        | { Raw: any }
                        | { Address32: any }
                        | { Address20: any }
                        | string
                        | Uint8Array,
                    callHash: H256 | string | Uint8Array
                ) => SubmittableExtrinsic<ApiType>,
                [MultiAddress, H256]
            >;
            /**
             * Unregister all proxy accounts for the sender.
             *
             * The dispatch origin for this call must be _Signed_.
             *
             * WARNING: This may be called on accounts created by `pure`, however if done, then the unreserved fees will be
             * inaccessible. **All access to this account will be lost.**
             */
            removeProxies: AugmentedSubmittable<() => SubmittableExtrinsic<ApiType>, []>;
            /**
             * Unregister a proxy account for the sender.
             *
             * The dispatch origin for this call must be _Signed_.
             *
             * Parameters:
             *
             * - `proxy`: The account that the `caller` would like to remove as a proxy.
             * - `proxy_type`: The permissions currently enabled for the removed proxy account.
             */
            removeProxy: AugmentedSubmittable<
                (
                    delegate:
                        | MultiAddress
                        | { Id: any }
                        | { Index: any }
                        | { Raw: any }
                        | { Address32: any }
                        | { Address20: any }
                        | string
                        | Uint8Array,
                    proxyType:
                        | DancelightRuntimeProxyType
                        | "Any"
                        | "NonTransfer"
                        | "Governance"
                        | "IdentityJudgement"
                        | "CancelProxy"
                        | "Auction"
                        | "OnDemandOrdering"
                        | number
                        | Uint8Array,
                    delay: u32 | AnyNumber | Uint8Array
                ) => SubmittableExtrinsic<ApiType>,
                [MultiAddress, DancelightRuntimeProxyType, u32]
            >;
            /** Generic tx */
            [key: string]: SubmittableExtrinsicFunction<ApiType>;
        };
        referenda: {
            /**
             * Cancel an ongoing referendum.
             *
             * - `origin`: must be the `CancelOrigin`.
             * - `index`: The index of the referendum to be cancelled.
             *
             * Emits `Cancelled`.
             */
            cancel: AugmentedSubmittable<(index: u32 | AnyNumber | Uint8Array) => SubmittableExtrinsic<ApiType>, [u32]>;
            /**
             * Cancel an ongoing referendum and slash the deposits.
             *
             * - `origin`: must be the `KillOrigin`.
             * - `index`: The index of the referendum to be cancelled.
             *
             * Emits `Killed` and `DepositSlashed`.
             */
            kill: AugmentedSubmittable<(index: u32 | AnyNumber | Uint8Array) => SubmittableExtrinsic<ApiType>, [u32]>;
            /**
             * Advance a referendum onto its next logical state. Only used internally.
             *
             * - `origin`: must be `Root`.
             * - `index`: the referendum to be advanced.
             */
            nudgeReferendum: AugmentedSubmittable<
                (index: u32 | AnyNumber | Uint8Array) => SubmittableExtrinsic<ApiType>,
                [u32]
            >;
            /**
             * Advance a track onto its next logical state. Only used internally.
             *
             * - `origin`: must be `Root`.
             * - `track`: the track to be advanced.
             *
             * Action item for when there is now one fewer referendum in the deciding phase and the `DecidingCount` is not yet
             * updated. This means that we should either:
             *
             * - Begin deciding another referendum (and leave `DecidingCount` alone); or
             * - Decrement `DecidingCount`.
             */
            oneFewerDeciding: AugmentedSubmittable<
                (track: u16 | AnyNumber | Uint8Array) => SubmittableExtrinsic<ApiType>,
                [u16]
            >;
            /**
             * Post the Decision Deposit for a referendum.
             *
             * - `origin`: must be `Signed` and the account must have funds available for the referendum's track's Decision
             *   Deposit.
             * - `index`: The index of the submitted referendum whose Decision Deposit is yet to be posted.
             *
             * Emits `DecisionDepositPlaced`.
             */
            placeDecisionDeposit: AugmentedSubmittable<
                (index: u32 | AnyNumber | Uint8Array) => SubmittableExtrinsic<ApiType>,
                [u32]
            >;
            /**
             * Refund the Decision Deposit for a closed referendum back to the depositor.
             *
             * - `origin`: must be `Signed` or `Root`.
             * - `index`: The index of a closed referendum whose Decision Deposit has not yet been refunded.
             *
             * Emits `DecisionDepositRefunded`.
             */
            refundDecisionDeposit: AugmentedSubmittable<
                (index: u32 | AnyNumber | Uint8Array) => SubmittableExtrinsic<ApiType>,
                [u32]
            >;
            /**
             * Refund the Submission Deposit for a closed referendum back to the depositor.
             *
             * - `origin`: must be `Signed` or `Root`.
             * - `index`: The index of a closed referendum whose Submission Deposit has not yet been refunded.
             *
             * Emits `SubmissionDepositRefunded`.
             */
            refundSubmissionDeposit: AugmentedSubmittable<
                (index: u32 | AnyNumber | Uint8Array) => SubmittableExtrinsic<ApiType>,
                [u32]
            >;
            /**
             * Set or clear metadata of a referendum.
             *
             * Parameters:
             *
             * - `origin`: Must be `Signed` by a creator of a referendum or by anyone to clear a metadata of a finished
             *   referendum.
             * - `index`: The index of a referendum to set or clear metadata for.
             * - `maybe_hash`: The hash of an on-chain stored preimage. `None` to clear a metadata.
             */
            setMetadata: AugmentedSubmittable<
                (
                    index: u32 | AnyNumber | Uint8Array,
                    maybeHash: Option<H256> | null | Uint8Array | H256 | string
                ) => SubmittableExtrinsic<ApiType>,
                [u32, Option<H256>]
            >;
            /**
             * Propose a referendum on a privileged action.
             *
             * - `origin`: must be `SubmitOrigin` and the account must have `SubmissionDeposit` funds available.
             * - `proposal_origin`: The origin from which the proposal should be executed.
             * - `proposal`: The proposal.
             * - `enactment_moment`: The moment that the proposal should be enacted.
             *
             * Emits `Submitted`.
             */
            submit: AugmentedSubmittable<
                (
                    proposalOrigin:
                        | DancelightRuntimeOriginCaller
                        | { system: any }
                        | { Void: any }
                        | { Origins: any }
                        | { ParachainsOrigin: any }
                        | { XcmPallet: any }
                        | string
                        | Uint8Array,
                    proposal:
                        | FrameSupportPreimagesBounded
                        | { Legacy: any }
                        | { Inline: any }
                        | { Lookup: any }
                        | string
                        | Uint8Array,
                    enactmentMoment:
                        | FrameSupportScheduleDispatchTime
                        | { At: any }
                        | { After: any }
                        | string
                        | Uint8Array
                ) => SubmittableExtrinsic<ApiType>,
                [DancelightRuntimeOriginCaller, FrameSupportPreimagesBounded, FrameSupportScheduleDispatchTime]
            >;
            /** Generic tx */
            [key: string]: SubmittableExtrinsicFunction<ApiType>;
        };
        registrar: {
            /**
             * Add a manager lock from a para. This will prevent the manager of a para to deregister or swap a para.
             *
             * Can be called by Root, the parachain, or the parachain manager if the parachain is unlocked.
             */
            addLock: AugmentedSubmittable<(para: u32 | AnyNumber | Uint8Array) => SubmittableExtrinsic<ApiType>, [u32]>;
            /**
             * Deregister a Para Id, freeing all data and returning any deposit.
             *
             * The caller must be Root, the `para` owner, or the `para` itself. The para must be an on-demand parachain.
             */
            deregister: AugmentedSubmittable<
                (id: u32 | AnyNumber | Uint8Array) => SubmittableExtrinsic<ApiType>,
                [u32]
            >;
            /**
             * Force the registration of a Para Id on the relay chain.
             *
             * This function must be called by a Root origin.
             *
             * The deposit taken can be specified for this registration. Any `ParaId` can be registered, including sub-1000
             * IDs which are System Parachains.
             */
            forceRegister: AugmentedSubmittable<
                (
                    who: AccountId32 | string | Uint8Array,
                    deposit: u128 | AnyNumber | Uint8Array,
                    id: u32 | AnyNumber | Uint8Array,
                    genesisHead: Bytes | string | Uint8Array,
                    validationCode: Bytes | string | Uint8Array
                ) => SubmittableExtrinsic<ApiType>,
                [AccountId32, u128, u32, Bytes, Bytes]
            >;
            /**
             * Register head data and validation code for a reserved Para Id.
             *
             * ## Arguments
             *
             * - `origin`: Must be called by a `Signed` origin.
             * - `id`: The para ID. Must be owned/managed by the `origin` signing account.
             * - `genesis_head`: The genesis head data of the parachain/thread.
             * - `validation_code`: The initial validation code of the parachain/thread.
             *
             * ## Deposits/Fees
             *
             * The account with the originating signature must reserve a deposit.
             *
             * The deposit is required to cover the costs associated with storing the genesis head data and the validation
             * code. This accounts for the potential to store validation code of a size up to the `max_code_size`, as defined
             * in the configuration pallet
             *
             * Anything already reserved previously for this para ID is accounted for.
             *
             * ## Events
             *
             * The `Registered` event is emitted in case of success.
             */
            register: AugmentedSubmittable<
                (
                    id: u32 | AnyNumber | Uint8Array,
                    genesisHead: Bytes | string | Uint8Array,
                    validationCode: Bytes | string | Uint8Array
                ) => SubmittableExtrinsic<ApiType>,
                [u32, Bytes, Bytes]
            >;
            /**
             * Remove a manager lock from a para. This will allow the manager of a previously locked para to deregister or
             * swap a para without using governance.
             *
             * Can only be called by the Root origin or the parachain.
             */
            removeLock: AugmentedSubmittable<
                (para: u32 | AnyNumber | Uint8Array) => SubmittableExtrinsic<ApiType>,
                [u32]
            >;
            /**
             * Reserve a Para Id on the relay chain.
             *
             * This function will reserve a new Para Id to be owned/managed by the origin account. The origin account is able
             * to register head data and validation code using `register` to create an on-demand parachain. Using the Slots
             * pallet, an on-demand parachain can then be upgraded to a lease holding parachain.
             *
             * ## Arguments
             *
             * - `origin`: Must be called by a `Signed` origin. Becomes the manager/owner of the new para ID.
             *
             * ## Deposits/Fees
             *
             * The origin must reserve a deposit of `ParaDeposit` for the registration.
             *
             * ## Events
             *
             * The `Reserved` event is emitted in case of success, which provides the ID reserved for use.
             */
            reserve: AugmentedSubmittable<() => SubmittableExtrinsic<ApiType>, []>;
            /**
             * Schedule a parachain upgrade.
             *
             * This will kick off a check of `new_code` by all validators. After the majority of the validators have reported
             * on the validity of the code, the code will either be enacted or the upgrade will be rejected. If the code will
             * be enacted, the current code of the parachain will be overwritten directly. This means that any PoV will be
             * checked by this new code. The parachain itself will not be informed explicitly that the validation code has
             * changed.
             *
             * Can be called by Root, the parachain, or the parachain manager if the parachain is unlocked.
             */
            scheduleCodeUpgrade: AugmentedSubmittable<
                (
                    para: u32 | AnyNumber | Uint8Array,
                    newCode: Bytes | string | Uint8Array
                ) => SubmittableExtrinsic<ApiType>,
                [u32, Bytes]
            >;
            /**
             * Set the parachain's current head.
             *
             * Can be called by Root, the parachain, or the parachain manager if the parachain is unlocked.
             */
            setCurrentHead: AugmentedSubmittable<
                (
                    para: u32 | AnyNumber | Uint8Array,
                    newHead: Bytes | string | Uint8Array
                ) => SubmittableExtrinsic<ApiType>,
                [u32, Bytes]
            >;
            /**
             * Swap a lease holding parachain with another parachain, either on-demand or lease holding.
             *
             * The origin must be Root, the `para` owner, or the `para` itself.
             *
             * The swap will happen only if there is already an opposite swap pending. If there is not, the swap will be
             * stored in the pending swaps map, ready for a later confirmatory swap.
             *
             * The `ParaId`s remain mapped to the same head data and code so external code can rely on `ParaId` to be a
             * long-term identifier of a notional "parachain". However, their scheduling info (i.e. whether they're an
             * on-demand parachain or lease holding parachain), auction information and the auction deposit are switched.
             */
            swap: AugmentedSubmittable<
                (
                    id: u32 | AnyNumber | Uint8Array,
                    other: u32 | AnyNumber | Uint8Array
                ) => SubmittableExtrinsic<ApiType>,
                [u32, u32]
            >;
            /** Generic tx */
            [key: string]: SubmittableExtrinsicFunction<ApiType>;
        };
        rootTesting: {
            /** A dispatch that will fill the block weight up to the given ratio. */
            fillBlock: AugmentedSubmittable<
                (ratio: Perbill | AnyNumber | Uint8Array) => SubmittableExtrinsic<ApiType>,
                [Perbill]
            >;
            triggerDefensive: AugmentedSubmittable<() => SubmittableExtrinsic<ApiType>, []>;
            /** Generic tx */
            [key: string]: SubmittableExtrinsicFunction<ApiType>;
        };
        scheduler: {
            /** Cancel an anonymously scheduled task. */
            cancel: AugmentedSubmittable<
                (
                    when: u32 | AnyNumber | Uint8Array,
                    index: u32 | AnyNumber | Uint8Array
                ) => SubmittableExtrinsic<ApiType>,
                [u32, u32]
            >;
            /** Cancel a named scheduled task. */
            cancelNamed: AugmentedSubmittable<
                (id: U8aFixed | string | Uint8Array) => SubmittableExtrinsic<ApiType>,
                [U8aFixed]
            >;
            /** Removes the retry configuration of a task. */
            cancelRetry: AugmentedSubmittable<
                (
                    task: ITuple<[u32, u32]> | [u32 | AnyNumber | Uint8Array, u32 | AnyNumber | Uint8Array]
                ) => SubmittableExtrinsic<ApiType>,
                [ITuple<[u32, u32]>]
            >;
            /** Cancel the retry configuration of a named task. */
            cancelRetryNamed: AugmentedSubmittable<
                (id: U8aFixed | string | Uint8Array) => SubmittableExtrinsic<ApiType>,
                [U8aFixed]
            >;
            /** Anonymously schedule a task. */
            schedule: AugmentedSubmittable<
                (
                    when: u32 | AnyNumber | Uint8Array,
                    maybePeriodic:
                        | Option<ITuple<[u32, u32]>>
                        | null
                        | Uint8Array
                        | ITuple<[u32, u32]>
                        | [u32 | AnyNumber | Uint8Array, u32 | AnyNumber | Uint8Array],
                    priority: u8 | AnyNumber | Uint8Array,
                    call: Call | IMethod | string | Uint8Array
                ) => SubmittableExtrinsic<ApiType>,
                [u32, Option<ITuple<[u32, u32]>>, u8, Call]
            >;
            /** Anonymously schedule a task after a delay. */
            scheduleAfter: AugmentedSubmittable<
                (
                    after: u32 | AnyNumber | Uint8Array,
                    maybePeriodic:
                        | Option<ITuple<[u32, u32]>>
                        | null
                        | Uint8Array
                        | ITuple<[u32, u32]>
                        | [u32 | AnyNumber | Uint8Array, u32 | AnyNumber | Uint8Array],
                    priority: u8 | AnyNumber | Uint8Array,
                    call: Call | IMethod | string | Uint8Array
                ) => SubmittableExtrinsic<ApiType>,
                [u32, Option<ITuple<[u32, u32]>>, u8, Call]
            >;
            /** Schedule a named task. */
            scheduleNamed: AugmentedSubmittable<
                (
                    id: U8aFixed | string | Uint8Array,
                    when: u32 | AnyNumber | Uint8Array,
                    maybePeriodic:
                        | Option<ITuple<[u32, u32]>>
                        | null
                        | Uint8Array
                        | ITuple<[u32, u32]>
                        | [u32 | AnyNumber | Uint8Array, u32 | AnyNumber | Uint8Array],
                    priority: u8 | AnyNumber | Uint8Array,
                    call: Call | IMethod | string | Uint8Array
                ) => SubmittableExtrinsic<ApiType>,
                [U8aFixed, u32, Option<ITuple<[u32, u32]>>, u8, Call]
            >;
            /** Schedule a named task after a delay. */
            scheduleNamedAfter: AugmentedSubmittable<
                (
                    id: U8aFixed | string | Uint8Array,
                    after: u32 | AnyNumber | Uint8Array,
                    maybePeriodic:
                        | Option<ITuple<[u32, u32]>>
                        | null
                        | Uint8Array
                        | ITuple<[u32, u32]>
                        | [u32 | AnyNumber | Uint8Array, u32 | AnyNumber | Uint8Array],
                    priority: u8 | AnyNumber | Uint8Array,
                    call: Call | IMethod | string | Uint8Array
                ) => SubmittableExtrinsic<ApiType>,
                [U8aFixed, u32, Option<ITuple<[u32, u32]>>, u8, Call]
            >;
            /**
             * Set a retry configuration for a task so that, in case its scheduled run fails, it will be retried after
             * `period` blocks, for a total amount of `retries` retries or until it succeeds.
             *
             * Tasks which need to be scheduled for a retry are still subject to weight metering and agenda space, same as a
             * regular task. If a periodic task fails, it will be scheduled normally while the task is retrying.
             *
             * Tasks scheduled as a result of a retry for a periodic task are unnamed, non-periodic clones of the original
             * task. Their retry configuration will be derived from the original task's configuration, but will have a lower
             * value for `remaining` than the original `total_retries`.
             */
            setRetry: AugmentedSubmittable<
                (
                    task: ITuple<[u32, u32]> | [u32 | AnyNumber | Uint8Array, u32 | AnyNumber | Uint8Array],
                    retries: u8 | AnyNumber | Uint8Array,
                    period: u32 | AnyNumber | Uint8Array
                ) => SubmittableExtrinsic<ApiType>,
                [ITuple<[u32, u32]>, u8, u32]
            >;
            /**
             * Set a retry configuration for a named task so that, in case its scheduled run fails, it will be retried after
             * `period` blocks, for a total amount of `retries` retries or until it succeeds.
             *
             * Tasks which need to be scheduled for a retry are still subject to weight metering and agenda space, same as a
             * regular task. If a periodic task fails, it will be scheduled normally while the task is retrying.
             *
             * Tasks scheduled as a result of a retry for a periodic task are unnamed, non-periodic clones of the original
             * task. Their retry configuration will be derived from the original task's configuration, but will have a lower
             * value for `remaining` than the original `total_retries`.
             */
            setRetryNamed: AugmentedSubmittable<
                (
                    id: U8aFixed | string | Uint8Array,
                    retries: u8 | AnyNumber | Uint8Array,
                    period: u32 | AnyNumber | Uint8Array
                ) => SubmittableExtrinsic<ApiType>,
                [U8aFixed, u8, u32]
            >;
            /** Generic tx */
            [key: string]: SubmittableExtrinsicFunction<ApiType>;
        };
        servicesPayment: {
            purchaseCredits: AugmentedSubmittable<
                (
                    paraId: u32 | AnyNumber | Uint8Array,
                    credit: u128 | AnyNumber | Uint8Array
                ) => SubmittableExtrinsic<ApiType>,
                [u32, u128]
            >;
            /**
             * Set the number of block production credits for this para_id without paying for them. Can only be called by
             * root.
             */
            setBlockProductionCredits: AugmentedSubmittable<
                (
                    paraId: u32 | AnyNumber | Uint8Array,
                    freeBlockCredits: u32 | AnyNumber | Uint8Array
                ) => SubmittableExtrinsic<ApiType>,
                [u32, u32]
            >;
            /**
             * Set the number of block production credits for this para_id without paying for them. Can only be called by
             * root.
             */
            setCollatorAssignmentCredits: AugmentedSubmittable<
                (
                    paraId: u32 | AnyNumber | Uint8Array,
                    freeCollatorAssignmentCredits: u32 | AnyNumber | Uint8Array
                ) => SubmittableExtrinsic<ApiType>,
                [u32, u32]
            >;
            /** Helper to set and cleanup the `GivenFreeCredits` storage. Can only be called by root. */
            setGivenFreeCredits: AugmentedSubmittable<
                (
                    paraId: u32 | AnyNumber | Uint8Array,
                    givenFreeCredits: bool | boolean | Uint8Array
                ) => SubmittableExtrinsic<ApiType>,
                [u32, bool]
            >;
            /** Max core price for parathread in relay chain currency */
            setMaxCorePrice: AugmentedSubmittable<
                (
                    paraId: u32 | AnyNumber | Uint8Array,
                    maxCorePrice: Option<u128> | null | Uint8Array | u128 | AnyNumber
                ) => SubmittableExtrinsic<ApiType>,
                [u32, Option<u128>]
            >;
            /**
             * Set the maximum tip a container chain is willing to pay to be assigned a collator on congestion. Can only be
             * called by container chain manager.
             */
            setMaxTip: AugmentedSubmittable<
                (
                    paraId: u32 | AnyNumber | Uint8Array,
                    maxTip: Option<u128> | null | Uint8Array | u128 | AnyNumber
                ) => SubmittableExtrinsic<ApiType>,
                [u32, Option<u128>]
            >;
            /** Call index to set the refund address for non-spent tokens */
            setRefundAddress: AugmentedSubmittable<
                (
                    paraId: u32 | AnyNumber | Uint8Array,
                    refundAddress: Option<AccountId32> | null | Uint8Array | AccountId32 | string
                ) => SubmittableExtrinsic<ApiType>,
                [u32, Option<AccountId32>]
            >;
            /** Generic tx */
            [key: string]: SubmittableExtrinsicFunction<ApiType>;
        };
        session: {
            /**
             * Removes any session key(s) of the function caller.
             *
             * This doesn't take effect until the next session.
             *
             * The dispatch origin of this function must be Signed and the account must be either be convertible to a
             * validator ID using the chain's typical addressing system (this usually means being a controller account) or
             * directly convertible into a validator ID (which usually means being a stash account).
             *
             * ## Complexity
             *
             * - `O(1)` in number of key types. Actual cost depends on the number of length of `T::Keys::key_ids()` which is
             *   fixed.
             */
            purgeKeys: AugmentedSubmittable<() => SubmittableExtrinsic<ApiType>, []>;
            /**
             * Sets the session key(s) of the function caller to `keys`. Allows an account to set its session key prior to
             * becoming a validator. This doesn't take effect until the next session.
             *
             * The dispatch origin of this function must be signed.
             *
             * ## Complexity
             *
             * - `O(1)`. Actual cost depends on the number of length of `T::Keys::key_ids()` which is fixed.
             */
            setKeys: AugmentedSubmittable<
                (
                    keys:
                        | DancelightRuntimeSessionKeys
                        | {
                              grandpa?: any;
                              babe?: any;
                              paraValidator?: any;
                              paraAssignment?: any;
                              authorityDiscovery?: any;
                              beefy?: any;
                              nimbus?: any;
                          }
                        | string
                        | Uint8Array,
                    proof: Bytes | string | Uint8Array
                ) => SubmittableExtrinsic<ApiType>,
                [DancelightRuntimeSessionKeys, Bytes]
            >;
            /** Generic tx */
            [key: string]: SubmittableExtrinsicFunction<ApiType>;
        };
        sudo: {
            /**
             * Permanently removes the sudo key.
             *
             * **This cannot be un-done.**
             */
            removeKey: AugmentedSubmittable<() => SubmittableExtrinsic<ApiType>, []>;
            /** Authenticates the current sudo key and sets the given AccountId (`new`) as the new sudo key. */
            setKey: AugmentedSubmittable<
                (
                    updated:
                        | MultiAddress
                        | { Id: any }
                        | { Index: any }
                        | { Raw: any }
                        | { Address32: any }
                        | { Address20: any }
                        | string
                        | Uint8Array
                ) => SubmittableExtrinsic<ApiType>,
                [MultiAddress]
            >;
            /** Authenticates the sudo key and dispatches a function call with `Root` origin. */
            sudo: AugmentedSubmittable<
                (call: Call | IMethod | string | Uint8Array) => SubmittableExtrinsic<ApiType>,
                [Call]
            >;
            /**
             * Authenticates the sudo key and dispatches a function call with `Signed` origin from a given account.
             *
             * The dispatch origin for this call must be _Signed_.
             */
            sudoAs: AugmentedSubmittable<
                (
                    who:
                        | MultiAddress
                        | { Id: any }
                        | { Index: any }
                        | { Raw: any }
                        | { Address32: any }
                        | { Address20: any }
                        | string
                        | Uint8Array,
                    call: Call | IMethod | string | Uint8Array
                ) => SubmittableExtrinsic<ApiType>,
                [MultiAddress, Call]
            >;
            /**
             * Authenticates the sudo key and dispatches a function call with `Root` origin. This function does not check the
             * weight of the call, and instead allows the Sudo user to specify the weight of the call.
             *
             * The dispatch origin for this call must be _Signed_.
             */
            sudoUncheckedWeight: AugmentedSubmittable<
                (
                    call: Call | IMethod | string | Uint8Array,
                    weight: SpWeightsWeightV2Weight | { refTime?: any; proofSize?: any } | string | Uint8Array
                ) => SubmittableExtrinsic<ApiType>,
                [Call, SpWeightsWeightV2Weight]
            >;
            /** Generic tx */
            [key: string]: SubmittableExtrinsicFunction<ApiType>;
        };
        system: {
            /**
             * Provide the preimage (runtime binary) `code` for an upgrade that has been authorized.
             *
             * If the authorization required a version check, this call will ensure the spec name remains unchanged and that
             * the spec version has increased.
             *
             * Depending on the runtime's `OnSetCode` configuration, this function may directly apply the new `code` in the
             * same block or attempt to schedule the upgrade.
             *
             * All origins are allowed.
             */
            applyAuthorizedUpgrade: AugmentedSubmittable<
                (code: Bytes | string | Uint8Array) => SubmittableExtrinsic<ApiType>,
                [Bytes]
            >;
            /**
             * Authorize an upgrade to a given `code_hash` for the runtime. The runtime can be supplied later.
             *
             * This call requires Root origin.
             */
            authorizeUpgrade: AugmentedSubmittable<
                (codeHash: H256 | string | Uint8Array) => SubmittableExtrinsic<ApiType>,
                [H256]
            >;
            /**
             * Authorize an upgrade to a given `code_hash` for the runtime. The runtime can be supplied later.
             *
             * WARNING: This authorizes an upgrade that will take place without any safety checks, for example that the spec
             * name remains the same and that the version number increases. Not recommended for normal use. Use
             * `authorize_upgrade` instead.
             *
             * This call requires Root origin.
             */
            authorizeUpgradeWithoutChecks: AugmentedSubmittable<
                (codeHash: H256 | string | Uint8Array) => SubmittableExtrinsic<ApiType>,
                [H256]
            >;
            /**
             * Kill all storage items with a key that starts with the given prefix.
             *
             * **NOTE:** We rely on the Root origin to provide us the number of subkeys under the prefix we are removing to
             * accurately calculate the weight of this function.
             */
            killPrefix: AugmentedSubmittable<
                (
                    prefix: Bytes | string | Uint8Array,
                    subkeys: u32 | AnyNumber | Uint8Array
                ) => SubmittableExtrinsic<ApiType>,
                [Bytes, u32]
            >;
            /** Kill some items from storage. */
            killStorage: AugmentedSubmittable<
                (keys: Vec<Bytes> | (Bytes | string | Uint8Array)[]) => SubmittableExtrinsic<ApiType>,
                [Vec<Bytes>]
            >;
            /**
             * Make some on-chain remark.
             *
             * Can be executed by every `origin`.
             */
            remark: AugmentedSubmittable<
                (remark: Bytes | string | Uint8Array) => SubmittableExtrinsic<ApiType>,
                [Bytes]
            >;
            /** Make some on-chain remark and emit event. */
            remarkWithEvent: AugmentedSubmittable<
                (remark: Bytes | string | Uint8Array) => SubmittableExtrinsic<ApiType>,
                [Bytes]
            >;
            /** Set the new runtime code. */
            setCode: AugmentedSubmittable<
                (code: Bytes | string | Uint8Array) => SubmittableExtrinsic<ApiType>,
                [Bytes]
            >;
            /**
             * Set the new runtime code without doing any checks of the given `code`.
             *
             * Note that runtime upgrades will not run if this is called with a not-increasing spec version!
             */
            setCodeWithoutChecks: AugmentedSubmittable<
                (code: Bytes | string | Uint8Array) => SubmittableExtrinsic<ApiType>,
                [Bytes]
            >;
            /** Set the number of pages in the WebAssembly environment's heap. */
            setHeapPages: AugmentedSubmittable<
                (pages: u64 | AnyNumber | Uint8Array) => SubmittableExtrinsic<ApiType>,
                [u64]
            >;
            /** Set some items of storage. */
            setStorage: AugmentedSubmittable<
                (
                    items: Vec<ITuple<[Bytes, Bytes]>> | [Bytes | string | Uint8Array, Bytes | string | Uint8Array][]
                ) => SubmittableExtrinsic<ApiType>,
                [Vec<ITuple<[Bytes, Bytes]>>]
            >;
            /** Generic tx */
            [key: string]: SubmittableExtrinsicFunction<ApiType>;
        };
        tanssiAuthorityAssignment: {
            /** Generic tx */
            [key: string]: SubmittableExtrinsicFunction<ApiType>;
        };
        tanssiCollatorAssignment: {
            /** Generic tx */
            [key: string]: SubmittableExtrinsicFunction<ApiType>;
        };
        tanssiInvulnerables: {
            /**
             * Add a new account `who` to the list of `Invulnerables` collators.
             *
             * The origin for this call must be the `UpdateOrigin`.
             */
            addInvulnerable: AugmentedSubmittable<
                (who: AccountId32 | string | Uint8Array) => SubmittableExtrinsic<ApiType>,
                [AccountId32]
            >;
            /**
             * Remove an account `who` from the list of `Invulnerables` collators.
             *
             * The origin for this call must be the `UpdateOrigin`.
             */
            removeInvulnerable: AugmentedSubmittable<
                (who: AccountId32 | string | Uint8Array) => SubmittableExtrinsic<ApiType>,
                [AccountId32]
            >;
            /** Generic tx */
            [key: string]: SubmittableExtrinsicFunction<ApiType>;
        };
        timestamp: {
            /**
             * Set the current time.
             *
             * This call should be invoked exactly once per block. It will panic at the finalization phase, if this call
             * hasn't been invoked by that time.
             *
             * The timestamp should be greater than the previous one by the amount specified by [`Config::MinimumPeriod`].
             *
             * The dispatch origin for this call must be _None_.
             *
             * This dispatch class is _Mandatory_ to ensure it gets executed in the block. Be aware that changing the
             * complexity of this call could result exhausting the resources in a block to execute any other calls.
             *
             * ## Complexity
             *
             * - `O(1)` (Note that implementations of `OnTimestampSet` must also be `O(1)`)
             * - 1 storage read and 1 storage mutation (codec `O(1)` because of `DidUpdate::take` in `on_finalize`)
             * - 1 event handler `on_timestamp_set`. Must be `O(1)`.
             */
            set: AugmentedSubmittable<
                (now: Compact<u64> | AnyNumber | Uint8Array) => SubmittableExtrinsic<ApiType>,
                [Compact<u64>]
            >;
            /** Generic tx */
            [key: string]: SubmittableExtrinsicFunction<ApiType>;
        };
        treasury: {
            /**
             * Check the status of the spend and remove it from the storage if processed.
             *
             * ## Dispatch Origin
             *
             * Must be signed.
             *
             * ## Details
             *
             * The status check is a prerequisite for retrying a failed payout. If a spend has either succeeded or expired, it
             * is removed from the storage by this function. In such instances, transaction fees are refunded.
             *
             * ### Parameters
             *
             * - `index`: The spend index.
             *
             * ## Events
             *
             * Emits [`Event::PaymentFailed`] if the spend payout has failed. Emits [`Event::SpendProcessed`] if the spend
             * payout has succeed.
             */
            checkStatus: AugmentedSubmittable<
                (index: u32 | AnyNumber | Uint8Array) => SubmittableExtrinsic<ApiType>,
                [u32]
            >;
            /**
             * Claim a spend.
             *
             * ## Dispatch Origin
             *
             * Must be signed
             *
             * ## Details
             *
             * Spends must be claimed within some temporal bounds. A spend may be claimed within one [`Config::PayoutPeriod`]
             * from the `valid_from` block. In case of a payout failure, the spend status must be updated with the
             * `check_status` dispatchable before retrying with the current function.
             *
             * ### Parameters
             *
             * - `index`: The spend index.
             *
             * ## Events
             *
             * Emits [`Event::Paid`] if successful.
             */
            payout: AugmentedSubmittable<(index: u32 | AnyNumber | Uint8Array) => SubmittableExtrinsic<ApiType>, [u32]>;
            /**
             * Force a previously approved proposal to be removed from the approval queue.
             *
             * ## Dispatch Origin
             *
             * Must be [`Config::RejectOrigin`].
             *
             * ## Details
             *
             * The original deposit will no longer be returned.
             *
             * ### Parameters
             *
             * - `proposal_id`: The index of a proposal
             *
             * ### Complexity
             *
             * - O(A) where `A` is the number of approvals
             *
             * ### Errors
             *
             * - [`Error::ProposalNotApproved`]: The `proposal_id` supplied was not found in the approval queue, i.e., the
             *   proposal has not been approved. This could also mean the proposal does not exist altogether, thus there is no
             *   way it would have been approved in the first place.
             */
            removeApproval: AugmentedSubmittable<
                (proposalId: Compact<u32> | AnyNumber | Uint8Array) => SubmittableExtrinsic<ApiType>,
                [Compact<u32>]
            >;
            /**
             * Propose and approve a spend of treasury funds.
             *
             * ## Dispatch Origin
             *
             * Must be [`Config::SpendOrigin`] with the `Success` value being at least `amount` of `asset_kind` in the native
             * asset. The amount of `asset_kind` is converted for assertion using the [`Config::BalanceConverter`].
             *
             * ## Details
             *
             * Create an approved spend for transferring a specific `amount` of `asset_kind` to a designated beneficiary. The
             * spend must be claimed using the `payout` dispatchable within the [`Config::PayoutPeriod`].
             *
             * ### Parameters
             *
             * - `asset_kind`: An indicator of the specific asset class to be spent.
             * - `amount`: The amount to be transferred from the treasury to the `beneficiary`.
             * - `beneficiary`: The beneficiary of the spend.
             * - `valid_from`: The block number from which the spend can be claimed. It can refer to the past if the resulting
             *   spend has not yet expired according to the [`Config::PayoutPeriod`]. If `None`, the spend can be claimed
             *   immediately after approval.
             *
             * ## Events
             *
             * Emits [`Event::AssetSpendApproved`] if successful.
             */
            spend: AugmentedSubmittable<
                (
                    assetKind: Null | null,
                    amount: Compact<u128> | AnyNumber | Uint8Array,
                    beneficiary: AccountId32 | string | Uint8Array,
                    validFrom: Option<u32> | null | Uint8Array | u32 | AnyNumber
                ) => SubmittableExtrinsic<ApiType>,
                [Null, Compact<u128>, AccountId32, Option<u32>]
            >;
            /**
             * Propose and approve a spend of treasury funds.
             *
             * ## Dispatch Origin
             *
             * Must be [`Config::SpendOrigin`] with the `Success` value being at least `amount`.
             *
             * ### Details
             *
             * NOTE: For record-keeping purposes, the proposer is deemed to be equivalent to the beneficiary.
             *
             * ### Parameters
             *
             * - `amount`: The amount to be transferred from the treasury to the `beneficiary`.
             * - `beneficiary`: The destination account for the transfer.
             *
             * ## Events
             *
             * Emits [`Event::SpendApproved`] if successful.
             */
            spendLocal: AugmentedSubmittable<
                (
                    amount: Compact<u128> | AnyNumber | Uint8Array,
                    beneficiary:
                        | MultiAddress
                        | { Id: any }
                        | { Index: any }
                        | { Raw: any }
                        | { Address32: any }
                        | { Address20: any }
                        | string
                        | Uint8Array
                ) => SubmittableExtrinsic<ApiType>,
                [Compact<u128>, MultiAddress]
            >;
            /**
             * Void previously approved spend.
             *
             * ## Dispatch Origin
             *
             * Must be [`Config::RejectOrigin`].
             *
             * ## Details
             *
             * A spend void is only possible if the payout has not been attempted yet.
             *
             * ### Parameters
             *
             * - `index`: The spend index.
             *
             * ## Events
             *
             * Emits [`Event::AssetSpendVoided`] if successful.
             */
            voidSpend: AugmentedSubmittable<
                (index: u32 | AnyNumber | Uint8Array) => SubmittableExtrinsic<ApiType>,
                [u32]
            >;
            /** Generic tx */
            [key: string]: SubmittableExtrinsicFunction<ApiType>;
        };
        utility: {
            /**
             * Send a call through an indexed pseudonym of the sender.
             *
             * Filter from origin are passed along. The call will be dispatched with an origin which use the same filter as
             * the origin of this call.
             *
             * NOTE: If you need to ensure that any account-based filtering is not honored (i.e. because you expect `proxy` to
             * have been used prior in the call stack and you do not want the call restrictions to apply to any sub-accounts),
             * then use `as_multi_threshold_1` in the Multisig pallet instead.
             *
             * NOTE: Prior to version *12, this was called `as_limited_sub`.
             *
             * The dispatch origin for this call must be _Signed_.
             */
            asDerivative: AugmentedSubmittable<
                (
                    index: u16 | AnyNumber | Uint8Array,
                    call: Call | IMethod | string | Uint8Array
                ) => SubmittableExtrinsic<ApiType>,
                [u16, Call]
            >;
            /**
             * Send a batch of dispatch calls.
             *
             * May be called from any origin except `None`.
             *
             * - `calls`: The calls to be dispatched from the same origin. The number of call must not exceed the constant:
             *   `batched_calls_limit` (available in constant metadata).
             *
             * If origin is root then the calls are dispatched without checking origin filter. (This includes bypassing
             * `frame_system::Config::BaseCallFilter`).
             *
             * ## Complexity
             *
             * - O(C) where C is the number of calls to be batched.
             *
             * This will return `Ok` in all circumstances. To determine the success of the batch, an event is deposited. If a
             * call failed and the batch was interrupted, then the `BatchInterrupted` event is deposited, along with the
             * number of successful calls made and the error of the failed call. If all were successful, then the
             * `BatchCompleted` event is deposited.
             */
            batch: AugmentedSubmittable<
                (calls: Vec<Call> | (Call | IMethod | string | Uint8Array)[]) => SubmittableExtrinsic<ApiType>,
                [Vec<Call>]
            >;
            /**
             * Send a batch of dispatch calls and atomically execute them. The whole transaction will rollback and fail if any
             * of the calls failed.
             *
             * May be called from any origin except `None`.
             *
             * - `calls`: The calls to be dispatched from the same origin. The number of call must not exceed the constant:
             *   `batched_calls_limit` (available in constant metadata).
             *
             * If origin is root then the calls are dispatched without checking origin filter. (This includes bypassing
             * `frame_system::Config::BaseCallFilter`).
             *
             * ## Complexity
             *
             * - O(C) where C is the number of calls to be batched.
             */
            batchAll: AugmentedSubmittable<
                (calls: Vec<Call> | (Call | IMethod | string | Uint8Array)[]) => SubmittableExtrinsic<ApiType>,
                [Vec<Call>]
            >;
            /**
             * Dispatches a function call with a provided origin.
             *
             * The dispatch origin for this call must be _Root_.
             *
             * ## Complexity
             *
             * - O(1).
             */
            dispatchAs: AugmentedSubmittable<
                (
                    asOrigin:
                        | DancelightRuntimeOriginCaller
                        | { system: any }
                        | { Void: any }
                        | { Origins: any }
                        | { ParachainsOrigin: any }
                        | { XcmPallet: any }
                        | string
                        | Uint8Array,
                    call: Call | IMethod | string | Uint8Array
                ) => SubmittableExtrinsic<ApiType>,
                [DancelightRuntimeOriginCaller, Call]
            >;
            /**
             * Send a batch of dispatch calls. Unlike `batch`, it allows errors and won't interrupt.
             *
             * May be called from any origin except `None`.
             *
             * - `calls`: The calls to be dispatched from the same origin. The number of call must not exceed the constant:
             *   `batched_calls_limit` (available in constant metadata).
             *
             * If origin is root then the calls are dispatch without checking origin filter. (This includes bypassing
             * `frame_system::Config::BaseCallFilter`).
             *
             * ## Complexity
             *
             * - O(C) where C is the number of calls to be batched.
             */
            forceBatch: AugmentedSubmittable<
                (calls: Vec<Call> | (Call | IMethod | string | Uint8Array)[]) => SubmittableExtrinsic<ApiType>,
                [Vec<Call>]
            >;
            /**
             * Dispatch a function call with a specified weight.
             *
             * This function does not check the weight of the call, and instead allows the Root origin to specify the weight
             * of the call.
             *
             * The dispatch origin for this call must be _Root_.
             */
            withWeight: AugmentedSubmittable<
                (
                    call: Call | IMethod | string | Uint8Array,
                    weight: SpWeightsWeightV2Weight | { refTime?: any; proofSize?: any } | string | Uint8Array
                ) => SubmittableExtrinsic<ApiType>,
                [Call, SpWeightsWeightV2Weight]
            >;
            /** Generic tx */
            [key: string]: SubmittableExtrinsicFunction<ApiType>;
        };
        whitelist: {
            dispatchWhitelistedCall: AugmentedSubmittable<
                (
                    callHash: H256 | string | Uint8Array,
                    callEncodedLen: u32 | AnyNumber | Uint8Array,
                    callWeightWitness:
                        | SpWeightsWeightV2Weight
                        | { refTime?: any; proofSize?: any }
                        | string
                        | Uint8Array
                ) => SubmittableExtrinsic<ApiType>,
                [H256, u32, SpWeightsWeightV2Weight]
            >;
            dispatchWhitelistedCallWithPreimage: AugmentedSubmittable<
                (call: Call | IMethod | string | Uint8Array) => SubmittableExtrinsic<ApiType>,
                [Call]
            >;
            removeWhitelistedCall: AugmentedSubmittable<
                (callHash: H256 | string | Uint8Array) => SubmittableExtrinsic<ApiType>,
                [H256]
            >;
            whitelistCall: AugmentedSubmittable<
                (callHash: H256 | string | Uint8Array) => SubmittableExtrinsic<ApiType>,
                [H256]
            >;
            /** Generic tx */
            [key: string]: SubmittableExtrinsicFunction<ApiType>;
        };
        xcmPallet: {
            /**
             * Claims assets trapped on this pallet because of leftover assets during XCM execution.
             *
             * - `origin`: Anyone can call this extrinsic.
             * - `assets`: The exact assets that were trapped. Use the version to specify what version was the latest when they
             *   were trapped.
             * - `beneficiary`: The location/account where the claimed assets will be deposited.
             */
            claimAssets: AugmentedSubmittable<
                (
                    assets: XcmVersionedAssets | { V2: any } | { V3: any } | { V4: any } | string | Uint8Array,
                    beneficiary: XcmVersionedLocation | { V2: any } | { V3: any } | { V4: any } | string | Uint8Array
                ) => SubmittableExtrinsic<ApiType>,
                [XcmVersionedAssets, XcmVersionedLocation]
            >;
            /**
             * Execute an XCM message from a local, signed, origin.
             *
             * An event is deposited indicating whether `msg` could be executed completely or only partially.
             *
             * No more than `max_weight` will be used in its attempted execution. If this is less than the maximum amount of
             * weight that the message could take to be executed, then no execution attempt will be made.
             */
            execute: AugmentedSubmittable<
                (
                    message: XcmVersionedXcm | { V2: any } | { V3: any } | { V4: any } | string | Uint8Array,
                    maxWeight: SpWeightsWeightV2Weight | { refTime?: any; proofSize?: any } | string | Uint8Array
                ) => SubmittableExtrinsic<ApiType>,
                [XcmVersionedXcm, SpWeightsWeightV2Weight]
            >;
            /**
             * Set a safe XCM version (the version that XCM should be encoded with if the most recent version a destination
             * can accept is unknown).
             *
             * - `origin`: Must be an origin specified by AdminOrigin.
             * - `maybe_xcm_version`: The default XCM encoding version, or `None` to disable.
             */
            forceDefaultXcmVersion: AugmentedSubmittable<
                (maybeXcmVersion: Option<u32> | null | Uint8Array | u32 | AnyNumber) => SubmittableExtrinsic<ApiType>,
                [Option<u32>]
            >;
            /**
             * Ask a location to notify us regarding their XCM version and any changes to it.
             *
             * - `origin`: Must be an origin specified by AdminOrigin.
             * - `location`: The location to which we should subscribe for XCM version notifications.
             */
            forceSubscribeVersionNotify: AugmentedSubmittable<
                (
                    location: XcmVersionedLocation | { V2: any } | { V3: any } | { V4: any } | string | Uint8Array
                ) => SubmittableExtrinsic<ApiType>,
                [XcmVersionedLocation]
            >;
            /**
             * Set or unset the global suspension state of the XCM executor.
             *
             * - `origin`: Must be an origin specified by AdminOrigin.
             * - `suspended`: `true` to suspend, `false` to resume.
             */
            forceSuspension: AugmentedSubmittable<
                (suspended: bool | boolean | Uint8Array) => SubmittableExtrinsic<ApiType>,
                [bool]
            >;
            /**
             * Require that a particular destination should no longer notify us regarding any XCM version changes.
             *
             * - `origin`: Must be an origin specified by AdminOrigin.
             * - `location`: The location to which we are currently subscribed for XCM version notifications which we no longer
             *   desire.
             */
            forceUnsubscribeVersionNotify: AugmentedSubmittable<
                (
                    location: XcmVersionedLocation | { V2: any } | { V3: any } | { V4: any } | string | Uint8Array
                ) => SubmittableExtrinsic<ApiType>,
                [XcmVersionedLocation]
            >;
            /**
             * Extoll that a particular destination can be communicated with through a particular version of XCM.
             *
             * - `origin`: Must be an origin specified by AdminOrigin.
             * - `location`: The destination that is being described.
             * - `xcm_version`: The latest version of XCM that `location` supports.
             */
            forceXcmVersion: AugmentedSubmittable<
                (
                    location: StagingXcmV4Location | { parents?: any; interior?: any } | string | Uint8Array,
                    version: u32 | AnyNumber | Uint8Array
                ) => SubmittableExtrinsic<ApiType>,
                [StagingXcmV4Location, u32]
            >;
            /**
             * Transfer some assets from the local chain to the destination chain through their local, destination or remote
             * reserve.
             *
             * `assets` must have same reserve location and may not be teleportable to `dest`.
             *
             * - `assets` have local reserve: transfer assets to sovereign account of destination chain and forward a
             *   notification XCM to `dest` to mint and deposit reserve-based assets to `beneficiary`.
             * - `assets` have destination reserve: burn local assets and forward a notification to `dest` chain to withdraw the
             *   reserve assets from this chain's sovereign account and deposit them to `beneficiary`.
             * - `assets` have remote reserve: burn local assets, forward XCM to reserve chain to move reserves from this
             *   chain's SA to `dest` chain's SA, and forward another XCM to `dest` to mint and deposit reserve-based assets
             *   to `beneficiary`.
             *
             * Fee payment on the destination side is made from the asset in the `assets` vector of index `fee_asset_item`, up
             * to enough to pay for `weight_limit` of weight. If more weight is needed than `weight_limit`, then the operation
             * will fail and the sent assets may be at risk.
             *
             * - `origin`: Must be capable of withdrawing the `assets` and executing XCM.
             * - `dest`: Destination context for the assets. Will typically be `[Parent, Parachain(..)]` to send from parachain
             *   to parachain, or `[Parachain(..)]` to send from relay to parachain.
             * - `beneficiary`: A beneficiary location for the assets in the context of `dest`. Will generally be an
             *   `AccountId32` value.
             * - `assets`: The assets to be withdrawn. This should include the assets used to pay the fee on the `dest` (and
             *   possibly reserve) chains.
             * - `fee_asset_item`: The index into `assets` of the item which should be used to pay fees.
             * - `weight_limit`: The remote-side weight limit, if any, for the XCM fee purchase.
             */
            limitedReserveTransferAssets: AugmentedSubmittable<
                (
                    dest: XcmVersionedLocation | { V2: any } | { V3: any } | { V4: any } | string | Uint8Array,
                    beneficiary: XcmVersionedLocation | { V2: any } | { V3: any } | { V4: any } | string | Uint8Array,
                    assets: XcmVersionedAssets | { V2: any } | { V3: any } | { V4: any } | string | Uint8Array,
                    feeAssetItem: u32 | AnyNumber | Uint8Array,
                    weightLimit: XcmV3WeightLimit | { Unlimited: any } | { Limited: any } | string | Uint8Array
                ) => SubmittableExtrinsic<ApiType>,
                [XcmVersionedLocation, XcmVersionedLocation, XcmVersionedAssets, u32, XcmV3WeightLimit]
            >;
            /**
             * Teleport some assets from the local chain to some destination chain.
             *
             * Fee payment on the destination side is made from the asset in the `assets` vector of index `fee_asset_item`, up
             * to enough to pay for `weight_limit` of weight. If more weight is needed than `weight_limit`, then the operation
             * will fail and the sent assets may be at risk.
             *
             * - `origin`: Must be capable of withdrawing the `assets` and executing XCM.
             * - `dest`: Destination context for the assets. Will typically be `[Parent, Parachain(..)]` to send from parachain
             *   to parachain, or `[Parachain(..)]` to send from relay to parachain.
             * - `beneficiary`: A beneficiary location for the assets in the context of `dest`. Will generally be an
             *   `AccountId32` value.
             * - `assets`: The assets to be withdrawn. This should include the assets used to pay the fee on the `dest` chain.
             * - `fee_asset_item`: The index into `assets` of the item which should be used to pay fees.
             * - `weight_limit`: The remote-side weight limit, if any, for the XCM fee purchase.
             */
            limitedTeleportAssets: AugmentedSubmittable<
                (
                    dest: XcmVersionedLocation | { V2: any } | { V3: any } | { V4: any } | string | Uint8Array,
                    beneficiary: XcmVersionedLocation | { V2: any } | { V3: any } | { V4: any } | string | Uint8Array,
                    assets: XcmVersionedAssets | { V2: any } | { V3: any } | { V4: any } | string | Uint8Array,
                    feeAssetItem: u32 | AnyNumber | Uint8Array,
                    weightLimit: XcmV3WeightLimit | { Unlimited: any } | { Limited: any } | string | Uint8Array
                ) => SubmittableExtrinsic<ApiType>,
                [XcmVersionedLocation, XcmVersionedLocation, XcmVersionedAssets, u32, XcmV3WeightLimit]
            >;
            /**
             * Transfer some assets from the local chain to the destination chain through their local, destination or remote
             * reserve.
             *
             * `assets` must have same reserve location and may not be teleportable to `dest`.
             *
             * - `assets` have local reserve: transfer assets to sovereign account of destination chain and forward a
             *   notification XCM to `dest` to mint and deposit reserve-based assets to `beneficiary`.
             * - `assets` have destination reserve: burn local assets and forward a notification to `dest` chain to withdraw the
             *   reserve assets from this chain's sovereign account and deposit them to `beneficiary`.
             * - `assets` have remote reserve: burn local assets, forward XCM to reserve chain to move reserves from this
             *   chain's SA to `dest` chain's SA, and forward another XCM to `dest` to mint and deposit reserve-based assets
             *   to `beneficiary`.
             *
             * **This function is deprecated: Use `limited_reserve_transfer_assets` instead.**
             *
             * Fee payment on the destination side is made from the asset in the `assets` vector of index `fee_asset_item`.
             * The weight limit for fees is not provided and thus is unlimited, with all fees taken as needed from the asset.
             *
             * - `origin`: Must be capable of withdrawing the `assets` and executing XCM.
             * - `dest`: Destination context for the assets. Will typically be `[Parent, Parachain(..)]` to send from parachain
             *   to parachain, or `[Parachain(..)]` to send from relay to parachain.
             * - `beneficiary`: A beneficiary location for the assets in the context of `dest`. Will generally be an
             *   `AccountId32` value.
             * - `assets`: The assets to be withdrawn. This should include the assets used to pay the fee on the `dest` (and
             *   possibly reserve) chains.
             * - `fee_asset_item`: The index into `assets` of the item which should be used to pay fees.
             */
            reserveTransferAssets: AugmentedSubmittable<
                (
                    dest: XcmVersionedLocation | { V2: any } | { V3: any } | { V4: any } | string | Uint8Array,
                    beneficiary: XcmVersionedLocation | { V2: any } | { V3: any } | { V4: any } | string | Uint8Array,
                    assets: XcmVersionedAssets | { V2: any } | { V3: any } | { V4: any } | string | Uint8Array,
                    feeAssetItem: u32 | AnyNumber | Uint8Array
                ) => SubmittableExtrinsic<ApiType>,
                [XcmVersionedLocation, XcmVersionedLocation, XcmVersionedAssets, u32]
            >;
            send: AugmentedSubmittable<
                (
                    dest: XcmVersionedLocation | { V2: any } | { V3: any } | { V4: any } | string | Uint8Array,
                    message: XcmVersionedXcm | { V2: any } | { V3: any } | { V4: any } | string | Uint8Array
                ) => SubmittableExtrinsic<ApiType>,
                [XcmVersionedLocation, XcmVersionedXcm]
            >;
            /**
             * Teleport some assets from the local chain to some destination chain.
             *
             * **This function is deprecated: Use `limited_teleport_assets` instead.**
             *
             * Fee payment on the destination side is made from the asset in the `assets` vector of index `fee_asset_item`.
             * The weight limit for fees is not provided and thus is unlimited, with all fees taken as needed from the asset.
             *
             * - `origin`: Must be capable of withdrawing the `assets` and executing XCM.
             * - `dest`: Destination context for the assets. Will typically be `[Parent, Parachain(..)]` to send from parachain
             *   to parachain, or `[Parachain(..)]` to send from relay to parachain.
             * - `beneficiary`: A beneficiary location for the assets in the context of `dest`. Will generally be an
             *   `AccountId32` value.
             * - `assets`: The assets to be withdrawn. This should include the assets used to pay the fee on the `dest` chain.
             * - `fee_asset_item`: The index into `assets` of the item which should be used to pay fees.
             */
            teleportAssets: AugmentedSubmittable<
                (
                    dest: XcmVersionedLocation | { V2: any } | { V3: any } | { V4: any } | string | Uint8Array,
                    beneficiary: XcmVersionedLocation | { V2: any } | { V3: any } | { V4: any } | string | Uint8Array,
                    assets: XcmVersionedAssets | { V2: any } | { V3: any } | { V4: any } | string | Uint8Array,
                    feeAssetItem: u32 | AnyNumber | Uint8Array
                ) => SubmittableExtrinsic<ApiType>,
                [XcmVersionedLocation, XcmVersionedLocation, XcmVersionedAssets, u32]
            >;
            /**
             * Transfer some assets from the local chain to the destination chain through their local, destination or remote
             * reserve, or through teleports.
             *
             * Fee payment on the destination side is made from the asset in the `assets` vector of index `fee_asset_item`
             * (hence referred to as `fees`), up to enough to pay for `weight_limit` of weight. If more weight is needed than
             * `weight_limit`, then the operation will fail and the sent assets may be at risk.
             *
             * `assets` (excluding `fees`) must have same reserve location or otherwise be teleportable to `dest`, no
             * limitations imposed on `fees`.
             *
             * - For local reserve: transfer assets to sovereign account of destination chain and forward a notification XCM to
             *   `dest` to mint and deposit reserve-based assets to `beneficiary`.
             * - For destination reserve: burn local assets and forward a notification to `dest` chain to withdraw the reserve
             *   assets from this chain's sovereign account and deposit them to `beneficiary`.
             * - For remote reserve: burn local assets, forward XCM to reserve chain to move reserves from this chain's SA to
             *   `dest` chain's SA, and forward another XCM to `dest` to mint and deposit reserve-based assets to
             *   `beneficiary`.
             * - For teleports: burn local assets and forward XCM to `dest` chain to mint/teleport assets and deposit them to
             *   `beneficiary`.
             * - `origin`: Must be capable of withdrawing the `assets` and executing XCM.
             * - `dest`: Destination context for the assets. Will typically be `X2(Parent, Parachain(..))` to send from
             *   parachain to parachain, or `X1(Parachain(..))` to send from relay to parachain.
             * - `beneficiary`: A beneficiary location for the assets in the context of `dest`. Will generally be an
             *   `AccountId32` value.
             * - `assets`: The assets to be withdrawn. This should include the assets used to pay the fee on the `dest` (and
             *   possibly reserve) chains.
             * - `fee_asset_item`: The index into `assets` of the item which should be used to pay fees.
             * - `weight_limit`: The remote-side weight limit, if any, for the XCM fee purchase.
             */
            transferAssets: AugmentedSubmittable<
                (
                    dest: XcmVersionedLocation | { V2: any } | { V3: any } | { V4: any } | string | Uint8Array,
                    beneficiary: XcmVersionedLocation | { V2: any } | { V3: any } | { V4: any } | string | Uint8Array,
                    assets: XcmVersionedAssets | { V2: any } | { V3: any } | { V4: any } | string | Uint8Array,
                    feeAssetItem: u32 | AnyNumber | Uint8Array,
                    weightLimit: XcmV3WeightLimit | { Unlimited: any } | { Limited: any } | string | Uint8Array
                ) => SubmittableExtrinsic<ApiType>,
                [XcmVersionedLocation, XcmVersionedLocation, XcmVersionedAssets, u32, XcmV3WeightLimit]
            >;
            /**
             * Transfer assets from the local chain to the destination chain using explicit transfer types for assets and
             * fees.
             *
             * `assets` must have same reserve location or may be teleportable to `dest`. Caller must provide the
             * `assets_transfer_type` to be used for `assets`:
             *
             * - `TransferType::LocalReserve`: transfer assets to sovereign account of destination chain and forward a
             *   notification XCM to `dest` to mint and deposit reserve-based assets to `beneficiary`.
             * - `TransferType::DestinationReserve`: burn local assets and forward a notification to `dest` chain to withdraw
             *   the reserve assets from this chain's sovereign account and deposit them to `beneficiary`.
             * - `TransferType::RemoteReserve(reserve)`: burn local assets, forward XCM to `reserve` chain to move reserves from
             *   this chain's SA to `dest` chain's SA, and forward another XCM to `dest` to mint and deposit reserve-based
             *   assets to `beneficiary`. Typically the remote `reserve` is Asset Hub.
             * - `TransferType::Teleport`: burn local assets and forward XCM to `dest` chain to mint/teleport assets and deposit
             *   them to `beneficiary`.
             *
             * On the destination chain, as well as any intermediary hops, `BuyExecution` is used to buy execution using
             * transferred `assets` identified by `remote_fees_id`. Make sure enough of the specified `remote_fees_id` asset
             * is included in the given list of `assets`. `remote_fees_id` should be enough to pay for `weight_limit`. If more
             * weight is needed than `weight_limit`, then the operation will fail and the sent assets may be at risk.
             *
             * `remote_fees_id` may use different transfer type than rest of `assets` and can be specified through
             * `fees_transfer_type`.
             *
             * The caller needs to specify what should happen to the transferred assets once they reach the `dest` chain. This
             * is done through the `custom_xcm_on_dest` parameter, which contains the instructions to execute on `dest` as a
             * final step. This is usually as simple as: `Xcm(vec![DepositAsset { assets: Wild(AllCounted(assets.len())),
             * beneficiary }])`, but could be something more exotic like sending the `assets` even further.
             *
             * - `origin`: Must be capable of withdrawing the `assets` and executing XCM.
             * - `dest`: Destination context for the assets. Will typically be `[Parent, Parachain(..)]` to send from parachain
             *   to parachain, or `[Parachain(..)]` to send from relay to parachain, or `(parents: 2, (GlobalConsensus(..),
             *   ..))` to send from parachain across a bridge to another ecosystem destination.
             * - `assets`: The assets to be withdrawn. This should include the assets used to pay the fee on the `dest` (and
             *   possibly reserve) chains.
             * - `assets_transfer_type`: The XCM `TransferType` used to transfer the `assets`.
             * - `remote_fees_id`: One of the included `assets` to be used to pay fees.
             * - `fees_transfer_type`: The XCM `TransferType` used to transfer the `fees` assets.
             * - `custom_xcm_on_dest`: The XCM to be executed on `dest` chain as the last step of the transfer, which also
             *   determines what happens to the assets on the destination chain.
             * - `weight_limit`: The remote-side weight limit, if any, for the XCM fee purchase.
             */
            transferAssetsUsingTypeAndThen: AugmentedSubmittable<
                (
                    dest: XcmVersionedLocation | { V2: any } | { V3: any } | { V4: any } | string | Uint8Array,
                    assets: XcmVersionedAssets | { V2: any } | { V3: any } | { V4: any } | string | Uint8Array,
                    assetsTransferType:
                        | StagingXcmExecutorAssetTransferTransferType
                        | { Teleport: any }
                        | { LocalReserve: any }
                        | { DestinationReserve: any }
                        | { RemoteReserve: any }
                        | string
                        | Uint8Array,
                    remoteFeesId: XcmVersionedAssetId | { V3: any } | { V4: any } | string | Uint8Array,
                    feesTransferType:
                        | StagingXcmExecutorAssetTransferTransferType
                        | { Teleport: any }
                        | { LocalReserve: any }
                        | { DestinationReserve: any }
                        | { RemoteReserve: any }
                        | string
                        | Uint8Array,
                    customXcmOnDest: XcmVersionedXcm | { V2: any } | { V3: any } | { V4: any } | string | Uint8Array,
                    weightLimit: XcmV3WeightLimit | { Unlimited: any } | { Limited: any } | string | Uint8Array
                ) => SubmittableExtrinsic<ApiType>,
                [
                    XcmVersionedLocation,
                    XcmVersionedAssets,
                    StagingXcmExecutorAssetTransferTransferType,
                    XcmVersionedAssetId,
                    StagingXcmExecutorAssetTransferTransferType,
                    XcmVersionedXcm,
                    XcmV3WeightLimit,
                ]
            >;
            /** Generic tx */
            [key: string]: SubmittableExtrinsicFunction<ApiType>;
        };
    } // AugmentedSubmittables
} // declare module<|MERGE_RESOLUTION|>--- conflicted
+++ resolved
@@ -1225,35 +1225,6 @@
             /** Generic tx */
             [key: string]: SubmittableExtrinsicFunction<ApiType>;
         };
-<<<<<<< HEAD
-        externalValidators: {
-            /**
-             * Add a new account `who` to the list of `WhitelistedValidators`.
-             *
-             * The origin for this call must be the `UpdateOrigin`.
-             */
-            addWhitelisted: AugmentedSubmittable<
-                (who: AccountId32 | string | Uint8Array) => SubmittableExtrinsic<ApiType>,
-                [AccountId32]
-            >;
-            /**
-             * Remove an account `who` from the list of `WhitelistedValidators` collators.
-             *
-             * The origin for this call must be the `UpdateOrigin`.
-             */
-            removeWhitelisted: AugmentedSubmittable<
-                (who: AccountId32 | string | Uint8Array) => SubmittableExtrinsic<ApiType>,
-                [AccountId32]
-            >;
-            /**
-             * Allow to ignore external validators and use only whitelisted ones.
-             *
-             * The origin for this call must be the `UpdateOrigin`.
-             */
-            skipExternalValidators: AugmentedSubmittable<
-                (skip: bool | boolean | Uint8Array) => SubmittableExtrinsic<ApiType>,
-                [bool]
-=======
         ethereumBeaconClient: {
             /** Used for pallet initialization and light client resetting. Needs to be called by the root origin. */
             forceCheckpoint: AugmentedSubmittable<
@@ -1299,7 +1270,37 @@
                         | Uint8Array
                 ) => SubmittableExtrinsic<ApiType>,
                 [SnowbridgeBeaconPrimitivesUpdatesUpdate]
->>>>>>> 2e13202b
+            >;
+            /** Generic tx */
+            [key: string]: SubmittableExtrinsicFunction<ApiType>;
+        };
+        externalValidators: {
+            /**
+             * Add a new account `who` to the list of `WhitelistedValidators`.
+             *
+             * The origin for this call must be the `UpdateOrigin`.
+             */
+            addWhitelisted: AugmentedSubmittable<
+                (who: AccountId32 | string | Uint8Array) => SubmittableExtrinsic<ApiType>,
+                [AccountId32]
+            >;
+            /**
+             * Remove an account `who` from the list of `WhitelistedValidators` collators.
+             *
+             * The origin for this call must be the `UpdateOrigin`.
+             */
+            removeWhitelisted: AugmentedSubmittable<
+                (who: AccountId32 | string | Uint8Array) => SubmittableExtrinsic<ApiType>,
+                [AccountId32]
+            >;
+            /**
+             * Allow to ignore external validators and use only whitelisted ones.
+             *
+             * The origin for this call must be the `UpdateOrigin`.
+             */
+            skipExternalValidators: AugmentedSubmittable<
+                (skip: bool | boolean | Uint8Array) => SubmittableExtrinsic<ApiType>,
+                [bool]
             >;
             /** Generic tx */
             [key: string]: SubmittableExtrinsicFunction<ApiType>;
