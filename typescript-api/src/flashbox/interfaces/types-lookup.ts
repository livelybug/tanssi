--- conflicted
+++ resolved
@@ -2013,16 +2013,12 @@
         readonly max: u32;
     }
 
-<<<<<<< HEAD
-    /** @name PalletConfigurationCall (216) */
-=======
-    /** @name TpTraitsParathreadParams (219) */
+    /** @name TpTraitsParathreadParams (217) */
     interface TpTraitsParathreadParams extends Struct {
         readonly slotFrequency: TpTraitsSlotFrequency;
     }
 
-    /** @name PalletConfigurationCall (220) */
->>>>>>> db31eabd
+    /** @name PalletConfigurationCall (218) */
     interface PalletConfigurationCall extends Enum {
         readonly isSetMaxCollators: boolean;
         readonly asSetMaxCollators: {
@@ -2072,17 +2068,10 @@
             | "SetBypassConsistencyCheck";
     }
 
-<<<<<<< HEAD
-    /** @name PalletCollatorAssignmentCall (218) */
+    /** @name PalletCollatorAssignmentCall (220) */
     type PalletCollatorAssignmentCall = Null;
 
-    /** @name PalletAuthorNotingCall (219) */
-=======
-    /** @name PalletCollatorAssignmentCall (222) */
-    type PalletCollatorAssignmentCall = Null;
-
-    /** @name PalletAuthorNotingCall (223) */
->>>>>>> db31eabd
+    /** @name PalletAuthorNotingCall (221) */
     interface PalletAuthorNotingCall extends Enum {
         readonly isSetLatestAuthorData: boolean;
         readonly asSetLatestAuthorData: {
@@ -2102,26 +2091,15 @@
         readonly type: "SetLatestAuthorData" | "SetAuthor" | "KillAuthorData";
     }
 
-<<<<<<< HEAD
-    /** @name TpAuthorNotingInherentOwnParachainInherentData (220) */
-=======
-    /** @name TpAuthorNotingInherentOwnParachainInherentData (224) */
->>>>>>> db31eabd
+    /** @name TpAuthorNotingInherentOwnParachainInherentData (222) */
     interface TpAuthorNotingInherentOwnParachainInherentData extends Struct {
         readonly relayStorageProof: SpTrieStorageProof;
     }
 
-<<<<<<< HEAD
-    /** @name PalletAuthorityAssignmentCall (221) */
+    /** @name PalletAuthorityAssignmentCall (223) */
     type PalletAuthorityAssignmentCall = Null;
 
-    /** @name PalletServicesPaymentCall (222) */
-=======
-    /** @name PalletAuthorityAssignmentCall (225) */
-    type PalletAuthorityAssignmentCall = Null;
-
-    /** @name PalletServicesPaymentCall (226) */
->>>>>>> db31eabd
+    /** @name PalletServicesPaymentCall (224) */
     interface PalletServicesPaymentCall extends Enum {
         readonly isPurchaseCredits: boolean;
         readonly asPurchaseCredits: {
@@ -2168,11 +2146,7 @@
             | "SetMaxTip";
     }
 
-<<<<<<< HEAD
-    /** @name PalletDataPreserversCall (223) */
-=======
-    /** @name PalletDataPreserversCall (227) */
->>>>>>> db31eabd
+    /** @name PalletDataPreserversCall (225) */
     interface PalletDataPreserversCall extends Enum {
         readonly isSetBootNodes: boolean;
         readonly asSetBootNodes: {
@@ -2216,22 +2190,14 @@
             | "ForceDeleteProfile";
     }
 
-<<<<<<< HEAD
-    /** @name PalletDataPreserversProfile (227) */
-=======
-    /** @name PalletDataPreserversProfile (231) */
->>>>>>> db31eabd
+    /** @name PalletDataPreserversProfile (229) */
     interface PalletDataPreserversProfile extends Struct {
         readonly url: Bytes;
         readonly paraIds: PalletDataPreserversParaIdsFilter;
         readonly mode: PalletDataPreserversProfileMode;
     }
 
-<<<<<<< HEAD
-    /** @name PalletDataPreserversParaIdsFilter (228) */
-=======
-    /** @name PalletDataPreserversParaIdsFilter (232) */
->>>>>>> db31eabd
+    /** @name PalletDataPreserversParaIdsFilter (230) */
     interface PalletDataPreserversParaIdsFilter extends Enum {
         readonly isAnyParaId: boolean;
         readonly isWhitelist: boolean;
@@ -2241,11 +2207,7 @@
         readonly type: "AnyParaId" | "Whitelist" | "Blacklist";
     }
 
-<<<<<<< HEAD
-    /** @name PalletDataPreserversProfileMode (231) */
-=======
-    /** @name PalletDataPreserversProfileMode (235) */
->>>>>>> db31eabd
+    /** @name PalletDataPreserversProfileMode (233) */
     interface PalletDataPreserversProfileMode extends Enum {
         readonly isBootnode: boolean;
         readonly isRpc: boolean;
@@ -2255,11 +2217,7 @@
         readonly type: "Bootnode" | "Rpc";
     }
 
-<<<<<<< HEAD
-    /** @name PalletInvulnerablesCall (232) */
-=======
-    /** @name PalletInvulnerablesCall (236) */
->>>>>>> db31eabd
+    /** @name PalletInvulnerablesCall (234) */
     interface PalletInvulnerablesCall extends Enum {
         readonly isAddInvulnerable: boolean;
         readonly asAddInvulnerable: {
@@ -2272,11 +2230,7 @@
         readonly type: "AddInvulnerable" | "RemoveInvulnerable";
     }
 
-<<<<<<< HEAD
-    /** @name PalletSessionCall (233) */
-=======
-    /** @name PalletSessionCall (237) */
->>>>>>> db31eabd
+    /** @name PalletSessionCall (235) */
     interface PalletSessionCall extends Enum {
         readonly isSetKeys: boolean;
         readonly asSetKeys: {
@@ -2287,39 +2241,21 @@
         readonly type: "SetKeys" | "PurgeKeys";
     }
 
-<<<<<<< HEAD
-    /** @name FlashboxRuntimeSessionKeys (234) */
-=======
-    /** @name FlashboxRuntimeSessionKeys (238) */
->>>>>>> db31eabd
+    /** @name FlashboxRuntimeSessionKeys (236) */
     interface FlashboxRuntimeSessionKeys extends Struct {
         readonly nimbus: NimbusPrimitivesNimbusCryptoPublic;
     }
 
-<<<<<<< HEAD
-    /** @name NimbusPrimitivesNimbusCryptoPublic (235) */
+    /** @name NimbusPrimitivesNimbusCryptoPublic (237) */
     interface NimbusPrimitivesNimbusCryptoPublic extends U8aFixed {}
 
-    /** @name PalletAuthorInherentCall (236) */
-=======
-    /** @name NimbusPrimitivesNimbusCryptoPublic (239) */
-    interface NimbusPrimitivesNimbusCryptoPublic extends SpCoreSr25519Public {}
-
-    /** @name SpCoreSr25519Public (240) */
-    interface SpCoreSr25519Public extends U8aFixed {}
-
-    /** @name PalletAuthorInherentCall (241) */
->>>>>>> db31eabd
+    /** @name PalletAuthorInherentCall (238) */
     interface PalletAuthorInherentCall extends Enum {
         readonly isKickOffAuthorshipValidation: boolean;
         readonly type: "KickOffAuthorshipValidation";
     }
 
-<<<<<<< HEAD
-    /** @name PalletTreasuryCall (237) */
-=======
-    /** @name PalletTreasuryCall (242) */
->>>>>>> db31eabd
+    /** @name PalletTreasuryCall (239) */
     interface PalletTreasuryCall extends Enum {
         readonly isProposeSpend: boolean;
         readonly asProposeSpend: {
@@ -2374,11 +2310,7 @@
             | "VoidSpend";
     }
 
-<<<<<<< HEAD
-    /** @name PalletRootTestingCall (238) */
-=======
-    /** @name PalletRootTestingCall (243) */
->>>>>>> db31eabd
+    /** @name PalletRootTestingCall (240) */
     interface PalletRootTestingCall extends Enum {
         readonly isFillBlock: boolean;
         readonly asFillBlock: {
@@ -2388,53 +2320,33 @@
         readonly type: "FillBlock" | "TriggerDefensive";
     }
 
-<<<<<<< HEAD
-    /** @name PalletSudoError (239) */
-=======
-    /** @name PalletSudoError (244) */
->>>>>>> db31eabd
+    /** @name PalletSudoError (241) */
     interface PalletSudoError extends Enum {
         readonly isRequireSudo: boolean;
         readonly type: "RequireSudo";
     }
 
-<<<<<<< HEAD
-    /** @name PalletUtilityError (240) */
-=======
-    /** @name PalletUtilityError (245) */
->>>>>>> db31eabd
+    /** @name PalletUtilityError (242) */
     interface PalletUtilityError extends Enum {
         readonly isTooManyCalls: boolean;
         readonly type: "TooManyCalls";
     }
 
-<<<<<<< HEAD
-    /** @name PalletProxyProxyDefinition (243) */
-=======
-    /** @name PalletProxyProxyDefinition (248) */
->>>>>>> db31eabd
+    /** @name PalletProxyProxyDefinition (245) */
     interface PalletProxyProxyDefinition extends Struct {
         readonly delegate: AccountId32;
         readonly proxyType: FlashboxRuntimeProxyType;
         readonly delay: u32;
     }
 
-<<<<<<< HEAD
-    /** @name PalletProxyAnnouncement (247) */
-=======
-    /** @name PalletProxyAnnouncement (252) */
->>>>>>> db31eabd
+    /** @name PalletProxyAnnouncement (249) */
     interface PalletProxyAnnouncement extends Struct {
         readonly real: AccountId32;
         readonly callHash: H256;
         readonly height: u32;
     }
 
-<<<<<<< HEAD
-    /** @name PalletProxyError (249) */
-=======
-    /** @name PalletProxyError (254) */
->>>>>>> db31eabd
+    /** @name PalletProxyError (251) */
     interface PalletProxyError extends Enum {
         readonly isTooMany: boolean;
         readonly isNotFound: boolean;
@@ -2455,11 +2367,7 @@
             | "NoSelfProxy";
     }
 
-<<<<<<< HEAD
-    /** @name PalletMigrationsError (250) */
-=======
-    /** @name PalletMigrationsError (255) */
->>>>>>> db31eabd
+    /** @name PalletMigrationsError (252) */
     interface PalletMigrationsError extends Enum {
         readonly isPreimageMissing: boolean;
         readonly isWrongUpperBound: boolean;
@@ -2468,22 +2376,14 @@
         readonly type: "PreimageMissing" | "WrongUpperBound" | "PreimageIsTooBig" | "PreimageAlreadyExists";
     }
 
-<<<<<<< HEAD
-    /** @name PalletMaintenanceModeError (251) */
-=======
-    /** @name PalletMaintenanceModeError (256) */
->>>>>>> db31eabd
+    /** @name PalletMaintenanceModeError (253) */
     interface PalletMaintenanceModeError extends Enum {
         readonly isAlreadyInMaintenanceMode: boolean;
         readonly isNotInMaintenanceMode: boolean;
         readonly type: "AlreadyInMaintenanceMode" | "NotInMaintenanceMode";
     }
 
-<<<<<<< HEAD
-    /** @name PalletTxPauseError (252) */
-=======
-    /** @name PalletTxPauseError (257) */
->>>>>>> db31eabd
+    /** @name PalletTxPauseError (254) */
     interface PalletTxPauseError extends Enum {
         readonly isIsPaused: boolean;
         readonly isIsUnpaused: boolean;
@@ -2492,22 +2392,14 @@
         readonly type: "IsPaused" | "IsUnpaused" | "Unpausable" | "NotFound";
     }
 
-<<<<<<< HEAD
-    /** @name PalletBalancesBalanceLock (254) */
-=======
-    /** @name PalletBalancesBalanceLock (259) */
->>>>>>> db31eabd
+    /** @name PalletBalancesBalanceLock (256) */
     interface PalletBalancesBalanceLock extends Struct {
         readonly id: U8aFixed;
         readonly amount: u128;
         readonly reasons: PalletBalancesReasons;
     }
 
-<<<<<<< HEAD
-    /** @name PalletBalancesReasons (255) */
-=======
-    /** @name PalletBalancesReasons (260) */
->>>>>>> db31eabd
+    /** @name PalletBalancesReasons (257) */
     interface PalletBalancesReasons extends Enum {
         readonly isFee: boolean;
         readonly isMisc: boolean;
@@ -2515,31 +2407,19 @@
         readonly type: "Fee" | "Misc" | "All";
     }
 
-<<<<<<< HEAD
-    /** @name PalletBalancesReserveData (258) */
-=======
-    /** @name PalletBalancesReserveData (263) */
->>>>>>> db31eabd
+    /** @name PalletBalancesReserveData (260) */
     interface PalletBalancesReserveData extends Struct {
         readonly id: U8aFixed;
         readonly amount: u128;
     }
 
-<<<<<<< HEAD
-    /** @name PalletBalancesIdAmountRuntimeHoldReason (261) */
-=======
-    /** @name PalletBalancesIdAmountRuntimeHoldReason (266) */
->>>>>>> db31eabd
+    /** @name PalletBalancesIdAmountRuntimeHoldReason (263) */
     interface PalletBalancesIdAmountRuntimeHoldReason extends Struct {
         readonly id: FlashboxRuntimeRuntimeHoldReason;
         readonly amount: u128;
     }
 
-<<<<<<< HEAD
-    /** @name FlashboxRuntimeRuntimeHoldReason (262) */
-=======
-    /** @name FlashboxRuntimeRuntimeHoldReason (267) */
->>>>>>> db31eabd
+    /** @name FlashboxRuntimeRuntimeHoldReason (264) */
     interface FlashboxRuntimeRuntimeHoldReason extends Enum {
         readonly isStreamPayment: boolean;
         readonly asStreamPayment: PalletStreamPaymentHoldReason;
@@ -2548,63 +2428,39 @@
         readonly type: "StreamPayment" | "DataPreservers";
     }
 
-<<<<<<< HEAD
-    /** @name PalletStreamPaymentHoldReason (263) */
-=======
-    /** @name PalletStreamPaymentHoldReason (268) */
->>>>>>> db31eabd
+    /** @name PalletStreamPaymentHoldReason (265) */
     interface PalletStreamPaymentHoldReason extends Enum {
         readonly isStreamPayment: boolean;
         readonly isStreamOpened: boolean;
         readonly type: "StreamPayment" | "StreamOpened";
     }
 
-<<<<<<< HEAD
-    /** @name PalletDataPreserversHoldReason (264) */
-=======
-    /** @name PalletDataPreserversHoldReason (269) */
->>>>>>> db31eabd
+    /** @name PalletDataPreserversHoldReason (266) */
     interface PalletDataPreserversHoldReason extends Enum {
         readonly isProfileDeposit: boolean;
         readonly type: "ProfileDeposit";
     }
 
-<<<<<<< HEAD
-    /** @name PalletBalancesIdAmountRuntimeFreezeReason (267) */
-=======
-    /** @name PalletBalancesIdAmountRuntimeFreezeReason (272) */
->>>>>>> db31eabd
+    /** @name PalletBalancesIdAmountRuntimeFreezeReason (269) */
     interface PalletBalancesIdAmountRuntimeFreezeReason extends Struct {
         readonly id: FlashboxRuntimeRuntimeFreezeReason;
         readonly amount: u128;
     }
 
-<<<<<<< HEAD
-    /** @name FlashboxRuntimeRuntimeFreezeReason (268) */
-=======
-    /** @name FlashboxRuntimeRuntimeFreezeReason (273) */
->>>>>>> db31eabd
+    /** @name FlashboxRuntimeRuntimeFreezeReason (270) */
     interface FlashboxRuntimeRuntimeFreezeReason extends Enum {
         readonly isStreamPayment: boolean;
         readonly asStreamPayment: PalletStreamPaymentFreezeReason;
         readonly type: "StreamPayment";
     }
 
-<<<<<<< HEAD
-    /** @name PalletStreamPaymentFreezeReason (269) */
-=======
-    /** @name PalletStreamPaymentFreezeReason (274) */
->>>>>>> db31eabd
+    /** @name PalletStreamPaymentFreezeReason (271) */
     interface PalletStreamPaymentFreezeReason extends Enum {
         readonly isStreamPayment: boolean;
         readonly type: "StreamPayment";
     }
 
-<<<<<<< HEAD
-    /** @name PalletBalancesError (271) */
-=======
-    /** @name PalletBalancesError (276) */
->>>>>>> db31eabd
+    /** @name PalletBalancesError (273) */
     interface PalletBalancesError extends Enum {
         readonly isVestingBalance: boolean;
         readonly isLiquidityRestrictions: boolean;
@@ -2633,22 +2489,14 @@
             | "DeltaZero";
     }
 
-<<<<<<< HEAD
-    /** @name PalletTransactionPaymentReleases (272) */
-=======
-    /** @name PalletTransactionPaymentReleases (277) */
->>>>>>> db31eabd
+    /** @name PalletTransactionPaymentReleases (274) */
     interface PalletTransactionPaymentReleases extends Enum {
         readonly isV1Ancient: boolean;
         readonly isV2: boolean;
         readonly type: "V1Ancient" | "V2";
     }
 
-<<<<<<< HEAD
-    /** @name PalletStreamPaymentStream (273) */
-=======
-    /** @name PalletStreamPaymentStream (278) */
->>>>>>> db31eabd
+    /** @name PalletStreamPaymentStream (275) */
     interface PalletStreamPaymentStream extends Struct {
         readonly source: AccountId32;
         readonly target: AccountId32;
@@ -2660,11 +2508,7 @@
         readonly openingDeposit: u128;
     }
 
-<<<<<<< HEAD
-    /** @name PalletStreamPaymentChangeRequest (275) */
-=======
-    /** @name PalletStreamPaymentChangeRequest (280) */
->>>>>>> db31eabd
+    /** @name PalletStreamPaymentChangeRequest (277) */
     interface PalletStreamPaymentChangeRequest extends Struct {
         readonly requester: PalletStreamPaymentParty;
         readonly kind: PalletStreamPaymentChangeKind;
@@ -2672,11 +2516,7 @@
         readonly depositChange: Option<PalletStreamPaymentDepositChange>;
     }
 
-<<<<<<< HEAD
-    /** @name PalletStreamPaymentError (277) */
-=======
-    /** @name PalletStreamPaymentError (282) */
->>>>>>> db31eabd
+    /** @name PalletStreamPaymentError (279) */
     interface PalletStreamPaymentError extends Enum {
         readonly isUnknownStreamId: boolean;
         readonly isStreamIdOverflow: boolean;
@@ -2711,43 +2551,27 @@
             | "ImmediateDepositChangeRequiresSameAssetId";
     }
 
-<<<<<<< HEAD
-    /** @name PalletIdentityRegistration (279) */
-=======
-    /** @name PalletIdentityRegistration (284) */
->>>>>>> db31eabd
+    /** @name PalletIdentityRegistration (281) */
     interface PalletIdentityRegistration extends Struct {
         readonly judgements: Vec<ITuple<[u32, PalletIdentityJudgement]>>;
         readonly deposit: u128;
         readonly info: PalletIdentityLegacyIdentityInfo;
     }
 
-<<<<<<< HEAD
-    /** @name PalletIdentityRegistrarInfo (288) */
-=======
-    /** @name PalletIdentityRegistrarInfo (293) */
->>>>>>> db31eabd
+    /** @name PalletIdentityRegistrarInfo (290) */
     interface PalletIdentityRegistrarInfo extends Struct {
         readonly account: AccountId32;
         readonly fee: u128;
         readonly fields: u64;
     }
 
-<<<<<<< HEAD
-    /** @name PalletIdentityAuthorityProperties (290) */
-=======
-    /** @name PalletIdentityAuthorityProperties (295) */
->>>>>>> db31eabd
+    /** @name PalletIdentityAuthorityProperties (292) */
     interface PalletIdentityAuthorityProperties extends Struct {
         readonly suffix: Bytes;
         readonly allocation: u32;
     }
 
-<<<<<<< HEAD
-    /** @name PalletIdentityError (293) */
-=======
-    /** @name PalletIdentityError (298) */
->>>>>>> db31eabd
+    /** @name PalletIdentityError (295) */
     interface PalletIdentityError extends Enum {
         readonly isTooManySubAccounts: boolean;
         readonly isNotFound: boolean;
@@ -2804,11 +2628,7 @@
             | "NotExpired";
     }
 
-<<<<<<< HEAD
-    /** @name PalletMultisigMultisig (295) */
-=======
-    /** @name PalletMultisigMultisig (300) */
->>>>>>> db31eabd
+    /** @name PalletMultisigMultisig (297) */
     interface PalletMultisigMultisig extends Struct {
         readonly when: PalletMultisigTimepoint;
         readonly deposit: u128;
@@ -2816,11 +2636,7 @@
         readonly approvals: Vec<AccountId32>;
     }
 
-<<<<<<< HEAD
-    /** @name PalletMultisigError (297) */
-=======
-    /** @name PalletMultisigError (302) */
->>>>>>> db31eabd
+    /** @name PalletMultisigError (299) */
     interface PalletMultisigError extends Enum {
         readonly isMinimumThreshold: boolean;
         readonly isAlreadyApproved: boolean;
@@ -2853,26 +2669,13 @@
             | "AlreadyStored";
     }
 
-<<<<<<< HEAD
-    /** @name TpTraitsParathreadParams (300) */
-    interface TpTraitsParathreadParams extends Struct {
-        readonly slotFrequency: TpTraitsSlotFrequency;
-    }
-
-    /** @name PalletRegistrarDepositInfo (306) */
-=======
-    /** @name PalletRegistrarDepositInfo (310) */
->>>>>>> db31eabd
+    /** @name PalletRegistrarDepositInfo (307) */
     interface PalletRegistrarDepositInfo extends Struct {
         readonly creator: AccountId32;
         readonly deposit: u128;
     }
 
-<<<<<<< HEAD
-    /** @name PalletRegistrarError (307) */
-=======
-    /** @name PalletRegistrarError (311) */
->>>>>>> db31eabd
+    /** @name PalletRegistrarError (308) */
     interface PalletRegistrarError extends Enum {
         readonly isParaIdAlreadyRegistered: boolean;
         readonly isParaIdNotRegistered: boolean;
@@ -2907,11 +2710,7 @@
             | "ParaStillExistsInRelay";
     }
 
-<<<<<<< HEAD
-    /** @name PalletConfigurationHostConfiguration (308) */
-=======
-    /** @name PalletConfigurationHostConfiguration (312) */
->>>>>>> db31eabd
+    /** @name PalletConfigurationHostConfiguration (309) */
     interface PalletConfigurationHostConfiguration extends Struct {
         readonly maxCollators: u32;
         readonly minOrchestratorCollators: u32;
@@ -2923,42 +2722,26 @@
         readonly targetContainerChainFullness: Perbill;
     }
 
-<<<<<<< HEAD
-    /** @name PalletConfigurationError (311) */
-=======
-    /** @name PalletConfigurationError (315) */
->>>>>>> db31eabd
+    /** @name PalletConfigurationError (312) */
     interface PalletConfigurationError extends Enum {
         readonly isInvalidNewValue: boolean;
         readonly type: "InvalidNewValue";
     }
 
-<<<<<<< HEAD
-    /** @name DpCollatorAssignmentAssignedCollatorsAccountId32 (312) */
-=======
-    /** @name DpCollatorAssignmentAssignedCollatorsAccountId32 (316) */
->>>>>>> db31eabd
+    /** @name DpCollatorAssignmentAssignedCollatorsAccountId32 (313) */
     interface DpCollatorAssignmentAssignedCollatorsAccountId32 extends Struct {
         readonly orchestratorChain: Vec<AccountId32>;
         readonly containerChains: BTreeMap<u32, Vec<AccountId32>>;
     }
 
-<<<<<<< HEAD
-    /** @name TpTraitsContainerChainBlockInfo (317) */
-=======
-    /** @name TpTraitsContainerChainBlockInfo (321) */
->>>>>>> db31eabd
+    /** @name TpTraitsContainerChainBlockInfo (318) */
     interface TpTraitsContainerChainBlockInfo extends Struct {
         readonly blockNumber: u32;
         readonly author: AccountId32;
         readonly latestSlotNumber: u64;
     }
 
-<<<<<<< HEAD
-    /** @name PalletAuthorNotingError (318) */
-=======
-    /** @name PalletAuthorNotingError (322) */
->>>>>>> db31eabd
+    /** @name PalletAuthorNotingError (319) */
     interface PalletAuthorNotingError extends Enum {
         readonly isFailedReading: boolean;
         readonly isFailedDecodingHeader: boolean;
@@ -2977,21 +2760,13 @@
             | "NonAuraDigest";
     }
 
-<<<<<<< HEAD
-    /** @name DpCollatorAssignmentAssignedCollatorsPublic (319) */
-=======
-    /** @name DpCollatorAssignmentAssignedCollatorsPublic (323) */
->>>>>>> db31eabd
+    /** @name DpCollatorAssignmentAssignedCollatorsPublic (320) */
     interface DpCollatorAssignmentAssignedCollatorsPublic extends Struct {
         readonly orchestratorChain: Vec<NimbusPrimitivesNimbusCryptoPublic>;
         readonly containerChains: BTreeMap<u32, Vec<NimbusPrimitivesNimbusCryptoPublic>>;
     }
 
-<<<<<<< HEAD
-    /** @name PalletServicesPaymentError (324) */
-=======
-    /** @name PalletServicesPaymentError (328) */
->>>>>>> db31eabd
+    /** @name PalletServicesPaymentError (325) */
     interface PalletServicesPaymentError extends Enum {
         readonly isInsufficientFundsToPurchaseCredits: boolean;
         readonly isInsufficientCredits: boolean;
@@ -2999,22 +2774,14 @@
         readonly type: "InsufficientFundsToPurchaseCredits" | "InsufficientCredits" | "CreditPriceTooExpensive";
     }
 
-<<<<<<< HEAD
-    /** @name PalletDataPreserversRegisteredProfile (325) */
-=======
-    /** @name PalletDataPreserversRegisteredProfile (329) */
->>>>>>> db31eabd
+    /** @name PalletDataPreserversRegisteredProfile (326) */
     interface PalletDataPreserversRegisteredProfile extends Struct {
         readonly account: AccountId32;
         readonly deposit: u128;
         readonly profile: PalletDataPreserversProfile;
     }
 
-<<<<<<< HEAD
-    /** @name PalletDataPreserversError (326) */
-=======
-    /** @name PalletDataPreserversError (330) */
->>>>>>> db31eabd
+    /** @name PalletDataPreserversError (327) */
     interface PalletDataPreserversError extends Enum {
         readonly isNoBootNodes: boolean;
         readonly isUnknownProfileId: boolean;
@@ -3022,11 +2789,7 @@
         readonly type: "NoBootNodes" | "UnknownProfileId" | "NextProfileIdShouldBeAvailable";
     }
 
-<<<<<<< HEAD
-    /** @name PalletInvulnerablesError (328) */
-=======
-    /** @name PalletInvulnerablesError (332) */
->>>>>>> db31eabd
+    /** @name PalletInvulnerablesError (329) */
     interface PalletInvulnerablesError extends Enum {
         readonly isTooManyInvulnerables: boolean;
         readonly isAlreadyInvulnerable: boolean;
@@ -3041,17 +2804,10 @@
             | "UnableToDeriveCollatorId";
     }
 
-<<<<<<< HEAD
-    /** @name SpCoreCryptoKeyTypeId (333) */
+    /** @name SpCoreCryptoKeyTypeId (334) */
     interface SpCoreCryptoKeyTypeId extends U8aFixed {}
 
-    /** @name PalletSessionError (334) */
-=======
-    /** @name SpCoreCryptoKeyTypeId (337) */
-    interface SpCoreCryptoKeyTypeId extends U8aFixed {}
-
-    /** @name PalletSessionError (338) */
->>>>>>> db31eabd
+    /** @name PalletSessionError (335) */
     interface PalletSessionError extends Enum {
         readonly isInvalidProof: boolean;
         readonly isNoAssociatedValidatorId: boolean;
@@ -3061,11 +2817,7 @@
         readonly type: "InvalidProof" | "NoAssociatedValidatorId" | "DuplicatedKey" | "NoKeys" | "NoAccount";
     }
 
-<<<<<<< HEAD
-    /** @name PalletAuthorInherentError (338) */
-=======
-    /** @name PalletAuthorInherentError (342) */
->>>>>>> db31eabd
+    /** @name PalletAuthorInherentError (339) */
     interface PalletAuthorInherentError extends Enum {
         readonly isAuthorAlreadySet: boolean;
         readonly isNoAccountId: boolean;
@@ -3073,21 +2825,13 @@
         readonly type: "AuthorAlreadySet" | "NoAccountId" | "CannotBeAuthor";
     }
 
-<<<<<<< HEAD
-    /** @name PalletInflationRewardsChainsToRewardValue (339) */
-=======
-    /** @name PalletInflationRewardsChainsToRewardValue (343) */
->>>>>>> db31eabd
+    /** @name PalletInflationRewardsChainsToRewardValue (340) */
     interface PalletInflationRewardsChainsToRewardValue extends Struct {
         readonly paraIds: Vec<u32>;
         readonly rewardsPerChain: u128;
     }
 
-<<<<<<< HEAD
-    /** @name PalletTreasuryProposal (340) */
-=======
-    /** @name PalletTreasuryProposal (344) */
->>>>>>> db31eabd
+    /** @name PalletTreasuryProposal (341) */
     interface PalletTreasuryProposal extends Struct {
         readonly proposer: AccountId32;
         readonly value: u128;
@@ -3095,11 +2839,7 @@
         readonly bond: u128;
     }
 
-<<<<<<< HEAD
-    /** @name PalletTreasurySpendStatus (342) */
-=======
-    /** @name PalletTreasurySpendStatus (346) */
->>>>>>> db31eabd
+    /** @name PalletTreasurySpendStatus (343) */
     interface PalletTreasurySpendStatus extends Struct {
         readonly assetKind: Null;
         readonly amount: u128;
@@ -3109,11 +2849,7 @@
         readonly status: PalletTreasuryPaymentState;
     }
 
-<<<<<<< HEAD
-    /** @name PalletTreasuryPaymentState (343) */
-=======
-    /** @name PalletTreasuryPaymentState (347) */
->>>>>>> db31eabd
+    /** @name PalletTreasuryPaymentState (344) */
     interface PalletTreasuryPaymentState extends Enum {
         readonly isPending: boolean;
         readonly isAttempted: boolean;
@@ -3124,17 +2860,10 @@
         readonly type: "Pending" | "Attempted" | "Failed";
     }
 
-<<<<<<< HEAD
-    /** @name FrameSupportPalletId (345) */
+    /** @name FrameSupportPalletId (346) */
     interface FrameSupportPalletId extends U8aFixed {}
 
-    /** @name PalletTreasuryError (346) */
-=======
-    /** @name FrameSupportPalletId (349) */
-    interface FrameSupportPalletId extends U8aFixed {}
-
-    /** @name PalletTreasuryError (350) */
->>>>>>> db31eabd
+    /** @name PalletTreasuryError (347) */
     interface PalletTreasuryError extends Enum {
         readonly isInsufficientProposersBalance: boolean;
         readonly isInvalidIndex: boolean;
@@ -3163,52 +2892,27 @@
             | "Inconclusive";
     }
 
-<<<<<<< HEAD
-    /** @name FrameSystemExtensionsCheckNonZeroSender (351) */
+    /** @name FrameSystemExtensionsCheckNonZeroSender (352) */
     type FrameSystemExtensionsCheckNonZeroSender = Null;
 
-    /** @name FrameSystemExtensionsCheckSpecVersion (352) */
+    /** @name FrameSystemExtensionsCheckSpecVersion (353) */
     type FrameSystemExtensionsCheckSpecVersion = Null;
 
-    /** @name FrameSystemExtensionsCheckTxVersion (353) */
+    /** @name FrameSystemExtensionsCheckTxVersion (354) */
     type FrameSystemExtensionsCheckTxVersion = Null;
 
-    /** @name FrameSystemExtensionsCheckGenesis (354) */
+    /** @name FrameSystemExtensionsCheckGenesis (355) */
     type FrameSystemExtensionsCheckGenesis = Null;
 
-    /** @name FrameSystemExtensionsCheckNonce (357) */
+    /** @name FrameSystemExtensionsCheckNonce (358) */
     interface FrameSystemExtensionsCheckNonce extends Compact<u32> {}
 
-    /** @name FrameSystemExtensionsCheckWeight (358) */
+    /** @name FrameSystemExtensionsCheckWeight (359) */
     type FrameSystemExtensionsCheckWeight = Null;
 
-    /** @name PalletTransactionPaymentChargeTransactionPayment (359) */
+    /** @name PalletTransactionPaymentChargeTransactionPayment (360) */
     interface PalletTransactionPaymentChargeTransactionPayment extends Compact<u128> {}
 
-    /** @name FlashboxRuntimeRuntime (360) */
-=======
-    /** @name FrameSystemExtensionsCheckNonZeroSender (355) */
-    type FrameSystemExtensionsCheckNonZeroSender = Null;
-
-    /** @name FrameSystemExtensionsCheckSpecVersion (356) */
-    type FrameSystemExtensionsCheckSpecVersion = Null;
-
-    /** @name FrameSystemExtensionsCheckTxVersion (357) */
-    type FrameSystemExtensionsCheckTxVersion = Null;
-
-    /** @name FrameSystemExtensionsCheckGenesis (358) */
-    type FrameSystemExtensionsCheckGenesis = Null;
-
-    /** @name FrameSystemExtensionsCheckNonce (361) */
-    interface FrameSystemExtensionsCheckNonce extends Compact<u32> {}
-
-    /** @name FrameSystemExtensionsCheckWeight (362) */
-    type FrameSystemExtensionsCheckWeight = Null;
-
-    /** @name PalletTransactionPaymentChargeTransactionPayment (363) */
-    interface PalletTransactionPaymentChargeTransactionPayment extends Compact<u128> {}
-
-    /** @name FlashboxRuntimeRuntime (364) */
->>>>>>> db31eabd
+    /** @name FlashboxRuntimeRuntime (361) */
     type FlashboxRuntimeRuntime = Null;
 } // declare module