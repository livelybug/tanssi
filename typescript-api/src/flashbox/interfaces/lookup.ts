--- conflicted
+++ resolved
@@ -1481,15 +1481,11 @@
         min: "u32",
         max: "u32",
     },
-<<<<<<< HEAD
-    /** Lookup216: pallet_configuration::pallet::Call<T> */
-=======
-    /** Lookup219: tp_traits::ParathreadParams */
+    /** Lookup217: tp_traits::ParathreadParams */
     TpTraitsParathreadParams: {
         slotFrequency: "TpTraitsSlotFrequency",
     },
-    /** Lookup220: pallet_configuration::pallet::Call<T> */
->>>>>>> db31eabd
+    /** Lookup218: pallet_configuration::pallet::Call<T> */
     PalletConfigurationCall: {
         _enum: {
             set_max_collators: {
@@ -1584,15 +1580,9 @@
             },
         },
     },
-<<<<<<< HEAD
-    /** Lookup218: pallet_collator_assignment::pallet::Call<T> */
+    /** Lookup220: pallet_collator_assignment::pallet::Call<T> */
     PalletCollatorAssignmentCall: "Null",
-    /** Lookup219: pallet_author_noting::pallet::Call<T> */
-=======
-    /** Lookup222: pallet_collator_assignment::pallet::Call<T> */
-    PalletCollatorAssignmentCall: "Null",
-    /** Lookup223: pallet_author_noting::pallet::Call<T> */
->>>>>>> db31eabd
+    /** Lookup221: pallet_author_noting::pallet::Call<T> */
     PalletAuthorNotingCall: {
         _enum: {
             set_latest_author_data: {
@@ -1609,23 +1599,13 @@
             },
         },
     },
-<<<<<<< HEAD
-    /** Lookup220: tp_author_noting_inherent::OwnParachainInherentData */
+    /** Lookup222: tp_author_noting_inherent::OwnParachainInherentData */
     TpAuthorNotingInherentOwnParachainInherentData: {
         relayStorageProof: "SpTrieStorageProof",
     },
-    /** Lookup221: pallet_authority_assignment::pallet::Call<T> */
+    /** Lookup223: pallet_authority_assignment::pallet::Call<T> */
     PalletAuthorityAssignmentCall: "Null",
-    /** Lookup222: pallet_services_payment::pallet::Call<T> */
-=======
-    /** Lookup224: tp_author_noting_inherent::OwnParachainInherentData */
-    TpAuthorNotingInherentOwnParachainInherentData: {
-        relayStorageProof: "SpTrieStorageProof",
-    },
-    /** Lookup225: pallet_authority_assignment::pallet::Call<T> */
-    PalletAuthorityAssignmentCall: "Null",
-    /** Lookup226: pallet_services_payment::pallet::Call<T> */
->>>>>>> db31eabd
+    /** Lookup224: pallet_services_payment::pallet::Call<T> */
     PalletServicesPaymentCall: {
         _enum: {
             purchase_credits: {
@@ -1658,11 +1638,7 @@
             },
         },
     },
-<<<<<<< HEAD
-    /** Lookup223: pallet_data_preservers::pallet::Call<T> */
-=======
-    /** Lookup227: pallet_data_preservers::pallet::Call<T> */
->>>>>>> db31eabd
+    /** Lookup225: pallet_data_preservers::pallet::Call<T> */
     PalletDataPreserversCall: {
         _enum: {
             set_boot_nodes: {
@@ -1692,21 +1668,13 @@
             },
         },
     },
-<<<<<<< HEAD
-    /** Lookup227: pallet_data_preservers::pallet::Profile<T> */
-=======
-    /** Lookup231: pallet_data_preservers::pallet::Profile<T> */
->>>>>>> db31eabd
+    /** Lookup229: pallet_data_preservers::pallet::Profile<T> */
     PalletDataPreserversProfile: {
         url: "Bytes",
         paraIds: "PalletDataPreserversParaIdsFilter",
         mode: "PalletDataPreserversProfileMode",
     },
-<<<<<<< HEAD
-    /** Lookup228: pallet_data_preservers::pallet::ParaIdsFilter<T> */
-=======
-    /** Lookup232: pallet_data_preservers::pallet::ParaIdsFilter<T> */
->>>>>>> db31eabd
+    /** Lookup230: pallet_data_preservers::pallet::ParaIdsFilter<T> */
     PalletDataPreserversParaIdsFilter: {
         _enum: {
             AnyParaId: "Null",
@@ -1714,11 +1682,7 @@
             Blacklist: "Vec<u32>",
         },
     },
-<<<<<<< HEAD
-    /** Lookup231: pallet_data_preservers::pallet::ProfileMode */
-=======
-    /** Lookup235: pallet_data_preservers::pallet::ProfileMode */
->>>>>>> db31eabd
+    /** Lookup233: pallet_data_preservers::pallet::ProfileMode */
     PalletDataPreserversProfileMode: {
         _enum: {
             Bootnode: "Null",
@@ -1727,11 +1691,7 @@
             },
         },
     },
-<<<<<<< HEAD
-    /** Lookup232: pallet_invulnerables::pallet::Call<T> */
-=======
-    /** Lookup236: pallet_invulnerables::pallet::Call<T> */
->>>>>>> db31eabd
+    /** Lookup234: pallet_invulnerables::pallet::Call<T> */
     PalletInvulnerablesCall: {
         _enum: {
             __Unused0: "Null",
@@ -1743,11 +1703,7 @@
             },
         },
     },
-<<<<<<< HEAD
-    /** Lookup233: pallet_session::pallet::Call<T> */
-=======
-    /** Lookup237: pallet_session::pallet::Call<T> */
->>>>>>> db31eabd
+    /** Lookup235: pallet_session::pallet::Call<T> */
     PalletSessionCall: {
         _enum: {
             set_keys: {
@@ -1760,33 +1716,17 @@
             purge_keys: "Null",
         },
     },
-<<<<<<< HEAD
-    /** Lookup234: flashbox_runtime::SessionKeys */
+    /** Lookup236: flashbox_runtime::SessionKeys */
     FlashboxRuntimeSessionKeys: {
         nimbus: "NimbusPrimitivesNimbusCryptoPublic",
     },
-    /** Lookup235: nimbus_primitives::nimbus_crypto::Public */
+    /** Lookup237: nimbus_primitives::nimbus_crypto::Public */
     NimbusPrimitivesNimbusCryptoPublic: "[u8;32]",
-    /** Lookup236: pallet_author_inherent::pallet::Call<T> */
+    /** Lookup238: pallet_author_inherent::pallet::Call<T> */
     PalletAuthorInherentCall: {
         _enum: ["kick_off_authorship_validation"],
     },
-    /** Lookup237: pallet_treasury::pallet::Call<T, I> */
-=======
-    /** Lookup238: flashbox_runtime::SessionKeys */
-    FlashboxRuntimeSessionKeys: {
-        nimbus: "NimbusPrimitivesNimbusCryptoPublic",
-    },
-    /** Lookup239: nimbus_primitives::nimbus_crypto::Public */
-    NimbusPrimitivesNimbusCryptoPublic: "SpCoreSr25519Public",
-    /** Lookup240: sp_core::sr25519::Public */
-    SpCoreSr25519Public: "[u8;32]",
-    /** Lookup241: pallet_author_inherent::pallet::Call<T> */
-    PalletAuthorInherentCall: {
-        _enum: ["kick_off_authorship_validation"],
-    },
-    /** Lookup242: pallet_treasury::pallet::Call<T, I> */
->>>>>>> db31eabd
+    /** Lookup239: pallet_treasury::pallet::Call<T, I> */
     PalletTreasuryCall: {
         _enum: {
             propose_spend: {
@@ -1823,11 +1763,7 @@
             },
         },
     },
-<<<<<<< HEAD
-    /** Lookup238: pallet_root_testing::pallet::Call<T> */
-=======
-    /** Lookup243: pallet_root_testing::pallet::Call<T> */
->>>>>>> db31eabd
+    /** Lookup240: pallet_root_testing::pallet::Call<T> */
     PalletRootTestingCall: {
         _enum: {
             fill_block: {
@@ -1836,47 +1772,27 @@
             trigger_defensive: "Null",
         },
     },
-<<<<<<< HEAD
-    /** Lookup239: pallet_sudo::pallet::Error<T> */
+    /** Lookup241: pallet_sudo::pallet::Error<T> */
     PalletSudoError: {
         _enum: ["RequireSudo"],
     },
-    /** Lookup240: pallet_utility::pallet::Error<T> */
+    /** Lookup242: pallet_utility::pallet::Error<T> */
     PalletUtilityError: {
         _enum: ["TooManyCalls"],
     },
-    /** Lookup243: pallet_proxy::ProxyDefinition<sp_core::crypto::AccountId32, flashbox_runtime::ProxyType, BlockNumber> */
-=======
-    /** Lookup244: pallet_sudo::pallet::Error<T> */
-    PalletSudoError: {
-        _enum: ["RequireSudo"],
-    },
-    /** Lookup245: pallet_utility::pallet::Error<T> */
-    PalletUtilityError: {
-        _enum: ["TooManyCalls"],
-    },
-    /** Lookup248: pallet_proxy::ProxyDefinition<sp_core::crypto::AccountId32, flashbox_runtime::ProxyType, BlockNumber> */
->>>>>>> db31eabd
+    /** Lookup245: pallet_proxy::ProxyDefinition<sp_core::crypto::AccountId32, flashbox_runtime::ProxyType, BlockNumber> */
     PalletProxyProxyDefinition: {
         delegate: "AccountId32",
         proxyType: "FlashboxRuntimeProxyType",
         delay: "u32",
     },
-<<<<<<< HEAD
-    /** Lookup247: pallet_proxy::Announcement<sp_core::crypto::AccountId32, primitive_types::H256, BlockNumber> */
-=======
-    /** Lookup252: pallet_proxy::Announcement<sp_core::crypto::AccountId32, primitive_types::H256, BlockNumber> */
->>>>>>> db31eabd
+    /** Lookup249: pallet_proxy::Announcement<sp_core::crypto::AccountId32, primitive_types::H256, BlockNumber> */
     PalletProxyAnnouncement: {
         real: "AccountId32",
         callHash: "H256",
         height: "u32",
     },
-<<<<<<< HEAD
-    /** Lookup249: pallet_proxy::pallet::Error<T> */
-=======
-    /** Lookup254: pallet_proxy::pallet::Error<T> */
->>>>>>> db31eabd
+    /** Lookup251: pallet_proxy::pallet::Error<T> */
     PalletProxyError: {
         _enum: [
             "TooMany",
@@ -1889,71 +1805,39 @@
             "NoSelfProxy",
         ],
     },
-<<<<<<< HEAD
-    /** Lookup250: pallet_migrations::pallet::Error<T> */
+    /** Lookup252: pallet_migrations::pallet::Error<T> */
     PalletMigrationsError: {
         _enum: ["PreimageMissing", "WrongUpperBound", "PreimageIsTooBig", "PreimageAlreadyExists"],
     },
-    /** Lookup251: pallet_maintenance_mode::pallet::Error<T> */
+    /** Lookup253: pallet_maintenance_mode::pallet::Error<T> */
     PalletMaintenanceModeError: {
         _enum: ["AlreadyInMaintenanceMode", "NotInMaintenanceMode"],
     },
-    /** Lookup252: pallet_tx_pause::pallet::Error<T> */
+    /** Lookup254: pallet_tx_pause::pallet::Error<T> */
     PalletTxPauseError: {
         _enum: ["IsPaused", "IsUnpaused", "Unpausable", "NotFound"],
     },
-    /** Lookup254: pallet_balances::types::BalanceLock<Balance> */
-=======
-    /** Lookup255: pallet_migrations::pallet::Error<T> */
-    PalletMigrationsError: {
-        _enum: ["PreimageMissing", "WrongUpperBound", "PreimageIsTooBig", "PreimageAlreadyExists"],
-    },
-    /** Lookup256: pallet_maintenance_mode::pallet::Error<T> */
-    PalletMaintenanceModeError: {
-        _enum: ["AlreadyInMaintenanceMode", "NotInMaintenanceMode"],
-    },
-    /** Lookup257: pallet_tx_pause::pallet::Error<T> */
-    PalletTxPauseError: {
-        _enum: ["IsPaused", "IsUnpaused", "Unpausable", "NotFound"],
-    },
-    /** Lookup259: pallet_balances::types::BalanceLock<Balance> */
->>>>>>> db31eabd
+    /** Lookup256: pallet_balances::types::BalanceLock<Balance> */
     PalletBalancesBalanceLock: {
         id: "[u8;8]",
         amount: "u128",
         reasons: "PalletBalancesReasons",
     },
-<<<<<<< HEAD
-    /** Lookup255: pallet_balances::types::Reasons */
+    /** Lookup257: pallet_balances::types::Reasons */
     PalletBalancesReasons: {
         _enum: ["Fee", "Misc", "All"],
     },
-    /** Lookup258: pallet_balances::types::ReserveData<ReserveIdentifier, Balance> */
-=======
-    /** Lookup260: pallet_balances::types::Reasons */
-    PalletBalancesReasons: {
-        _enum: ["Fee", "Misc", "All"],
-    },
-    /** Lookup263: pallet_balances::types::ReserveData<ReserveIdentifier, Balance> */
->>>>>>> db31eabd
+    /** Lookup260: pallet_balances::types::ReserveData<ReserveIdentifier, Balance> */
     PalletBalancesReserveData: {
         id: "[u8;8]",
         amount: "u128",
     },
-<<<<<<< HEAD
-    /** Lookup261: pallet_balances::types::IdAmount<flashbox_runtime::RuntimeHoldReason, Balance> */
-=======
-    /** Lookup266: pallet_balances::types::IdAmount<flashbox_runtime::RuntimeHoldReason, Balance> */
->>>>>>> db31eabd
+    /** Lookup263: pallet_balances::types::IdAmount<flashbox_runtime::RuntimeHoldReason, Balance> */
     PalletBalancesIdAmountRuntimeHoldReason: {
         id: "FlashboxRuntimeRuntimeHoldReason",
         amount: "u128",
     },
-<<<<<<< HEAD
-    /** Lookup262: flashbox_runtime::RuntimeHoldReason */
-=======
-    /** Lookup267: flashbox_runtime::RuntimeHoldReason */
->>>>>>> db31eabd
+    /** Lookup264: flashbox_runtime::RuntimeHoldReason */
     FlashboxRuntimeRuntimeHoldReason: {
         _enum: {
             __Unused0: "Null",
@@ -1986,36 +1870,20 @@
             DataPreservers: "PalletDataPreserversHoldReason",
         },
     },
-<<<<<<< HEAD
-    /** Lookup263: pallet_stream_payment::pallet::HoldReason */
+    /** Lookup265: pallet_stream_payment::pallet::HoldReason */
     PalletStreamPaymentHoldReason: {
         _enum: ["StreamPayment", "StreamOpened"],
     },
-    /** Lookup264: pallet_data_preservers::pallet::HoldReason */
+    /** Lookup266: pallet_data_preservers::pallet::HoldReason */
     PalletDataPreserversHoldReason: {
         _enum: ["ProfileDeposit"],
     },
-    /** Lookup267: pallet_balances::types::IdAmount<flashbox_runtime::RuntimeFreezeReason, Balance> */
-=======
-    /** Lookup268: pallet_stream_payment::pallet::HoldReason */
-    PalletStreamPaymentHoldReason: {
-        _enum: ["StreamPayment", "StreamOpened"],
-    },
-    /** Lookup269: pallet_data_preservers::pallet::HoldReason */
-    PalletDataPreserversHoldReason: {
-        _enum: ["ProfileDeposit"],
-    },
-    /** Lookup272: pallet_balances::types::IdAmount<flashbox_runtime::RuntimeFreezeReason, Balance> */
->>>>>>> db31eabd
+    /** Lookup269: pallet_balances::types::IdAmount<flashbox_runtime::RuntimeFreezeReason, Balance> */
     PalletBalancesIdAmountRuntimeFreezeReason: {
         id: "FlashboxRuntimeRuntimeFreezeReason",
         amount: "u128",
     },
-<<<<<<< HEAD
-    /** Lookup268: flashbox_runtime::RuntimeFreezeReason */
-=======
-    /** Lookup273: flashbox_runtime::RuntimeFreezeReason */
->>>>>>> db31eabd
+    /** Lookup270: flashbox_runtime::RuntimeFreezeReason */
     FlashboxRuntimeRuntimeFreezeReason: {
         _enum: {
             __Unused0: "Null",
@@ -2033,19 +1901,11 @@
             StreamPayment: "PalletStreamPaymentFreezeReason",
         },
     },
-<<<<<<< HEAD
-    /** Lookup269: pallet_stream_payment::pallet::FreezeReason */
+    /** Lookup271: pallet_stream_payment::pallet::FreezeReason */
     PalletStreamPaymentFreezeReason: {
         _enum: ["StreamPayment"],
     },
-    /** Lookup271: pallet_balances::pallet::Error<T, I> */
-=======
-    /** Lookup274: pallet_stream_payment::pallet::FreezeReason */
-    PalletStreamPaymentFreezeReason: {
-        _enum: ["StreamPayment"],
-    },
-    /** Lookup276: pallet_balances::pallet::Error<T, I> */
->>>>>>> db31eabd
+    /** Lookup273: pallet_balances::pallet::Error<T, I> */
     PalletBalancesError: {
         _enum: [
             "VestingBalance",
@@ -2062,20 +1922,12 @@
             "DeltaZero",
         ],
     },
-<<<<<<< HEAD
-    /** Lookup272: pallet_transaction_payment::Releases */
-=======
-    /** Lookup277: pallet_transaction_payment::Releases */
->>>>>>> db31eabd
+    /** Lookup274: pallet_transaction_payment::Releases */
     PalletTransactionPaymentReleases: {
         _enum: ["V1Ancient", "V2"],
     },
     /**
-<<<<<<< HEAD
-     * Lookup273: pallet_stream_payment::pallet::Stream<sp_core::crypto::AccountId32, flashbox_runtime::TimeUnit,
-=======
-     * Lookup278: pallet_stream_payment::pallet::Stream<sp_core::crypto::AccountId32, flashbox_runtime::TimeUnit,
->>>>>>> db31eabd
+     * Lookup275: pallet_stream_payment::pallet::Stream<sp_core::crypto::AccountId32, flashbox_runtime::TimeUnit,
      * flashbox_runtime::StreamPaymentAssetId, Balance>
      */
     PalletStreamPaymentStream: {
@@ -2089,11 +1941,7 @@
         openingDeposit: "u128",
     },
     /**
-<<<<<<< HEAD
-     * Lookup275: pallet_stream_payment::pallet::ChangeRequest<flashbox_runtime::TimeUnit,
-=======
-     * Lookup280: pallet_stream_payment::pallet::ChangeRequest<flashbox_runtime::TimeUnit,
->>>>>>> db31eabd
+     * Lookup277: pallet_stream_payment::pallet::ChangeRequest<flashbox_runtime::TimeUnit,
      * flashbox_runtime::StreamPaymentAssetId, Balance>
      */
     PalletStreamPaymentChangeRequest: {
@@ -2102,11 +1950,7 @@
         newConfig: "PalletStreamPaymentStreamConfig",
         depositChange: "Option<PalletStreamPaymentDepositChange>",
     },
-<<<<<<< HEAD
-    /** Lookup277: pallet_stream_payment::pallet::Error<T> */
-=======
-    /** Lookup282: pallet_stream_payment::pallet::Error<T> */
->>>>>>> db31eabd
+    /** Lookup279: pallet_stream_payment::pallet::Error<T> */
     PalletStreamPaymentError: {
         _enum: [
             "UnknownStreamId",
@@ -2126,40 +1970,24 @@
             "ImmediateDepositChangeRequiresSameAssetId",
         ],
     },
-<<<<<<< HEAD
-    /** Lookup279: pallet_identity::types::Registration<Balance, MaxJudgements, pallet_identity::legacy::IdentityInfo<FieldLimit>> */
-=======
-    /** Lookup284: pallet_identity::types::Registration<Balance, MaxJudgements, pallet_identity::legacy::IdentityInfo<FieldLimit>> */
->>>>>>> db31eabd
+    /** Lookup281: pallet_identity::types::Registration<Balance, MaxJudgements, pallet_identity::legacy::IdentityInfo<FieldLimit>> */
     PalletIdentityRegistration: {
         judgements: "Vec<(u32,PalletIdentityJudgement)>",
         deposit: "u128",
         info: "PalletIdentityLegacyIdentityInfo",
     },
-<<<<<<< HEAD
-    /** Lookup288: pallet_identity::types::RegistrarInfo<Balance, sp_core::crypto::AccountId32, IdField> */
-=======
-    /** Lookup293: pallet_identity::types::RegistrarInfo<Balance, sp_core::crypto::AccountId32, IdField> */
->>>>>>> db31eabd
+    /** Lookup290: pallet_identity::types::RegistrarInfo<Balance, sp_core::crypto::AccountId32, IdField> */
     PalletIdentityRegistrarInfo: {
         account: "AccountId32",
         fee: "u128",
         fields: "u64",
     },
-<<<<<<< HEAD
-    /** Lookup290: pallet_identity::types::AuthorityProperties<bounded_collections::bounded_vec::BoundedVec<T, S>> */
-=======
-    /** Lookup295: pallet_identity::types::AuthorityProperties<bounded_collections::bounded_vec::BoundedVec<T, S>> */
->>>>>>> db31eabd
+    /** Lookup292: pallet_identity::types::AuthorityProperties<bounded_collections::bounded_vec::BoundedVec<T, S>> */
     PalletIdentityAuthorityProperties: {
         suffix: "Bytes",
         allocation: "u32",
     },
-<<<<<<< HEAD
-    /** Lookup293: pallet_identity::pallet::Error<T> */
-=======
-    /** Lookup298: pallet_identity::pallet::Error<T> */
->>>>>>> db31eabd
+    /** Lookup295: pallet_identity::pallet::Error<T> */
     PalletIdentityError: {
         _enum: [
             "TooManySubAccounts",
@@ -2190,22 +2018,14 @@
             "NotExpired",
         ],
     },
-<<<<<<< HEAD
-    /** Lookup295: pallet_multisig::Multisig<BlockNumber, Balance, sp_core::crypto::AccountId32, MaxApprovals> */
-=======
-    /** Lookup300: pallet_multisig::Multisig<BlockNumber, Balance, sp_core::crypto::AccountId32, MaxApprovals> */
->>>>>>> db31eabd
+    /** Lookup297: pallet_multisig::Multisig<BlockNumber, Balance, sp_core::crypto::AccountId32, MaxApprovals> */
     PalletMultisigMultisig: {
         when: "PalletMultisigTimepoint",
         deposit: "u128",
         depositor: "AccountId32",
         approvals: "Vec<AccountId32>",
     },
-<<<<<<< HEAD
-    /** Lookup297: pallet_multisig::pallet::Error<T> */
-=======
-    /** Lookup302: pallet_multisig::pallet::Error<T> */
->>>>>>> db31eabd
+    /** Lookup299: pallet_multisig::pallet::Error<T> */
     PalletMultisigError: {
         _enum: [
             "MinimumThreshold",
@@ -2224,24 +2044,12 @@
             "AlreadyStored",
         ],
     },
-<<<<<<< HEAD
-    /** Lookup300: tp_traits::ParathreadParams */
-    TpTraitsParathreadParams: {
-        slotFrequency: "TpTraitsSlotFrequency",
-    },
-    /** Lookup306: pallet_registrar::pallet::DepositInfo<T> */
-=======
-    /** Lookup310: pallet_registrar::pallet::DepositInfo<T> */
->>>>>>> db31eabd
+    /** Lookup307: pallet_registrar::pallet::DepositInfo<T> */
     PalletRegistrarDepositInfo: {
         creator: "AccountId32",
         deposit: "u128",
     },
-<<<<<<< HEAD
-    /** Lookup307: pallet_registrar::pallet::Error<T> */
-=======
-    /** Lookup311: pallet_registrar::pallet::Error<T> */
->>>>>>> db31eabd
+    /** Lookup308: pallet_registrar::pallet::Error<T> */
     PalletRegistrarError: {
         _enum: [
             "ParaIdAlreadyRegistered",
@@ -2261,11 +2069,7 @@
             "ParaStillExistsInRelay",
         ],
     },
-<<<<<<< HEAD
-    /** Lookup308: pallet_configuration::HostConfiguration */
-=======
-    /** Lookup312: pallet_configuration::HostConfiguration */
->>>>>>> db31eabd
+    /** Lookup309: pallet_configuration::HostConfiguration */
     PalletConfigurationHostConfiguration: {
         maxCollators: "u32",
         minOrchestratorCollators: "u32",
@@ -2276,38 +2080,22 @@
         parathreadsPerCollator: "u32",
         targetContainerChainFullness: "Perbill",
     },
-<<<<<<< HEAD
-    /** Lookup311: pallet_configuration::pallet::Error<T> */
+    /** Lookup312: pallet_configuration::pallet::Error<T> */
     PalletConfigurationError: {
         _enum: ["InvalidNewValue"],
     },
-    /** Lookup312: dp_collator_assignment::AssignedCollators<sp_core::crypto::AccountId32> */
-=======
-    /** Lookup315: pallet_configuration::pallet::Error<T> */
-    PalletConfigurationError: {
-        _enum: ["InvalidNewValue"],
-    },
-    /** Lookup316: dp_collator_assignment::AssignedCollators<sp_core::crypto::AccountId32> */
->>>>>>> db31eabd
+    /** Lookup313: dp_collator_assignment::AssignedCollators<sp_core::crypto::AccountId32> */
     DpCollatorAssignmentAssignedCollatorsAccountId32: {
         orchestratorChain: "Vec<AccountId32>",
         containerChains: "BTreeMap<u32, Vec<AccountId32>>",
     },
-<<<<<<< HEAD
-    /** Lookup317: tp_traits::ContainerChainBlockInfo<sp_core::crypto::AccountId32> */
-=======
-    /** Lookup321: tp_traits::ContainerChainBlockInfo<sp_core::crypto::AccountId32> */
->>>>>>> db31eabd
+    /** Lookup318: tp_traits::ContainerChainBlockInfo<sp_core::crypto::AccountId32> */
     TpTraitsContainerChainBlockInfo: {
         blockNumber: "u32",
         author: "AccountId32",
         latestSlotNumber: "u64",
     },
-<<<<<<< HEAD
-    /** Lookup318: pallet_author_noting::pallet::Error<T> */
-=======
-    /** Lookup322: pallet_author_noting::pallet::Error<T> */
->>>>>>> db31eabd
+    /** Lookup319: pallet_author_noting::pallet::Error<T> */
     PalletAuthorNotingError: {
         _enum: [
             "FailedReading",
@@ -2319,46 +2107,26 @@
             "NonAuraDigest",
         ],
     },
-<<<<<<< HEAD
-    /** Lookup319: dp_collator_assignment::AssignedCollators<nimbus_primitives::nimbus_crypto::Public> */
-=======
-    /** Lookup323: dp_collator_assignment::AssignedCollators<nimbus_primitives::nimbus_crypto::Public> */
->>>>>>> db31eabd
+    /** Lookup320: dp_collator_assignment::AssignedCollators<nimbus_primitives::nimbus_crypto::Public> */
     DpCollatorAssignmentAssignedCollatorsPublic: {
         orchestratorChain: "Vec<NimbusPrimitivesNimbusCryptoPublic>",
         containerChains: "BTreeMap<u32, Vec<NimbusPrimitivesNimbusCryptoPublic>>",
     },
-<<<<<<< HEAD
-    /** Lookup324: pallet_services_payment::pallet::Error<T> */
+    /** Lookup325: pallet_services_payment::pallet::Error<T> */
     PalletServicesPaymentError: {
         _enum: ["InsufficientFundsToPurchaseCredits", "InsufficientCredits", "CreditPriceTooExpensive"],
     },
-    /** Lookup325: pallet_data_preservers::pallet::RegisteredProfile<T> */
-=======
-    /** Lookup328: pallet_services_payment::pallet::Error<T> */
-    PalletServicesPaymentError: {
-        _enum: ["InsufficientFundsToPurchaseCredits", "InsufficientCredits", "CreditPriceTooExpensive"],
-    },
-    /** Lookup329: pallet_data_preservers::pallet::RegisteredProfile<T> */
->>>>>>> db31eabd
+    /** Lookup326: pallet_data_preservers::pallet::RegisteredProfile<T> */
     PalletDataPreserversRegisteredProfile: {
         account: "AccountId32",
         deposit: "u128",
         profile: "PalletDataPreserversProfile",
     },
-<<<<<<< HEAD
-    /** Lookup326: pallet_data_preservers::pallet::Error<T> */
+    /** Lookup327: pallet_data_preservers::pallet::Error<T> */
     PalletDataPreserversError: {
         _enum: ["NoBootNodes", "UnknownProfileId", "NextProfileIdShouldBeAvailable"],
     },
-    /** Lookup328: pallet_invulnerables::pallet::Error<T> */
-=======
-    /** Lookup330: pallet_data_preservers::pallet::Error<T> */
-    PalletDataPreserversError: {
-        _enum: ["NoBootNodes", "UnknownProfileId", "NextProfileIdShouldBeAvailable"],
-    },
-    /** Lookup332: pallet_invulnerables::pallet::Error<T> */
->>>>>>> db31eabd
+    /** Lookup329: pallet_invulnerables::pallet::Error<T> */
     PalletInvulnerablesError: {
         _enum: [
             "TooManyInvulnerables",
@@ -2368,51 +2136,29 @@
             "UnableToDeriveCollatorId",
         ],
     },
-<<<<<<< HEAD
-    /** Lookup333: sp_core::crypto::KeyTypeId */
+    /** Lookup334: sp_core::crypto::KeyTypeId */
     SpCoreCryptoKeyTypeId: "[u8;4]",
-    /** Lookup334: pallet_session::pallet::Error<T> */
+    /** Lookup335: pallet_session::pallet::Error<T> */
     PalletSessionError: {
         _enum: ["InvalidProof", "NoAssociatedValidatorId", "DuplicatedKey", "NoKeys", "NoAccount"],
     },
-    /** Lookup338: pallet_author_inherent::pallet::Error<T> */
+    /** Lookup339: pallet_author_inherent::pallet::Error<T> */
     PalletAuthorInherentError: {
         _enum: ["AuthorAlreadySet", "NoAccountId", "CannotBeAuthor"],
     },
-    /** Lookup339: pallet_inflation_rewards::pallet::ChainsToRewardValue<T> */
-=======
-    /** Lookup337: sp_core::crypto::KeyTypeId */
-    SpCoreCryptoKeyTypeId: "[u8;4]",
-    /** Lookup338: pallet_session::pallet::Error<T> */
-    PalletSessionError: {
-        _enum: ["InvalidProof", "NoAssociatedValidatorId", "DuplicatedKey", "NoKeys", "NoAccount"],
-    },
-    /** Lookup342: pallet_author_inherent::pallet::Error<T> */
-    PalletAuthorInherentError: {
-        _enum: ["AuthorAlreadySet", "NoAccountId", "CannotBeAuthor"],
-    },
-    /** Lookup343: pallet_inflation_rewards::pallet::ChainsToRewardValue<T> */
->>>>>>> db31eabd
+    /** Lookup340: pallet_inflation_rewards::pallet::ChainsToRewardValue<T> */
     PalletInflationRewardsChainsToRewardValue: {
         paraIds: "Vec<u32>",
         rewardsPerChain: "u128",
     },
-<<<<<<< HEAD
-    /** Lookup340: pallet_treasury::Proposal<sp_core::crypto::AccountId32, Balance> */
-=======
-    /** Lookup344: pallet_treasury::Proposal<sp_core::crypto::AccountId32, Balance> */
->>>>>>> db31eabd
+    /** Lookup341: pallet_treasury::Proposal<sp_core::crypto::AccountId32, Balance> */
     PalletTreasuryProposal: {
         proposer: "AccountId32",
         value: "u128",
         beneficiary: "AccountId32",
         bond: "u128",
     },
-<<<<<<< HEAD
-    /** Lookup342: pallet_treasury::SpendStatus<AssetKind, AssetBalance, sp_core::crypto::AccountId32, BlockNumber, PaymentId> */
-=======
-    /** Lookup346: pallet_treasury::SpendStatus<AssetKind, AssetBalance, sp_core::crypto::AccountId32, BlockNumber, PaymentId> */
->>>>>>> db31eabd
+    /** Lookup343: pallet_treasury::SpendStatus<AssetKind, AssetBalance, sp_core::crypto::AccountId32, BlockNumber, PaymentId> */
     PalletTreasurySpendStatus: {
         assetKind: "Null",
         amount: "u128",
@@ -2421,11 +2167,7 @@
         expireAt: "u32",
         status: "PalletTreasuryPaymentState",
     },
-<<<<<<< HEAD
-    /** Lookup343: pallet_treasury::PaymentState<Id> */
-=======
-    /** Lookup347: pallet_treasury::PaymentState<Id> */
->>>>>>> db31eabd
+    /** Lookup344: pallet_treasury::PaymentState<Id> */
     PalletTreasuryPaymentState: {
         _enum: {
             Pending: "Null",
@@ -2435,15 +2177,9 @@
             Failed: "Null",
         },
     },
-<<<<<<< HEAD
-    /** Lookup345: frame_support::PalletId */
+    /** Lookup346: frame_support::PalletId */
     FrameSupportPalletId: "[u8;8]",
-    /** Lookup346: pallet_treasury::pallet::Error<T, I> */
-=======
-    /** Lookup349: frame_support::PalletId */
-    FrameSupportPalletId: "[u8;8]",
-    /** Lookup350: pallet_treasury::pallet::Error<T, I> */
->>>>>>> db31eabd
+    /** Lookup347: pallet_treasury::pallet::Error<T, I> */
     PalletTreasuryError: {
         _enum: [
             "InsufficientProposersBalance",
@@ -2460,38 +2196,20 @@
             "Inconclusive",
         ],
     },
-<<<<<<< HEAD
-    /** Lookup351: frame_system::extensions::check_non_zero_sender::CheckNonZeroSender<T> */
+    /** Lookup352: frame_system::extensions::check_non_zero_sender::CheckNonZeroSender<T> */
     FrameSystemExtensionsCheckNonZeroSender: "Null",
-    /** Lookup352: frame_system::extensions::check_spec_version::CheckSpecVersion<T> */
+    /** Lookup353: frame_system::extensions::check_spec_version::CheckSpecVersion<T> */
     FrameSystemExtensionsCheckSpecVersion: "Null",
-    /** Lookup353: frame_system::extensions::check_tx_version::CheckTxVersion<T> */
+    /** Lookup354: frame_system::extensions::check_tx_version::CheckTxVersion<T> */
     FrameSystemExtensionsCheckTxVersion: "Null",
-    /** Lookup354: frame_system::extensions::check_genesis::CheckGenesis<T> */
+    /** Lookup355: frame_system::extensions::check_genesis::CheckGenesis<T> */
     FrameSystemExtensionsCheckGenesis: "Null",
-    /** Lookup357: frame_system::extensions::check_nonce::CheckNonce<T> */
+    /** Lookup358: frame_system::extensions::check_nonce::CheckNonce<T> */
     FrameSystemExtensionsCheckNonce: "Compact<u32>",
-    /** Lookup358: frame_system::extensions::check_weight::CheckWeight<T> */
+    /** Lookup359: frame_system::extensions::check_weight::CheckWeight<T> */
     FrameSystemExtensionsCheckWeight: "Null",
-    /** Lookup359: pallet_transaction_payment::ChargeTransactionPayment<T> */
+    /** Lookup360: pallet_transaction_payment::ChargeTransactionPayment<T> */
     PalletTransactionPaymentChargeTransactionPayment: "Compact<u128>",
-    /** Lookup360: flashbox_runtime::Runtime */
-=======
-    /** Lookup355: frame_system::extensions::check_non_zero_sender::CheckNonZeroSender<T> */
-    FrameSystemExtensionsCheckNonZeroSender: "Null",
-    /** Lookup356: frame_system::extensions::check_spec_version::CheckSpecVersion<T> */
-    FrameSystemExtensionsCheckSpecVersion: "Null",
-    /** Lookup357: frame_system::extensions::check_tx_version::CheckTxVersion<T> */
-    FrameSystemExtensionsCheckTxVersion: "Null",
-    /** Lookup358: frame_system::extensions::check_genesis::CheckGenesis<T> */
-    FrameSystemExtensionsCheckGenesis: "Null",
-    /** Lookup361: frame_system::extensions::check_nonce::CheckNonce<T> */
-    FrameSystemExtensionsCheckNonce: "Compact<u32>",
-    /** Lookup362: frame_system::extensions::check_weight::CheckWeight<T> */
-    FrameSystemExtensionsCheckWeight: "Null",
-    /** Lookup363: pallet_transaction_payment::ChargeTransactionPayment<T> */
-    PalletTransactionPaymentChargeTransactionPayment: "Compact<u128>",
-    /** Lookup364: flashbox_runtime::Runtime */
->>>>>>> db31eabd
+    /** Lookup361: flashbox_runtime::Runtime */
     FlashboxRuntimeRuntime: "Null",
 };