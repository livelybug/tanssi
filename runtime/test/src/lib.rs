--- conflicted
+++ resolved
@@ -620,28 +620,13 @@
         AuthorNoting: pallet_author_noting = 24,
 
         // Collator support. The order of these 4 are important and shall not change.
-<<<<<<< HEAD
-        Authorship: pallet_authorship = 20,
-        CollatorSelection: pallet_collator_selection = 21,
-        Session: pallet_session = 22,
-        Aura: pallet_aura = 23,
-        AuraExt: cumulus_pallet_aura_ext = 24,
-
-        // ContainerChain management
-        Registrar: pallet_registrar = 30,
-        Configuration: pallet_configuration = 31,
-        CollatorAssignment: pallet_collator_assignment = 32,
-        Initializer: pallet_initializer = 33,
-        AuthorNoting: pallet_author_noting = 34,
-
-        RootTesting: pallet_root_testing = 100,
-=======
         Authorship: pallet_authorship = 30,
         CollatorSelection: pallet_collator_selection = 31,
         Session: pallet_session = 32,
         Aura: pallet_aura = 33,
         AuraExt: cumulus_pallet_aura_ext = 34,
->>>>>>> 47f5fb82
+
+        RootTesting: pallet_root_testing = 100,
     }
 );
 
