--- conflicted
+++ resolved
@@ -1,11 +1,5 @@
 #![cfg(test)]
 
-<<<<<<< HEAD
-use pallet_registrar_runtime_api::ContainerChainGenesisData;
-
-mod common;
-=======
->>>>>>> 8dbefe92
 use {
     common::*,
     cumulus_primitives_core::ParaId,
