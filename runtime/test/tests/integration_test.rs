--- conflicted
+++ resolved
@@ -163,30 +163,33 @@
         ])
         .build()
         .execute_with(|| {
-            assert_eq!(Registrar::registered_para_ids(), vec![1001, 1002]);
-            assert_eq!(Runtime::registered_paras(), vec![1001, 1002]);
-
-            assert_eq!(
-                Runtime::genesis_data(1001).as_ref(),
+            assert_eq!(
+                Registrar::registered_para_ids(),
+                vec![1001.into(), 1002.into()]
+            );
+            assert_eq!(Runtime::registered_paras(), vec![1001.into(), 1002.into()]);
+
+            assert_eq!(
+                Runtime::genesis_data(1001.into()).as_ref(),
                 Some(&genesis_data_1001)
             );
             assert_eq!(
-                Runtime::genesis_data(1002).as_ref(),
+                Runtime::genesis_data(1002.into()).as_ref(),
                 Some(&genesis_data_1002)
             );
-            assert_eq!(Runtime::genesis_data(1003).as_ref(), None);
+            assert_eq!(Runtime::genesis_data(1003.into()).as_ref(), None);
 
             // This API cannot be used to get the genesis data of the orchestrator chain,
             // with id 100
             // TODO: where is that 100 defined?
-            assert_eq!(Runtime::genesis_data(100).as_ref(), None);
+            assert_eq!(Runtime::genesis_data(100.into()).as_ref(), None);
 
             run_to_block(2, false);
-            assert_ok!(Registrar::deregister(root_origin(), 1002), ());
+            assert_ok!(Registrar::deregister(root_origin(), 1002.into()), ());
 
             // Deregistered container chains are deleted immediately
             // TODO: they should stay until session 2, just like the para id does
-            assert_eq!(Runtime::genesis_data(1002).as_ref(), None);
+            assert_eq!(Runtime::genesis_data(1002.into()).as_ref(), None);
 
             let genesis_data_1003 = ContainerChainGenesisData {
                 storage: vec![(b"key3".to_vec(), b"value3".to_vec()).into()],
@@ -194,13 +197,13 @@
                 properties: vec![],
             };
             assert_ok!(
-                Registrar::register(root_origin(), 1003, genesis_data_1003.clone()),
+                Registrar::register(root_origin(), 1003.into(), genesis_data_1003.clone()),
                 ()
             );
 
             // Registered container chains are inserted immediately
             assert_eq!(
-                Runtime::genesis_data(1003).as_ref(),
+                Runtime::genesis_data(1003.into()).as_ref(),
                 Some(&genesis_data_1003)
             );
         });
@@ -489,19 +492,14 @@
 
             assert_eq!(Aura::authorities(), vec![alice_id, bob_id]);
 
-<<<<<<< HEAD
             assert_ok!(
-                Registrar::register(root_origin(), 1001, empty_genesis_data()),
+                Registrar::register(root_origin(), 1001.into(), empty_genesis_data()),
                 ()
             );
             assert_ok!(
-                Registrar::register(root_origin(), 1002, empty_genesis_data()),
+                Registrar::register(root_origin(), 1002.into(), empty_genesis_data()),
                 ()
             );
-=======
-            assert_ok!(Registrar::register(root_origin(), 1001.into()), ());
-            assert_ok!(Registrar::register(root_origin(), 1002.into()), ());
->>>>>>> 636add4f
 
             // Assignment should happen after 2 sessions
             run_to_session(1u32, true);
@@ -558,7 +556,10 @@
                 vec![alice_id, bob_id, charlie_id, dave_id]
             );
 
-            assert_ok!(Registrar::register(root_origin(), 1001), ());
+            assert_ok!(
+                Registrar::register(root_origin(), 1001.into(), empty_genesis_data()),
+                ()
+            );
 
             // Assignment should happen after 2 sessions
             run_to_session(1u32, true);
