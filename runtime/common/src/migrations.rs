// Copyright (C) Moondance Labs Ltd.
// This file is part of Tanssi.

// Tanssi is free software: you can redistribute it and/or modify
// it under the terms of the GNU General Public License as published by
// the Free Software Foundation, either version 3 of the License, or
// (at your option) any later version.

// Tanssi is distributed in the hope that it will be useful,
// but WITHOUT ANY WARRANTY; without even the implied warranty of
// MERCHANTABILITY or FITNESS FOR A PARTICULAR PURPOSE.  See the
// GNU General Public License for more details.

// You should have received a copy of the GNU General Public License
// along with Tanssi.  If not, see <http://www.gnu.org/licenses/>
// Copyright (C) Moondance Labs Ltd.
// This file is part of Tanssi.

// Tanssi is free software: you can redistribute it and/or modify
// it under the terms of the GNU General Public License as published by
// the Free Software Foundation, either version 3 of the License, or
// (at your option) any later version.

// Tanssi is distributed in the hope that it will be useful,
// but WITHOUT ANY WARRANTY; without even the implied warranty of
// MERCHANTABILITY or FITNESS FOR A PARTICULAR PURPOSE.  See the
// GNU General Public License for more details.

// You should have received a copy of the GNU General Public License
// along with Tanssi.  If not, see <http://www.gnu.org/licenses/>

//! # Migrations
//!
//! This module acts as a registry where each migration is defined. Each migration should implement
//! the "Migration" trait declared in the pallet-migrations crate.

#[cfg(feature = "try-runtime")]
use frame_support::ensure;
use frame_support::migration::move_pallet;
use {
    cumulus_primitives_core::ParaId,
    frame_support::{
        migration::{clear_storage_prefix, storage_key_iter},
        pallet_prelude::GetStorageVersion,
        traits::{
            fungible::MutateHold, OnRuntimeUpgrade, PalletInfoAccess, ReservableCurrency,
            StorageVersion,
        },
        weights::Weight,
        Blake2_128Concat, BoundedVec, StoragePrefixedMap,
    },
    pallet_configuration::{weights::WeightInfo as _, HostConfiguration},
    pallet_foreign_asset_creator::{AssetId, AssetIdToForeignAsset, ForeignAssetToAssetId},
    pallet_migrations::{GetMigrations, Migration},
    pallet_registrar::HoldReason,
    sp_core::Get,
    sp_runtime::Perbill,
    sp_std::{collections::btree_set::BTreeSet, marker::PhantomData, prelude::*},
};

#[derive(
    Default,
    Clone,
    parity_scale_codec::Encode,
    parity_scale_codec::Decode,
    PartialEq,
    sp_core::RuntimeDebug,
    scale_info::TypeInfo,
)]
pub struct HostConfigurationV2 {
    pub max_collators: u32,
    pub min_orchestrator_collators: u32,
    pub max_orchestrator_collators: u32,
    pub collators_per_container: u32,
    pub full_rotation_period: u32,
    pub collators_per_parathread: u32,
    pub parathreads_per_collator: u32,
    pub target_container_chain_fullness: Perbill,
}

pub struct MigrateConfigurationAddParachainPercentage<T>(pub PhantomData<T>);
impl<T> Migration for MigrateConfigurationAddParachainPercentage<T>
where
    T: pallet_configuration::Config,
{
    fn friendly_name(&self) -> &str {
        "TM_MigrateConfigurationAddParachainPercentage"
    }

    fn migrate(&self, _available_weight: Weight) -> Weight {
        const CONFIGURATION_ACTIVE_CONFIG_KEY: &[u8] =
            &hex_literal::hex!("06de3d8a54d27e44a9d5ce189618f22db4b49d95320d9021994c850f25b8e385");
        const CONFIGURATION_PENDING_CONFIGS_KEY: &[u8] =
            &hex_literal::hex!("06de3d8a54d27e44a9d5ce189618f22d53b4123b2e186e07fb7bad5dda5f55c0");
        let default_config = HostConfiguration::default();

        // Modify active config
        let old_config: HostConfigurationV2 =
            frame_support::storage::unhashed::get(CONFIGURATION_ACTIVE_CONFIG_KEY)
                .expect("configuration.activeConfig should have value");
        let new_config = HostConfiguration {
            max_collators: old_config.max_collators,
            min_orchestrator_collators: old_config.min_orchestrator_collators,
            max_orchestrator_collators: old_config.max_orchestrator_collators,
            collators_per_container: old_config.collators_per_container,
            full_rotation_period: old_config.full_rotation_period,
            collators_per_parathread: old_config.collators_per_parathread,
            parathreads_per_collator: old_config.parathreads_per_collator,
            target_container_chain_fullness: old_config.target_container_chain_fullness,
            max_parachain_cores_percentage: default_config.max_parachain_cores_percentage,
        };
        frame_support::storage::unhashed::put(CONFIGURATION_ACTIVE_CONFIG_KEY, &new_config);

        // Modify pending configs, if any
        let old_pending_configs: Vec<(u32, HostConfigurationV2)> =
            frame_support::storage::unhashed::get(CONFIGURATION_PENDING_CONFIGS_KEY)
                .unwrap_or_default();
        let mut new_pending_configs: Vec<(u32, HostConfiguration)> = vec![];

        for (session_index, old_config) in old_pending_configs {
            let new_config = HostConfiguration {
                max_collators: old_config.max_collators,
                min_orchestrator_collators: old_config.min_orchestrator_collators,
                max_orchestrator_collators: old_config.max_orchestrator_collators,
                collators_per_container: old_config.collators_per_container,
                full_rotation_period: old_config.full_rotation_period,
                collators_per_parathread: old_config.collators_per_parathread,
                parathreads_per_collator: old_config.parathreads_per_collator,
                target_container_chain_fullness: old_config.target_container_chain_fullness,
                max_parachain_cores_percentage: default_config.max_parachain_cores_percentage,
            };
            new_pending_configs.push((session_index, new_config));
        }

        if !new_pending_configs.is_empty() {
            frame_support::storage::unhashed::put(
                CONFIGURATION_PENDING_CONFIGS_KEY,
                &new_pending_configs,
            );
        }

        <T as pallet_configuration::Config>::WeightInfo::set_config_with_u32()
    }

    /// Run a standard pre-runtime test. This works the same way as in a normal runtime upgrade.
    #[cfg(feature = "try-runtime")]
    fn pre_upgrade(&self) -> Result<Vec<u8>, sp_runtime::DispatchError> {
        const CONFIGURATION_ACTIVE_CONFIG_KEY: &[u8] =
            &hex_literal::hex!("06de3d8a54d27e44a9d5ce189618f22db4b49d95320d9021994c850f25b8e385");

        let old_config_bytes =
            frame_support::storage::unhashed::get_raw(CONFIGURATION_ACTIVE_CONFIG_KEY)
                .expect("configuration.activeConfig should have value");
        // This works because there is no enum in the v2
        assert_eq!(
            old_config_bytes.len(),
            HostConfigurationV2::default().encoded_size()
        );

        use parity_scale_codec::Encode;
        Ok((old_config_bytes).encode())
    }

    /// Run a standard post-runtime test. This works the same way as in a normal runtime upgrade.
    #[cfg(feature = "try-runtime")]
    fn post_upgrade(
        &self,
        _number_of_invulnerables: Vec<u8>,
    ) -> Result<(), sp_runtime::DispatchError> {
        let new_config = pallet_configuration::Pallet::<T>::config();
        let default_config = HostConfiguration::default();
        assert_eq!(
            new_config.max_parachain_cores_percentage,
            default_config.max_parachain_cores_percentage
        );
        Ok(())
    }
}

#[derive(
    Clone,
    parity_scale_codec::Encode,
    parity_scale_codec::Decode,
    PartialEq,
    sp_core::RuntimeDebug,
    scale_info::TypeInfo,
)]
struct HostConfigurationV1 {
    pub max_collators: u32,
    pub min_orchestrator_collators: u32,
    pub max_orchestrator_collators: u32,
    pub collators_per_container: u32,
    pub full_rotation_period: u32,
}

pub struct MigrateConfigurationParathreads<T>(pub PhantomData<T>);
impl<T> Migration for MigrateConfigurationParathreads<T>
where
    T: pallet_configuration::Config,
{
    fn friendly_name(&self) -> &str {
        "TM_MigrateConfigurationParathreads"
    }

    fn migrate(&self, _available_weight: Weight) -> Weight {
        const CONFIGURATION_ACTIVE_CONFIG_KEY: &[u8] =
            &hex_literal::hex!("06de3d8a54d27e44a9d5ce189618f22db4b49d95320d9021994c850f25b8e385");
        const CONFIGURATION_PENDING_CONFIGS_KEY: &[u8] =
            &hex_literal::hex!("06de3d8a54d27e44a9d5ce189618f22d53b4123b2e186e07fb7bad5dda5f55c0");
        let default_config = HostConfiguration::default();

        // Modify active config
        let old_config: HostConfigurationV1 =
            frame_support::storage::unhashed::get(CONFIGURATION_ACTIVE_CONFIG_KEY)
                .expect("configuration.activeConfig should have value");
        let new_config = HostConfiguration {
            max_collators: old_config.max_collators,
            min_orchestrator_collators: old_config.min_orchestrator_collators,
            max_orchestrator_collators: old_config.max_orchestrator_collators,
            collators_per_container: old_config.collators_per_container,
            full_rotation_period: old_config.full_rotation_period,
            collators_per_parathread: default_config.collators_per_parathread,
            parathreads_per_collator: default_config.parathreads_per_collator,
            target_container_chain_fullness: default_config.target_container_chain_fullness,
            max_parachain_cores_percentage: default_config.max_parachain_cores_percentage,
        };
        frame_support::storage::unhashed::put(CONFIGURATION_ACTIVE_CONFIG_KEY, &new_config);

        // Modify pending configs, if any
        let old_pending_configs: Vec<(u32, HostConfigurationV1)> =
            frame_support::storage::unhashed::get(CONFIGURATION_PENDING_CONFIGS_KEY)
                .unwrap_or_default();
        let mut new_pending_configs: Vec<(u32, HostConfiguration)> = vec![];

        for (session_index, old_config) in old_pending_configs {
            let new_config = HostConfiguration {
                max_collators: old_config.max_collators,
                min_orchestrator_collators: old_config.min_orchestrator_collators,
                max_orchestrator_collators: old_config.max_orchestrator_collators,
                collators_per_container: old_config.collators_per_container,
                full_rotation_period: old_config.full_rotation_period,
                collators_per_parathread: default_config.collators_per_parathread,
                parathreads_per_collator: default_config.parathreads_per_collator,
                target_container_chain_fullness: default_config.target_container_chain_fullness,
                max_parachain_cores_percentage: default_config.max_parachain_cores_percentage,
            };
            new_pending_configs.push((session_index, new_config));
        }

        if !new_pending_configs.is_empty() {
            frame_support::storage::unhashed::put(
                CONFIGURATION_PENDING_CONFIGS_KEY,
                &new_pending_configs,
            );
        }

        <T as pallet_configuration::Config>::WeightInfo::set_config_with_u32()
    }

    /// Run a standard pre-runtime test. This works the same way as in a normal runtime upgrade.
    #[cfg(feature = "try-runtime")]
    fn pre_upgrade(&self) -> Result<Vec<u8>, sp_runtime::DispatchError> {
        const CONFIGURATION_ACTIVE_CONFIG_KEY: &[u8] =
            &hex_literal::hex!("06de3d8a54d27e44a9d5ce189618f22db4b49d95320d9021994c850f25b8e385");

        let old_config_bytes =
            frame_support::storage::unhashed::get_raw(CONFIGURATION_ACTIVE_CONFIG_KEY)
                .expect("configuration.activeConfig should have value");
        assert_eq!(old_config_bytes.len(), 20);

        use parity_scale_codec::Encode;
        Ok((old_config_bytes).encode())
    }

    /// Run a standard post-runtime test. This works the same way as in a normal runtime upgrade.
    #[cfg(feature = "try-runtime")]
    fn post_upgrade(
        &self,
        _number_of_invulnerables: Vec<u8>,
    ) -> Result<(), sp_runtime::DispatchError> {
        let new_config = pallet_configuration::Pallet::<T>::config();
        let default_config = HostConfiguration::default();
        assert_eq!(
            new_config.collators_per_parathread,
            default_config.collators_per_parathread
        );
        assert_eq!(
            new_config.parathreads_per_collator,
            default_config.collators_per_parathread
        );
        assert_eq!(
            new_config.target_container_chain_fullness,
            default_config.target_container_chain_fullness
        );

        Ok(())
    }
}

pub struct MigrateServicesPaymentAddCollatorAssignmentCredits<T>(pub PhantomData<T>);
impl<T> Migration for MigrateServicesPaymentAddCollatorAssignmentCredits<T>
where
    T: pallet_services_payment::Config + pallet_registrar::Config,
{
    fn friendly_name(&self) -> &str {
        "TM_MigrateServicesPaymentAddCollatorAssignmentCredits"
    }

    fn migrate(&self, _available_weight: Weight) -> Weight {
        // For each parachain in pallet_registrar (active, pending or pending_verification),
        // insert `MaxCreditsStored` to pallet_services_payment,
        // and mark that parachain as "given_free_credits".
        let mut para_ids = BTreeSet::new();
        let active = pallet_registrar::RegisteredParaIds::<T>::get();
        let pending = pallet_registrar::PendingParaIds::<T>::get();

        let paused = pallet_registrar::Paused::<T>::get();
        para_ids.extend(active);
        para_ids.extend(pending.into_iter().flat_map(|(_session, active)| active));
        para_ids.extend(paused);

        let reads = 3 + 2 * para_ids.len() as u64;
        let writes = 2 * para_ids.len() as u64;

        for para_id in para_ids {
            // 2 reads 2 writes
            pallet_services_payment::Pallet::<T>::set_free_collator_assignment_credits(
                &para_id,
                T::FreeCollatorAssignmentCredits::get(),
            );
        }

        let db_weights = T::DbWeight::get();
        db_weights.reads_writes(reads, writes)
    }
    /// Run a standard pre-runtime test. This works the same way as in a normal runtime upgrade.
    #[cfg(feature = "try-runtime")]
    fn pre_upgrade(&self) -> Result<Vec<u8>, sp_runtime::DispatchError> {
        let mut para_ids = BTreeSet::new();
        let active = pallet_registrar::RegisteredParaIds::<T>::get();
        let pending = pallet_registrar::PendingParaIds::<T>::get();
        let paused = pallet_registrar::Paused::<T>::get();
        para_ids.extend(active);
        para_ids.extend(pending.into_iter().flat_map(|(_session, active)| active));
        para_ids.extend(paused);

        for para_id in para_ids {
            assert!(
                pallet_services_payment::CollatorAssignmentCredits::<T>::get(para_id).is_none()
            );
        }

        Ok(vec![])
    }

    // Run a standard post-runtime test. This works the same way as in a normal runtime upgrade.
    #[cfg(feature = "try-runtime")]
    fn post_upgrade(&self, _result: Vec<u8>) -> Result<(), sp_runtime::DispatchError> {
        let mut para_ids = BTreeSet::new();
        let active = pallet_registrar::RegisteredParaIds::<T>::get();
        let pending = pallet_registrar::PendingParaIds::<T>::get();
        let paused = pallet_registrar::Paused::<T>::get();
        para_ids.extend(active);
        para_ids.extend(pending.into_iter().flat_map(|(_session, active)| active));
        para_ids.extend(paused);

        for para_id in para_ids {
            assert_eq!(
                pallet_services_payment::CollatorAssignmentCredits::<T>::get(para_id),
                Some(T::FreeCollatorAssignmentCredits::get())
            );
        }

        Ok(())
    }
}

pub struct PolkadotXcmMigrationFixVersion<T, PolkadotXcm>(pub PhantomData<(T, PolkadotXcm)>);
impl<T, PolkadotXcm> Migration for PolkadotXcmMigrationFixVersion<T, PolkadotXcm>
where
    PolkadotXcm: GetStorageVersion + PalletInfoAccess,
    T: cumulus_pallet_xcmp_queue::Config,
{
    fn friendly_name(&self) -> &str {
        "MM_PolkadotXcmMigrationFixVersion"
    }

    fn migrate(&self, _available_weight: Weight) -> Weight {
        if <PolkadotXcm as GetStorageVersion>::on_chain_storage_version() == 0 {
            StorageVersion::new(1).put::<PolkadotXcm>();
            return T::DbWeight::get().writes(1);
        }
        Weight::default()
    }

    #[cfg(feature = "try-runtime")]
    fn pre_upgrade(&self) -> Result<Vec<u8>, sp_runtime::DispatchError> {
        ensure!(
            <PolkadotXcm as GetStorageVersion>::on_chain_storage_version() == 0,
            "PolkadotXcm storage version should be 0"
        );
        Ok(vec![])
    }

    // Run a standard post-runtime test. This works the same way as in a normal runtime upgrade.
    #[cfg(feature = "try-runtime")]
    fn post_upgrade(&self, _state: Vec<u8>) -> Result<(), sp_runtime::DispatchError> {
        ensure!(
            <PolkadotXcm as GetStorageVersion>::on_chain_storage_version() == 1,
            "PolkadotXcm storage version should be 1"
        );
        Ok(())
    }
}

pub struct XcmpQueueMigrationFixVersion<T, XcmpQueue>(pub PhantomData<(T, XcmpQueue)>);
impl<T, XcmpQueue> Migration for XcmpQueueMigrationFixVersion<T, XcmpQueue>
where
    XcmpQueue: GetStorageVersion + PalletInfoAccess,
    T: cumulus_pallet_xcmp_queue::Config,
{
    fn friendly_name(&self) -> &str {
        "MM_XcmpQueueMigrationFixVersion"
    }

    fn migrate(&self, _available_weight: Weight) -> Weight {
        if <XcmpQueue as GetStorageVersion>::on_chain_storage_version() == 0 {
            StorageVersion::new(2).put::<XcmpQueue>();
            return T::DbWeight::get().writes(1);
        }
        Weight::default()
    }

    #[cfg(feature = "try-runtime")]
    fn pre_upgrade(&self) -> Result<Vec<u8>, sp_runtime::DispatchError> {
        ensure!(
            <XcmpQueue as GetStorageVersion>::on_chain_storage_version() == 0,
            "XcmpQueue storage version should be 0"
        );
        Ok(vec![])
    }

    // Run a standard post-runtime test. This works the same way as in a normal runtime upgrade.
    #[cfg(feature = "try-runtime")]
    fn post_upgrade(&self, _state: Vec<u8>) -> Result<(), sp_runtime::DispatchError> {
        // Greater than because the post_upgrade is run after all the migrations, so
        // it can be greater if the following XcmpQueue migrations are applied in the
        // same runtime
        ensure!(
            <XcmpQueue as GetStorageVersion>::on_chain_storage_version() >= 2,
            "XcmpQueue storage version should be at least 2"
        );
        Ok(())
    }
}

pub struct XcmpQueueMigrationV3<T>(pub PhantomData<T>);
impl<T> Migration for XcmpQueueMigrationV3<T>
where
    T: cumulus_pallet_xcmp_queue::Config,
{
    fn friendly_name(&self) -> &str {
        "MM_XcmpQueueMigrationV3"
    }

    fn migrate(&self, _available_weight: Weight) -> Weight {
        cumulus_pallet_xcmp_queue::migration::v3::MigrationToV3::<T>::on_runtime_upgrade()
    }

    // #[cfg(feature = "try-runtime")]
    // let mut pre_upgrade_result: Vec<u8>;

    #[cfg(feature = "try-runtime")]
    fn pre_upgrade(&self) -> Result<Vec<u8>, sp_runtime::DispatchError> {
        cumulus_pallet_xcmp_queue::migration::v3::MigrationToV3::<T>::pre_upgrade()
    }

    // Run a standard post-runtime test. This works the same way as in a normal runtime upgrade.
    #[cfg(feature = "try-runtime")]
    fn post_upgrade(&self, state: Vec<u8>) -> Result<(), sp_runtime::DispatchError> {
        cumulus_pallet_xcmp_queue::migration::v3::MigrationToV3::<T>::post_upgrade(state)
    }
}

pub struct XcmpQueueMigrationV4<T>(pub PhantomData<T>);
impl<T> Migration for XcmpQueueMigrationV4<T>
where
    T: cumulus_pallet_xcmp_queue::Config,
{
    fn friendly_name(&self) -> &str {
        "MM_XcmpQueueMigrationV4"
    }

    fn migrate(&self, _available_weight: Weight) -> Weight {
        cumulus_pallet_xcmp_queue::migration::v4::MigrationToV4::<T>::on_runtime_upgrade()
    }

    #[cfg(feature = "try-runtime")]
    fn pre_upgrade(&self) -> Result<Vec<u8>, sp_runtime::DispatchError> {
        cumulus_pallet_xcmp_queue::migration::v4::MigrationToV4::<T>::pre_upgrade()
    }

    // Run a standard post-runtime test. This works the same way as in a normal runtime upgrade.
    #[cfg(feature = "try-runtime")]
    fn post_upgrade(&self, state: Vec<u8>) -> Result<(), sp_runtime::DispatchError> {
        cumulus_pallet_xcmp_queue::migration::v4::MigrationToV4::<T>::post_upgrade(state)
    }
}

pub struct RegistrarPendingVerificationValueToMap<T>(pub PhantomData<T>);
impl<T> Migration for RegistrarPendingVerificationValueToMap<T>
where
    T: pallet_registrar::Config,
{
    fn friendly_name(&self) -> &str {
        "TM_RegistrarPendingVerificationValueToMap"
    }

    fn migrate(&self, _available_weight: Weight) -> Weight {
        let para_ids: Vec<ParaId> = frame_support::storage::unhashed::take(
            &frame_support::storage::storage_prefix(b"Registrar", b"PendingVerification"),
        )
        .unwrap_or_default();

        let total_weight = T::DbWeight::get()
            .reads(1)
            .saturating_add(T::DbWeight::get().writes(1));

        for para_id in para_ids {
            total_weight.saturating_add(T::DbWeight::get().writes(1));
            pallet_registrar::PendingVerification::<T>::insert(para_id, ());
        }

        total_weight
    }

    #[cfg(feature = "try-runtime")]
    fn pre_upgrade(&self) -> Result<Vec<u8>, sp_runtime::DispatchError> {
        Ok(vec![])
    }

    // Run a standard post-runtime test. This works the same way as in a normal runtime upgrade.
    #[cfg(feature = "try-runtime")]
    fn post_upgrade(&self, _state: Vec<u8>) -> Result<(), sp_runtime::DispatchError> {
        Ok(())
    }
}

pub struct RegistrarParaManagerMigration<T>(pub PhantomData<T>);
impl<T> Migration for RegistrarParaManagerMigration<T>
where
    T: pallet_registrar::Config,
{
    fn friendly_name(&self) -> &str {
        "TM_RegistrarParaManagerMigration"
    }

    fn migrate(&self, _available_weight: Weight) -> Weight {
        let mut total_weight = Weight::default();
        for (para_id, deposit) in pallet_registrar::RegistrarDeposit::<T>::iter() {
            pallet_registrar::ParaManager::<T>::insert(para_id, deposit.creator);
            total_weight = total_weight.saturating_add(
                T::DbWeight::get()
                    .reads(1)
                    .saturating_add(T::DbWeight::get().writes(1)),
            );
        }

        total_weight
    }

    #[cfg(feature = "try-runtime")]
    fn pre_upgrade(&self) -> Result<Vec<u8>, sp_runtime::DispatchError> {
        Ok(vec![])
    }

    #[cfg(feature = "try-runtime")]
    fn post_upgrade(&self, _state: Vec<u8>) -> Result<(), sp_runtime::DispatchError> {
        Ok(())
    }
}

pub struct RegistrarReserveToHoldMigration<T>(pub PhantomData<T>);
impl<T> Migration for RegistrarReserveToHoldMigration<T>
where
    T: pallet_registrar::Config,
    T: pallet_balances::Config,
    <T as pallet_balances::Config>::RuntimeHoldReason: From<pallet_registrar::HoldReason>,
    <T as pallet_balances::Config>::Balance: From<
        <<T as pallet_registrar::Config>::Currency as frame_support::traits::fungible::Inspect<
            T::AccountId,
        >>::Balance,
    >,
    <T as pallet_balances::Config>::Balance: From<u128>,
{
    fn friendly_name(&self) -> &str {
        "TM_RegistrarReserveToHoldMigration"
    }

    fn migrate(&self, _available_weight: Weight) -> Weight {
        let mut total_weight = Weight::default();
        for (_para_id, deposit) in pallet_registrar::RegistrarDeposit::<T>::iter() {
            pallet_balances::Pallet::<T>::unreserve(&deposit.creator, deposit.deposit.into());
            let _ = pallet_balances::Pallet::<T>::hold(
                &HoldReason::RegistrarDeposit.into(),
                &deposit.creator,
                deposit.deposit.into(),
            );
            total_weight = total_weight.saturating_add(T::DbWeight::get().reads_writes(2, 2));
        }

        total_weight
    }

    #[cfg(feature = "try-runtime")]
    fn pre_upgrade(&self) -> Result<Vec<u8>, sp_runtime::DispatchError> {
        use frame_support::traits::fungible::InspectHold;

        for (_para_id, deposit) in pallet_registrar::RegistrarDeposit::<T>::iter() {
            ensure!(
                pallet_balances::Pallet::<T>::reserved_balance(&deposit.creator)
                    >= deposit.deposit.into(),
                "Reserved balanced cannot be less than deposit amount"
            );

            ensure!(
                pallet_balances::Pallet::<T>::balance_on_hold(
                    &HoldReason::RegistrarDeposit.into(),
                    &deposit.creator
                ) == 0u128.into(),
                "Balance on hold for RegistrarDeposit should be 0"
            );
        }
        Ok(vec![])
    }

    #[cfg(feature = "try-runtime")]
    fn post_upgrade(&self, _state: Vec<u8>) -> Result<(), sp_runtime::DispatchError> {
        use frame_support::traits::fungible::InspectHold;

        for (_para_id, deposit) in pallet_registrar::RegistrarDeposit::<T>::iter() {
            ensure!(
                pallet_balances::Pallet::<T>::balance_on_hold(
                    &HoldReason::RegistrarDeposit.into(),
                    &deposit.creator
                ) >= deposit.deposit.into(),
                "Balance on hold for RegistrarDeposit should be deposit"
            );
        }

        Ok(())
    }
}
pub struct MigrateToLatestXcmVersion<Runtime>(PhantomData<Runtime>);
impl<Runtime> Migration for MigrateToLatestXcmVersion<Runtime>
where
    pallet_xcm::migration::MigrateToLatestXcmVersion<Runtime>:
        frame_support::traits::OnRuntimeUpgrade,
{
    fn friendly_name(&self) -> &str {
        "MM_MigrateToLatestXcmVersion"
    }

    fn migrate(&self, _available_weight: Weight) -> Weight {
        pallet_xcm::migration::MigrateToLatestXcmVersion::<Runtime>::on_runtime_upgrade()
    }

    #[cfg(feature = "try-runtime")]
    fn pre_upgrade(&self) -> Result<Vec<u8>, sp_runtime::DispatchError> {
        pallet_xcm::migration::MigrateToLatestXcmVersion::<Runtime>::pre_upgrade()
    }

    #[cfg(feature = "try-runtime")]
    fn post_upgrade(&self, state: Vec<u8>) -> Result<(), sp_runtime::DispatchError> {
        pallet_xcm::migration::MigrateToLatestXcmVersion::<Runtime>::post_upgrade(state)
    }
}

pub struct DataPreserversAssignmentsMigration<T>(pub PhantomData<T>);
impl<T> Migration for DataPreserversAssignmentsMigration<T>
where
    T: pallet_data_preservers::Config + pallet_registrar::Config,
    T::AccountId: From<[u8; 32]>,
{
    fn friendly_name(&self) -> &str {
        "TM_DataPreserversAssignmentsMigration"
    }

    fn migrate(&self, _available_weight: Weight) -> Weight {
        use {
            frame_support::BoundedBTreeSet,
            frame_system::RawOrigin,
            pallet_data_preservers::{AssignmentPayment, ParaIdsFilter, Profile, ProfileMode},
        };

        let mut total_weight = Weight::default();

        let (request, _extra, witness) = T::AssignmentPayment::free_variant_values()
            .expect("free variant values are necessary to perform migration");

        let dummy_profile_owner = T::AccountId::from([0u8; 32]);

        let pallet_prefix: &[u8] = b"DataPreservers";
        let storage_item_prefix: &[u8] = b"BootNodes";
        let bootnodes_storage: Vec<_> = storage_key_iter::<
            ParaId,
            BoundedVec<BoundedVec<u8, T::MaxNodeUrlLen>, T::MaxAssignmentsPerParaId>,
            Blake2_128Concat,
        >(pallet_prefix, storage_item_prefix)
        .collect();

        total_weight = total_weight.saturating_add(
            T::DbWeight::get()
                .reads(bootnodes_storage.len() as u64)
                .saturating_add(T::DbWeight::get().writes(bootnodes_storage.len() as u64)),
        );

        for (para_id, bootnodes) in bootnodes_storage {
            for bootnode_url in bootnodes {
                let profile = Profile {
                    url: bootnode_url,
                    para_ids: ParaIdsFilter::Whitelist({
                        let mut set = BoundedBTreeSet::new();
                        set.try_insert(para_id).expect("to be in bound");
                        set
                    }),
                    mode: ProfileMode::Bootnode,
                    assignment_request: request.clone(),
                };

                let profile_id = pallet_data_preservers::NextProfileId::<T>::get();

                if let Some(weight) = pallet_data_preservers::Pallet::<T>::force_create_profile(
                    RawOrigin::Root.into(),
                    profile,
                    dummy_profile_owner.clone(),
                )
                .expect("to create profile")
                .actual_weight
                {
                    total_weight = total_weight.saturating_add(weight);
                }

                if let Some(weight) = pallet_data_preservers::Pallet::<T>::force_start_assignment(
                    RawOrigin::Root.into(),
                    profile_id,
                    para_id,
                    witness.clone(),
                )
                .expect("to start assignment")
                .actual_weight
                {
                    total_weight = total_weight.saturating_add(weight);
                }
            }
        }

        let _ = clear_storage_prefix(pallet_prefix, storage_item_prefix, &[], None, None);

        total_weight
    }

    #[cfg(feature = "try-runtime")]
    fn pre_upgrade(&self) -> Result<Vec<u8>, sp_runtime::DispatchError> {
        use parity_scale_codec::Encode;

        let pallet_prefix: &[u8] = b"DataPreservers";
        let storage_item_prefix: &[u8] = b"BootNodes";
        let state: Vec<_> = storage_key_iter::<
            ParaId,
            BoundedVec<BoundedVec<u8, T::MaxNodeUrlLen>, T::MaxAssignmentsPerParaId>,
            Blake2_128Concat,
        >(pallet_prefix, storage_item_prefix)
        .collect();

        Ok(state.encode())
    }

    #[cfg(feature = "try-runtime")]
    fn post_upgrade(&self, state: Vec<u8>) -> Result<(), sp_runtime::DispatchError> {
        use parity_scale_codec::Decode;

        let pallet_prefix: &[u8] = b"DataPreservers";
        let storage_item_prefix: &[u8] = b"BootNodes";

        let pre_state: Vec<(ParaId, Vec<Vec<u8>>)> =
            Decode::decode(&mut &state[..]).expect("state to be decoded properly");

        for (para_id, bootnodes) in pre_state {
            let assignments = pallet_data_preservers::Assignments::<T>::get(para_id);
            assert_eq!(assignments.len(), bootnodes.len());

            let profiles: Vec<_> =
                pallet_data_preservers::Pallet::<T>::assignments_profiles(para_id).collect();

            for bootnode in bootnodes {
                assert_eq!(
                    profiles
                        .iter()
                        .filter(|profile| profile.url == bootnode)
                        .count(),
                    1
                );
            }
        }

        assert_eq!(
            storage_key_iter::<
                ParaId,
                BoundedVec<BoundedVec<u8, T::MaxNodeUrlLen>, T::MaxAssignmentsPerParaId>,
                Blake2_128Concat,
            >(pallet_prefix, storage_item_prefix)
            .count(),
            0
        );

        Ok(())
    }
}

pub struct ForeignAssetCreatorMigration<Runtime>(pub PhantomData<Runtime>);

impl<Runtime> Migration for ForeignAssetCreatorMigration<Runtime>
where
    Runtime: pallet_foreign_asset_creator::Config,
    <Runtime as pallet_foreign_asset_creator::Config>::ForeignAsset:
        TryFrom<staging_xcm::v3::MultiLocation>,
{
    fn friendly_name(&self) -> &str {
        "TM_ForeignAssetCreatorMigration"
    }

    fn migrate(&self, _available_weight: Weight) -> Weight {
        use frame_support::pallet_prelude::*;

        use staging_xcm::v3::MultiLocation as OldLocation;

        let pallet_prefix = AssetIdToForeignAsset::<Runtime>::pallet_prefix();
        let asset_id_to_foreign_asset_storage_prefix =
            AssetIdToForeignAsset::<Runtime>::storage_prefix();
        let foreign_asset_to_asset_id_prefix = ForeignAssetToAssetId::<Runtime>::storage_prefix();

        // Data required to migrate ForeignAsset values
        // Read all the data into memory.
        let asset_id_to_foreign_asset_data: Vec<_> =
            storage_key_iter::<AssetId<Runtime>, OldLocation, Blake2_128Concat>(
                pallet_prefix,
                asset_id_to_foreign_asset_storage_prefix,
            )
            .drain()
            .collect();

        // Data required to migrate ForeignAsset keys
        let foreign_asset_to_asset_id_data: Vec<_> =
            storage_key_iter::<OldLocation, AssetId<Runtime>, Blake2_128Concat>(
                pallet_prefix,
                foreign_asset_to_asset_id_prefix,
            )
            .drain()
            .collect();

        let migrated_count = asset_id_to_foreign_asset_data
            .len()
            .saturating_add(foreign_asset_to_asset_id_data.len());

        log::info!("Migrating {:?} elements", migrated_count);

        // Write to the new storage with removed and added fields
        for (asset_id, old_location) in asset_id_to_foreign_asset_data {
            if let Ok(new_location) = Runtime::ForeignAsset::try_from(old_location) {
                AssetIdToForeignAsset::<Runtime>::insert(asset_id, new_location);
            } else {
                log::warn!("Location could not be converted safely to xcmV4")
            }
        }

        for (old_location, asset_id) in foreign_asset_to_asset_id_data {
            if let Ok(new_location) = Runtime::ForeignAsset::try_from(old_location) {
                ForeignAssetToAssetId::<Runtime>::insert(new_location, asset_id);
            } else {
                log::warn!("Location could not be converted safely to xcmV4")
            }
        }

        // One db read and one db write per element, plus the on-chain storage
        Runtime::DbWeight::get().reads_writes(migrated_count as u64, 2 * migrated_count as u64)
    }

    #[cfg(feature = "try-runtime")]
    fn pre_upgrade(&self) -> Result<Vec<u8>, sp_runtime::DispatchError> {
        Ok(vec![])
    }

    #[cfg(feature = "try-runtime")]
    fn post_upgrade(&self, _state: Vec<u8>) -> Result<(), sp_runtime::DispatchError> {
        Ok(())
    }
}

pub struct ExternalValidatorsInitialMigration<Runtime>(pub PhantomData<Runtime>);

impl<Runtime> Migration for ExternalValidatorsInitialMigration<Runtime>
where
    Runtime: pallet_external_validators::Config,
    Runtime: pallet_session::Config<
        ValidatorId = <Runtime as pallet_external_validators::Config>::ValidatorId,
    >,
{
    fn friendly_name(&self) -> &str {
        "TM_ExternalValidatorsInitialMigration"
    }

    fn migrate(&self, _available_weight: Weight) -> Weight {
        use frame_support::pallet_prelude::*;

        // Set initial WhitelistedValidators to current validators from pallet session
        let session_keys = pallet_session::QueuedKeys::<Runtime>::get();
        let session_validators = BoundedVec::truncate_from(
            session_keys
                .into_iter()
                .map(|(validator, _keys)| validator)
                .collect(),
        );
        pallet_external_validators::WhitelistedValidators::<Runtime>::put(session_validators);

        // Kill storage of ValidatorManager pallet
        let pallet_prefix: &[u8] = b"ValidatorManager";
        let _ = clear_storage_prefix(pallet_prefix, b"", b"", None, None);

        // One db read and one db write per element, plus the on-chain storage
        Runtime::DbWeight::get().reads_writes(1, 1)
    }

    #[cfg(feature = "try-runtime")]
    fn pre_upgrade(&self) -> Result<Vec<u8>, sp_runtime::DispatchError> {
        Ok(vec![])
    }

    #[cfg(feature = "try-runtime")]
    fn post_upgrade(&self, _state: Vec<u8>) -> Result<(), sp_runtime::DispatchError> {
        Ok(())
    }
}

pub struct FlashboxMigrations<Runtime>(PhantomData<Runtime>);

impl<Runtime> GetMigrations for FlashboxMigrations<Runtime>
where
    Runtime: pallet_balances::Config,
    Runtime: pallet_configuration::Config,
    Runtime: pallet_registrar::Config,
    Runtime: pallet_data_preservers::Config,
    Runtime: pallet_services_payment::Config,
    Runtime: pallet_data_preservers::Config,
    Runtime::AccountId: From<[u8; 32]>,
    <Runtime as pallet_balances::Config>::RuntimeHoldReason: From<pallet_registrar::HoldReason>,
    <Runtime as pallet_balances::Config>::Balance: From<<<Runtime as pallet_registrar::Config>::Currency as frame_support::traits::fungible::Inspect<Runtime::AccountId>>::Balance>,
    <Runtime as pallet_balances::Config>::Balance: From<u128>,
{
    fn get_migrations() -> Vec<Box<dyn Migration>> {
        //let migrate_services_payment =
        //    MigrateServicesPaymentAddCredits::<Runtime>(Default::default());
        //let migrate_boot_nodes = MigrateBootNodes::<Runtime>(Default::default());
        let migrate_config_parathread_params =
            MigrateConfigurationParathreads::<Runtime>(Default::default());

        let migrate_add_collator_assignment_credits =
            MigrateServicesPaymentAddCollatorAssignmentCredits::<Runtime>(Default::default());
        let migrate_registrar_pending_verification =
            RegistrarPendingVerificationValueToMap::<Runtime>(Default::default());
        let migrate_registrar_manager =
            RegistrarParaManagerMigration::<Runtime>(Default::default());
        let migrate_data_preservers_assignments =
            DataPreserversAssignmentsMigration::<Runtime>(Default::default());
        let migrate_registrar_reserves = RegistrarReserveToHoldMigration::<Runtime>(Default::default());
        let migrate_config_max_parachain_percentage = MigrateConfigurationAddParachainPercentage::<Runtime>(Default::default());

        vec![
            // Applied in runtime 400
            //Box::new(migrate_services_payment),
            // Applied in runtime 400
            //Box::new(migrate_boot_nodes),
            // Applied in runtime 400
            Box::new(migrate_config_parathread_params),
            Box::new(migrate_add_collator_assignment_credits),
            Box::new(migrate_registrar_pending_verification),
            Box::new(migrate_registrar_manager),
            Box::new(migrate_data_preservers_assignments),
            Box::new(migrate_registrar_reserves),
            Box::new(migrate_config_max_parachain_percentage),
        ]
    }
}

pub struct DanceboxMigrations<Runtime>(PhantomData<Runtime>);

impl<Runtime> GetMigrations for DanceboxMigrations<Runtime>
where
    Runtime: pallet_pooled_staking::Config,
    Runtime: pallet_registrar::Config,
    Runtime: pallet_balances::Config,
    Runtime: pallet_configuration::Config,
    Runtime: pallet_services_payment::Config,
    Runtime: cumulus_pallet_xcmp_queue::Config,
    Runtime: pallet_data_preservers::Config,
    Runtime: pallet_xcm::Config,
    <Runtime as pallet_balances::Config>::RuntimeHoldReason:
        From<pallet_pooled_staking::HoldReason>,
    Runtime: pallet_foreign_asset_creator::Config,
    <Runtime as pallet_foreign_asset_creator::Config>::ForeignAsset:
        TryFrom<staging_xcm::v3::MultiLocation>,
    <Runtime as pallet_balances::Config>::RuntimeHoldReason:
        From<pallet_registrar::HoldReason>,
    Runtime::AccountId: From<[u8; 32]>,
    <Runtime as pallet_balances::Config>::Balance: From<<<Runtime as pallet_registrar::Config>::Currency as frame_support::traits::fungible::Inspect<Runtime::AccountId>>::Balance>,
    <Runtime as pallet_balances::Config>::Balance: From<u128>,
{
    fn get_migrations() -> Vec<Box<dyn Migration>> {
        // let migrate_invulnerables = MigrateInvulnerables::<Runtime>(Default::default());
        // let migrate_holds = MigrateHoldReason::<Runtime>(Default::default());
        // let migrate_config = MigrateConfigurationFullRotationPeriod::<Runtime>(Default::default());
        // let migrate_xcm = PolkadotXcmMigration::<Runtime>(Default::default());
        // let migrate_xcmp_queue = XcmpQueueMigration::<Runtime>(Default::default());
        // let migrate_services_payment =
        //     MigrateServicesPaymentAddCredits::<Runtime>(Default::default());
        // let migrate_boot_nodes = MigrateBootNodes::<Runtime>(Default::default());
        // let migrate_hold_reason_runtime_enum =
        //     MigrateHoldReasonRuntimeEnum::<Runtime>(Default::default());

        let migrate_config_parathread_params =
            MigrateConfigurationParathreads::<Runtime>(Default::default());
        let migrate_add_collator_assignment_credits =
            MigrateServicesPaymentAddCollatorAssignmentCredits::<Runtime>(Default::default());
        let migrate_xcmp_queue_v4 = XcmpQueueMigrationV4::<Runtime>(Default::default());
        let migrate_registrar_pending_verification =
            RegistrarPendingVerificationValueToMap::<Runtime>(Default::default());
        let migrate_registrar_manager =
            RegistrarParaManagerMigration::<Runtime>(Default::default());
        let migrate_data_preservers_assignments =
            DataPreserversAssignmentsMigration::<Runtime>(Default::default());

        let migrate_pallet_xcm_v4 = MigrateToLatestXcmVersion::<Runtime>(Default::default());
        let foreign_asset_creator_migration =
            ForeignAssetCreatorMigration::<Runtime>(Default::default());
        let migrate_registrar_reserves = RegistrarReserveToHoldMigration::<Runtime>(Default::default());
        let migrate_config_max_parachain_percentage = MigrateConfigurationAddParachainPercentage::<Runtime>(Default::default());

        vec![
            // Applied in runtime 200
            //Box::new(migrate_invulnerables),
            // Applied in runtime 200
            //Box::new(migrate_holds),
            // Applied in runtime 300
            //Box::new(migrate_config),
            // Applied in runtime 300
            //Box::new(migrate_xcm),
            // Applied in runtime 300
            //Box::new(migrate_xcmp_queue),
            // Applied in runtime 400
            //Box::new(migrate_services_payment),
            // Applied in runtime 400
            //Box::new(migrate_hold_reason_runtime_enum),
            // Applied in runtime 400
            //Box::new(migrate_boot_nodes),
            Box::new(migrate_config_parathread_params),
            Box::new(migrate_add_collator_assignment_credits),
            Box::new(migrate_xcmp_queue_v4),
            Box::new(migrate_registrar_pending_verification),
            Box::new(migrate_registrar_manager),
            Box::new(migrate_pallet_xcm_v4),
            Box::new(foreign_asset_creator_migration),
            Box::new(migrate_data_preservers_assignments),
            Box::new(migrate_registrar_reserves),
            Box::new(migrate_config_max_parachain_percentage)
        ]
    }
}

pub struct MigrateMMRLeafPallet<T>(pub PhantomData<T>);

impl<T: frame_system::Config> Migration for MigrateMMRLeafPallet<T> {
    fn friendly_name(&self) -> &str {
        "SM_MigrateMMRLeafPallet"
    }

    fn migrate(&self, available_weight: Weight) -> Weight {
        let new_name =
            <<T as frame_system::Config>::PalletInfo as frame_support::traits::PalletInfo>::name::<
                pallet_beefy_mmr::Pallet<T>,
            >()
            .expect("pallet_beefy_mmr must be part of dancelight before this migration");
        move_pallet(Self::old_pallet_name().as_bytes(), new_name.as_bytes());
        available_weight
    }

    #[cfg(feature = "try-runtime")]
    fn pre_upgrade(&self) -> Result<Vec<u8>, sp_runtime::DispatchError> {
        Ok(vec![])
    }

    #[cfg(feature = "try-runtime")]
    fn post_upgrade(&self, _state: Vec<u8>) -> Result<(), sp_runtime::DispatchError> {
        Ok(())
    }
}

impl<T> MigrateMMRLeafPallet<T> {
    pub fn old_pallet_name() -> &'static str {
        "MMRLeaf"
    }
}

pub struct DancelightMigrations<Runtime>(PhantomData<Runtime>);

impl<Runtime> GetMigrations for DancelightMigrations<Runtime>
where
<<<<<<< HEAD
=======
    Runtime: frame_system::Config,
>>>>>>> fafdcc96
    Runtime: pallet_external_validators::Config,
    Runtime: pallet_session::Config<
        ValidatorId = <Runtime as pallet_external_validators::Config>::ValidatorId,
    >,
{
    fn get_migrations() -> Vec<Box<dyn Migration>> {
<<<<<<< HEAD
        let migrate_external_validators =
            ExternalValidatorsInitialMigration::<Runtime>(Default::default());

        vec![Box::new(migrate_external_validators)]
=======
        let migrate_mmr_leaf_pallet = MigrateMMRLeafPallet::<Runtime>(Default::default());
        let migrate_external_validators =
            ExternalValidatorsInitialMigration::<Runtime>(Default::default());

        vec![
            Box::new(migrate_mmr_leaf_pallet),
            Box::new(migrate_external_validators),
        ]
>>>>>>> fafdcc96
    }
}<|MERGE_RESOLUTION|>--- conflicted
+++ resolved
@@ -1114,22 +1114,13 @@
 
 impl<Runtime> GetMigrations for DancelightMigrations<Runtime>
 where
-<<<<<<< HEAD
-=======
     Runtime: frame_system::Config,
->>>>>>> fafdcc96
     Runtime: pallet_external_validators::Config,
     Runtime: pallet_session::Config<
         ValidatorId = <Runtime as pallet_external_validators::Config>::ValidatorId,
     >,
 {
     fn get_migrations() -> Vec<Box<dyn Migration>> {
-<<<<<<< HEAD
-        let migrate_external_validators =
-            ExternalValidatorsInitialMigration::<Runtime>(Default::default());
-
-        vec![Box::new(migrate_external_validators)]
-=======
         let migrate_mmr_leaf_pallet = MigrateMMRLeafPallet::<Runtime>(Default::default());
         let migrate_external_validators =
             ExternalValidatorsInitialMigration::<Runtime>(Default::default());
@@ -1138,6 +1129,5 @@
             Box::new(migrate_mmr_leaf_pallet),
             Box::new(migrate_external_validators),
         ]
->>>>>>> fafdcc96
     }
 }