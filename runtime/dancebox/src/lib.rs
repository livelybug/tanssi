--- conflicted
+++ resolved
@@ -48,18 +48,11 @@
         pallet_prelude::DispatchResult,
         parameter_types,
         traits::{
-<<<<<<< HEAD
             fungible::{Balanced, Credit, Mutate, MutateFreeze},
             tokens::Preservation,
-            ConstU128, ConstU32, ConstU64, ConstU8, Contains, EitherOfDiverse, InsideBoth,
-            InstanceFilter, OffchainWorker, OnFinalize, OnIdle, OnInitialize, OnRuntimeUpgrade,
-            ValidatorRegistration,
-=======
-            fungible::{Balanced, Credit},
             ConstBool, ConstU128, ConstU32, ConstU64, ConstU8, Contains, EitherOfDiverse,
             InsideBoth, InstanceFilter, OffchainWorker, OnFinalize, OnIdle, OnInitialize,
             OnRuntimeUpgrade, ValidatorRegistration,
->>>>>>> c2086102
         },
         weights::{
             constants::{
@@ -88,14 +81,10 @@
     scale_info::TypeInfo,
     smallvec::smallvec,
     sp_api::impl_runtime_apis,
-<<<<<<< HEAD
+    sp_consensus_aura::{Slot, SlotDuration},
     sp_core::{
         crypto::KeyTypeId, Decode, Encode, Get, MaxEncodedLen, OpaqueMetadata, RuntimeDebug,
     },
-=======
-    sp_consensus_slots::{Slot, SlotDuration},
-    sp_core::{crypto::KeyTypeId, Decode, Encode, Get, MaxEncodedLen, OpaqueMetadata},
->>>>>>> c2086102
     sp_runtime::{
         create_runtime_str, generic, impl_opaque_keys,
         traits::{
@@ -1367,7 +1356,6 @@
     type WeightInfo = pallet_tx_pause::weights::SubstrateWeight<Runtime>;
 }
 
-<<<<<<< HEAD
 #[derive(RuntimeDebug, PartialEq, Eq, Encode, Decode, Copy, Clone, TypeInfo, MaxEncodedLen)]
 pub enum StreamPaymentAssetId {
     Native,
@@ -1466,13 +1454,13 @@
     /// `TimeProvider::now(unit)` with.
     #[cfg(feature = "runtime-benchmarks")]
     fn bench_time_unit() -> TimeUnit {
-        TimeUnit::Timestamp
+        TimeUnit::BlockNumber
     }
 
     /// Benchmarks: sets the "now" time for time unit returned by `worst_case_time_unit`.
     #[cfg(feature = "runtime-benchmarks")]
     fn bench_set_now(instant: Balance) {
-        Timestamp::set_timestamp(instant as u64)
+        System::set_block_number(instant as u32)
     }
 }
 
@@ -1485,7 +1473,8 @@
     type Assets = StreamPaymentAssets;
     type TimeProvider = TimeProvider;
     type WeightInfo = ();
-=======
+}
+
 parameter_types! {
     // 1 entry, storing 258 bytes on-chain
     pub const BasicDeposit: Balance = currency::deposit(1, 258);
@@ -1513,7 +1502,6 @@
     type ForceOrigin = EnsureRoot<AccountId>;
     type RegistrarOrigin = EnsureRoot<AccountId>;
     type WeightInfo = pallet_identity::weights::SubstrateWeight<Runtime>;
->>>>>>> c2086102
 }
 
 // Create the runtime by composing the FRAME pallets that were previously configured.
@@ -1600,11 +1588,8 @@
         [cumulus_pallet_xcmp_queue, XcmpQueue]
         [pallet_xcm, PolkadotXcm]
         [pallet_xcm_benchmarks::generic, pallet_xcm_benchmarks::generic::Pallet::<Runtime>]
-<<<<<<< HEAD
         [pallet_stream_payment, StreamPayment]
-=======
         [pallet_relay_storage_roots, RelayStorageRoots]
->>>>>>> c2086102
     );
 }
 
