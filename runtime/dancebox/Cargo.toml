[package]
name = "dancebox-runtime"
authors = { workspace = true }
description = "Dancebox runtime"
edition = "2021"
license = "GPL-3.0-only"
version = "0.1.0"

[package.metadata.docs.rs]
targets = [ "x86_64-unknown-linux-gnu" ]

[lints]
workspace = true

[dependencies]
hex-literal = { workspace = true }
log = { workspace = true }
parity-scale-codec = { workspace = true, features = [ "derive" ] }
scale-info = { workspace = true, features = [ "derive" ] }
serde = { workspace = true, optional = true, features = [ "derive" ] }
serde_json = { workspace = true, features = [ "arbitrary_precision" ] }
smallvec = { workspace = true }

# Own
dp-core = { workspace = true }
dp-slot-duration-runtime-api = { workspace = true }
pallet-author-noting = { workspace = true }
pallet-author-noting-runtime-api = { workspace = true }
pallet-authority-assignment = { workspace = true }
pallet-authority-mapping = { workspace = true }
pallet-collator-assignment = { workspace = true }
pallet-collator-assignment-runtime-api = { workspace = true }
pallet-configuration = { workspace = true }
pallet-data-preservers = { workspace = true }
pallet-inflation-rewards = { workspace = true }
pallet-initializer = { workspace = true }
pallet-pooled-staking = { workspace = true }
pallet-proxy = { workspace = true }
pallet-registrar = { workspace = true }
pallet-registrar-runtime-api = { workspace = true }
pallet-relay-storage-roots = { workspace = true }
pallet-services-payment = { workspace = true }
pallet-services-payment-runtime-api = { workspace = true }
pallet-stream-payment = { workspace = true }
pallet-stream-payment-runtime-api = { workspace = true }
pallet-xcm-core-buyer = { workspace = true }
runtime-common = { workspace = true }
tanssi-relay-encoder = { workspace = true }

# Moonkit
async-backing-primitives = { workspace = true }
nimbus-primitives = { workspace = true }
pallet-async-backing = { workspace = true }
pallet-author-inherent = { workspace = true }
pallet-foreign-asset-creator = { workspace = true }
pallet-maintenance-mode = { workspace = true, features = [ "xcm-support" ] }
pallet-migrations = { workspace = true }
xcm-primitives = { workspace = true }

# Substrate
frame-executive = { workspace = true }
frame-support = { workspace = true }
frame-system = { workspace = true }
frame-system-rpc-runtime-api = { workspace = true }
pallet-asset-rate = { workspace = true }
pallet-assets = { workspace = true }
pallet-balances = { workspace = true }
pallet-identity = { workspace = true }
pallet-message-queue = { workspace = true }
pallet-multisig = { workspace = true }
pallet-root-testing = { workspace = true }
pallet-session = { workspace = true }
pallet-sudo = { workspace = true }
pallet-timestamp = { workspace = true }
pallet-transaction-payment = { workspace = true }
pallet-transaction-payment-rpc-runtime-api = { workspace = true }
pallet-treasury = { workspace = true }
pallet-tx-pause = { workspace = true }
pallet-utility = { workspace = true }
sp-api = { workspace = true }
sp-application-crypto = { workspace = true }
sp-block-builder = { workspace = true }
sp-consensus-aura = { workspace = true }
sp-consensus-slots = { workspace = true }
sp-core = { workspace = true }
sp-debug-derive = { workspace = true }
sp-genesis-builder = { workspace = true }
sp-inherents = { workspace = true }
sp-offchain = { workspace = true }
sp-runtime = { workspace = true }
sp-session = { workspace = true }
sp-std = { workspace = true }
sp-transaction-pool = { workspace = true }
sp-trie = { workspace = true }

dp-consensus = { workspace = true }
sp-version = { workspace = true }
tp-author-noting-inherent = { workspace = true }
tp-traits = { workspace = true }

# Polkadot
pallet-xcm = { workspace = true }
pallet-xcm-benchmarks = { workspace = true, optional = true }
polkadot-parachain-primitives = { workspace = true }
polkadot-runtime-common = { workspace = true }
staging-xcm = { workspace = true }
staging-xcm-builder = { workspace = true }
staging-xcm-executor = { workspace = true }

# Cumulus
cumulus-pallet-dmp-queue = { workspace = true }
cumulus-pallet-parachain-system = { workspace = true }
cumulus-pallet-session-benchmarking = { workspace = true }
cumulus-pallet-xcm = { workspace = true }
cumulus-pallet-xcmp-queue = { workspace = true }

cumulus-primitives-core = { workspace = true }
cumulus-primitives-timestamp = { workspace = true }
cumulus-primitives-utility = { workspace = true }
pallet-invulnerables = { workspace = true }
parachain-info = { workspace = true }
parachains-common = { workspace = true }

# Benchmarking
frame-benchmarking = { workspace = true, optional = true }
frame-system-benchmarking = { workspace = true, optional = true }
frame-try-runtime = { workspace = true, optional = true }
<<<<<<< HEAD
primitive-types = { workspace = true }
=======
>>>>>>> 4ae84512

[dev-dependencies]
assets-common = { workspace = true }
container-chain-template-frontier-runtime  = { workspace = true, features = [ "std" ] }
container-chain-template-simple-runtime  = { workspace = true, features = [ "std" ] }
cumulus-primitives-parachain-inherent = { workspace = true }
cumulus-test-relay-sproof-builder = { workspace = true }
emulated-integration-tests-common = { workspace = true }
pallet-staking = { workspace = true, features = [ "std" ] }
paste = { workspace = true }
polkadot-runtime-parachains = { workspace = true, features = [ "std" ] }
polkadot-service = { workspace = true }
rococo-runtime = { workspace = true }
rococo-runtime-constants = { workspace = true }
sc-consensus-grandpa = { workspace = true }
sc-service = { workspace = true }
sp-consensus-babe = { workspace = true, features = [ "std" ] }
sp-consensus-beefy = { workspace = true, features = [ "std" ] }
sp-io = { workspace = true }
test-relay-sproof-builder = { workspace = true }
westend-runtime = { workspace = true }
westend-runtime-constants = { workspace = true }
xcm-emulator = { workspace = true }

[build-dependencies]
substrate-wasm-builder = { workspace = true }

[features]
default = [
	"std",
]
std = [
	"async-backing-primitives/std",
	"container-chain-template-frontier-runtime/std",
	"container-chain-template-simple-runtime/std",
	"cumulus-pallet-dmp-queue/std",
	"cumulus-pallet-parachain-system/std",
	"cumulus-pallet-session-benchmarking/std",
	"cumulus-pallet-xcm/std",
	"cumulus-pallet-xcmp-queue/std",
	"cumulus-primitives-core/std",
	"cumulus-primitives-parachain-inherent/std",
	"cumulus-primitives-timestamp/std",
	"cumulus-primitives-utility/std",
	"cumulus-test-relay-sproof-builder/std",
	"dp-consensus/std",
	"dp-core/std",
	"dp-slot-duration-runtime-api/std",
	"frame-benchmarking?/std",
	"frame-executive/std",
	"frame-support/std",
	"frame-system-benchmarking?/std",
	"frame-system-rpc-runtime-api/std",
	"frame-system/std",
	"frame-try-runtime/std",
	"log/std",
	"nimbus-primitives/std",
	"pallet-asset-rate/std",
	"pallet-assets/std",
	"pallet-async-backing/std",
	"pallet-author-inherent/std",
	"pallet-author-noting-runtime-api/std",
	"pallet-author-noting/std",
	"pallet-authority-assignment/std",
	"pallet-authority-mapping/std",
	"pallet-balances/std",
	"pallet-collator-assignment-runtime-api/std",
	"pallet-collator-assignment/std",
	"pallet-configuration/std",
	"pallet-data-preservers/std",
	"pallet-foreign-asset-creator/std",
	"pallet-identity/std",
	"pallet-inflation-rewards/std",
	"pallet-initializer/std",
	"pallet-invulnerables/std",
	"pallet-maintenance-mode/std",
	"pallet-message-queue/std",
	"pallet-migrations/std",
	"pallet-multisig/std",
	"pallet-pooled-staking/std",
	"pallet-proxy/std",
	"pallet-registrar-runtime-api/std",
	"pallet-registrar/std",
	"pallet-relay-storage-roots/std",
	"pallet-root-testing/std",
	"pallet-services-payment-runtime-api/std",
	"pallet-services-payment/std",
	"pallet-session/std",
	"pallet-staking/std",
	"pallet-stream-payment-runtime-api/std",
	"pallet-stream-payment/std",
	"pallet-sudo/std",
	"pallet-timestamp/std",
	"pallet-transaction-payment-rpc-runtime-api/std",
	"pallet-transaction-payment/std",
	"pallet-treasury/std",
	"pallet-tx-pause/std",
	"pallet-utility/std",
	"pallet-xcm-benchmarks?/std",
	"pallet-xcm-core-buyer/std",
	"pallet-xcm/std",
	"parachain-info/std",
	"parachains-common/std",
	"parity-scale-codec/std",
	"polkadot-parachain-primitives/std",
	"polkadot-runtime-common/std",
	"polkadot-runtime-parachains/std",
	"rococo-runtime-constants/std",
	"rococo-runtime/std",
	"runtime-common/std",
	"scale-info/std",
	"serde",
	"serde?/std",
	"serde_json/std",
	"sp-api/std",
	"sp-application-crypto/std",
	"sp-application-crypto/std",
	"sp-block-builder/std",
	"sp-consensus-aura/std",
	"sp-consensus-babe/std",
	"sp-consensus-beefy/std",
	"sp-consensus-slots/std",
	"sp-core/std",
	"sp-debug-derive/std",
	"sp-genesis-builder/std",
	"sp-inherents/std",
	"sp-io/std",
	"sp-offchain/std",
	"sp-runtime/std",
	"sp-session/std",
	"sp-std/std",
	"sp-transaction-pool/std",
	"sp-trie/std",
	"sp-version/std",
	"staging-xcm-builder/std",
	"staging-xcm-executor/std",
	"staging-xcm/std",
	"tanssi-relay-encoder/std",
	"test-relay-sproof-builder/std",
	"tp-author-noting-inherent/std",
	"tp-traits/std",
	"westend-runtime-constants/std",
	"westend-runtime/std",
	"xcm-primitives/std",
]

# Allow to print logs details (no wasm:stripped)
force-debug = [ "sp-debug-derive/force-debug" ]

runtime-benchmarks = [
	"assets-common/runtime-benchmarks",
	"container-chain-template-frontier-runtime/runtime-benchmarks",
	"container-chain-template-simple-runtime/runtime-benchmarks",
	"cumulus-pallet-dmp-queue/runtime-benchmarks",
	"cumulus-pallet-parachain-system/runtime-benchmarks",
	"cumulus-pallet-session-benchmarking/runtime-benchmarks",
	"cumulus-pallet-xcmp-queue/runtime-benchmarks",
	"cumulus-primitives-core/runtime-benchmarks",
	"cumulus-primitives-utility/runtime-benchmarks",
	"dp-consensus/runtime-benchmarks",
	"frame-benchmarking",
	"frame-benchmarking/runtime-benchmarks",
	"frame-support/runtime-benchmarks",
	"frame-system-benchmarking/runtime-benchmarks",
	"frame-system/runtime-benchmarks",
	"nimbus-primitives/runtime-benchmarks",
	"pallet-asset-rate/runtime-benchmarks",
	"pallet-assets/runtime-benchmarks",
	"pallet-author-inherent/runtime-benchmarks",
	"pallet-author-noting/runtime-benchmarks",
	"pallet-balances/runtime-benchmarks",
	"pallet-collator-assignment/runtime-benchmarks",
	"pallet-configuration/runtime-benchmarks",
	"pallet-data-preservers/runtime-benchmarks",
	"pallet-foreign-asset-creator/runtime-benchmarks",
	"pallet-identity/runtime-benchmarks",
	"pallet-inflation-rewards/runtime-benchmarks",
	"pallet-invulnerables/runtime-benchmarks",
	"pallet-message-queue/runtime-benchmarks",
	"pallet-migrations/runtime-benchmarks",
	"pallet-multisig/runtime-benchmarks",
	"pallet-pooled-staking/runtime-benchmarks",
	"pallet-proxy/runtime-benchmarks",
	"pallet-registrar/runtime-benchmarks",
	"pallet-relay-storage-roots/runtime-benchmarks",
	"pallet-services-payment/runtime-benchmarks",
	"pallet-staking/runtime-benchmarks",
	"pallet-stream-payment/runtime-benchmarks",
	"pallet-sudo/runtime-benchmarks",
	"pallet-timestamp/runtime-benchmarks",
	"pallet-treasury/runtime-benchmarks",
	"pallet-tx-pause/runtime-benchmarks",
	"pallet-utility/runtime-benchmarks",
	"pallet-xcm-benchmarks/runtime-benchmarks",
	"pallet-xcm-core-buyer/runtime-benchmarks",
	"pallet-xcm/runtime-benchmarks",
	"parachains-common/runtime-benchmarks",
	"polkadot-parachain-primitives/runtime-benchmarks",
	"polkadot-runtime-common/runtime-benchmarks",
	"polkadot-runtime-parachains/runtime-benchmarks",
	"polkadot-service/runtime-benchmarks",
	"rococo-runtime/runtime-benchmarks",
	"runtime-common/runtime-benchmarks",
	"sc-service/runtime-benchmarks",
	"sp-runtime/runtime-benchmarks",
	"staging-xcm-builder/runtime-benchmarks",
	"staging-xcm-executor/runtime-benchmarks",
	"tp-traits/runtime-benchmarks",
	"westend-runtime/runtime-benchmarks",
	"xcm-primitives/runtime-benchmarks",
]

try-runtime = [
	"container-chain-template-frontier-runtime/try-runtime",
	"container-chain-template-simple-runtime/try-runtime",
	"cumulus-pallet-dmp-queue/try-runtime",
	"cumulus-pallet-parachain-system/try-runtime",
	"cumulus-pallet-xcm/try-runtime",
	"cumulus-pallet-xcmp-queue/try-runtime",
	"frame-executive/try-runtime",
	"frame-support/try-runtime",
	"frame-system/try-runtime",
	"frame-try-runtime/try-runtime",
	"nimbus-primitives/try-runtime",
	"pallet-asset-rate/try-runtime",
	"pallet-assets/try-runtime",
	"pallet-async-backing/try-runtime",
	"pallet-author-inherent/try-runtime",
	"pallet-author-noting/try-runtime",
	"pallet-authority-assignment/try-runtime",
	"pallet-authority-mapping/try-runtime",
	"pallet-balances/try-runtime",
	"pallet-collator-assignment/try-runtime",
	"pallet-configuration/try-runtime",
	"pallet-data-preservers/try-runtime",
	"pallet-foreign-asset-creator/try-runtime",
	"pallet-identity/try-runtime",
	"pallet-inflation-rewards/try-runtime",
	"pallet-initializer/try-runtime",
	"pallet-invulnerables/try-runtime",
	"pallet-maintenance-mode/try-runtime",
	"pallet-message-queue/try-runtime",
	"pallet-migrations/try-runtime",
	"pallet-multisig/try-runtime",
	"pallet-pooled-staking/try-runtime",
	"pallet-proxy/try-runtime",
	"pallet-registrar/try-runtime",
	"pallet-relay-storage-roots/try-runtime",
	"pallet-root-testing/try-runtime",
	"pallet-services-payment/try-runtime",
	"pallet-session/try-runtime",
	"pallet-staking/try-runtime",
	"pallet-stream-payment/try-runtime",
	"pallet-sudo/try-runtime",
	"pallet-timestamp/try-runtime",
	"pallet-transaction-payment/try-runtime",
	"pallet-treasury/try-runtime",
	"pallet-tx-pause/try-runtime",
	"pallet-utility/try-runtime",
	"pallet-xcm-core-buyer/try-runtime",
	"pallet-xcm/try-runtime",
	"parachain-info/try-runtime",
	"polkadot-runtime-common/try-runtime",
	"polkadot-runtime-parachains/try-runtime",
	"polkadot-service/try-runtime",
	"rococo-runtime/try-runtime",
	"runtime-common/try-runtime",
	"sp-runtime/try-runtime",
	"westend-runtime/try-runtime",
]

fast-runtime = []<|MERGE_RESOLUTION|>--- conflicted
+++ resolved
@@ -125,10 +125,7 @@
 frame-benchmarking = { workspace = true, optional = true }
 frame-system-benchmarking = { workspace = true, optional = true }
 frame-try-runtime = { workspace = true, optional = true }
-<<<<<<< HEAD
 primitive-types = { workspace = true }
-=======
->>>>>>> 4ae84512
 
 [dev-dependencies]
 assets-common = { workspace = true }
