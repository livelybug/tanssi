--- conflicted
+++ resolved
@@ -636,10 +636,7 @@
         }
 
         pallet_external_validators::GenesisConfig::<Runtime> {
-<<<<<<< HEAD
-=======
             skip_external_validators: false,
->>>>>>> fafdcc96
             whitelisted_validators: self
                 .validators
                 .iter()
