--- conflicted
+++ resolved
@@ -411,10 +411,7 @@
             ..Default::default()
         },
         "externalValidators": crate::ExternalValidatorsConfig {
-<<<<<<< HEAD
-=======
             skip_external_validators: false,
->>>>>>> fafdcc96
             whitelisted_validators: initial_authorities
                 .iter()
                 .map(|x| {
