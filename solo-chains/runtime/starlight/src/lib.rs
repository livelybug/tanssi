--- conflicted
+++ resolved
@@ -82,12 +82,7 @@
         marker::PhantomData,
         prelude::*,
     },
-<<<<<<< HEAD
-    starlight_runtime_constants::system_parachain::BROKER_ID,
-    tp_traits::{GetSessionContainerChains, RegistrarHandler, Slot, SlotFrequency},
-=======
-    tp_traits::{GetSessionContainerChains, RemoveParaIdsWithNoCredits, Slot, SlotFrequency},
->>>>>>> 370b748e
+    tp_traits::{GetSessionContainerChains, RegistrarHandler, RemoveParaIdsWithNoCredits, Slot, SlotFrequency},
 };
 
 #[cfg(any(feature = "std", test))]
